import os
import re
import sys
import json
import glob
import shutil
import zipfile
import io
import yaml

from Tests.scripts.constants import INTEGRATIONS_DIR, MISC_DIR, PLAYBOOKS_DIR, REPORTS_DIR, DASHBOARDS_DIR, \
    WIDGETS_DIR, SCRIPTS_DIR, INCIDENT_FIELDS_DIR, CLASSIFIERS_DIR, LAYOUTS_DIR, CONNECTIONS_DIR, \
    BETA_INTEGRATIONS_DIR, INDICATOR_FIELDS_DIR, INCIDENT_TYPES_DIR, TEST_PLAYBOOKS_DIR
from Tests.test_utils import print_error, print_warning, run_command
from package_creator import DIR_TO_PREFIX, merge_script_package_to_yml, write_yaml_with_docker

CONTENT_DIRS = [
    BETA_INTEGRATIONS_DIR,
    CLASSIFIERS_DIR,
    CONNECTIONS_DIR,
    DASHBOARDS_DIR,
    INCIDENT_FIELDS_DIR,
    INCIDENT_TYPES_DIR,
    INDICATOR_FIELDS_DIR,
    INTEGRATIONS_DIR,
    LAYOUTS_DIR,
    MISC_DIR,
    PLAYBOOKS_DIR,
    REPORTS_DIR,
    SCRIPTS_DIR,
    WIDGETS_DIR,
]

PACKAGES_TO_SKIP = [
    'HelloWorld',
    'HelloWorldSimple',
    'HelloWorldScript'
]

# temp folder names
BUNDLE_POST = 'bundle_post'
BUNDLE_TEST = 'bundle_test'
# zip files names (the extension will be added later - shutil demands file name without extension)
ZIP_POST = 'content_new'
ZIP_TEST = 'content_test'

# server can't handle long file names
MAX_FILE_NAME = 85
LONG_FILE_NAMES = []


def add_tools_to_bundle(bundle):
    for directory in glob.glob(os.path.join('Tools', '*')):
        zipf = zipfile.ZipFile(os.path.join(bundle, f'tools-{os.path.basename(directory)}.zip'), 'w',
                               zipfile.ZIP_DEFLATED)
        zipf.comment = b'{ "system": true }'
        for root, _, files in os.walk(directory):
            for file in files:
                zipf.write(os.path.join(root, file), file)
        zipf.close()


# modify incident fields file to contain only `incidentFields` field (array)
# from { "incidentFields": [...]} to [...]
def convert_incident_fields_to_array():
    scan_files = glob.glob(os.path.join(INCIDENT_FIELDS_DIR, '*.json'))
    for path in scan_files:
        with open(path, 'r+') as file_:
            data = json.load(file_)
            incident_fields = data.get('incidentFields')
            if incident_fields is not None:
                file_.seek(0)
                json.dump(incident_fields, file_, indent=2)
                file_.truncate()


def copy_yaml_post(path, out_path, yml_info):
    dirname = os.path.dirname(path)
    if dirname in DIR_TO_PREFIX.keys() and not os.path.basename(path).startswith('playbook-'):
        script_obj = yml_info
        if dirname != 'Scripts':
            script_obj = yml_info['script']
        with io.open(path, mode='r', encoding='utf-8') as file_:
            yml_text = file_.read()
        out_map = write_yaml_with_docker(out_path, yml_text, yml_info, script_obj)
        if len(out_map.keys()) > 1:
            print(" - yaml generated multiple files: {}".format(out_map.keys()))
        return
    # not a script or integration file. Simply copy
    shutil.copyfile(path, out_path)


def copy_dir_yml(dir_name, bundle_post):
    scan_files = glob.glob(os.path.join(dir_name, '*.yml'))
    post_files = 0
    for path in scan_files:
        if len(os.path.basename(path)) >= MAX_FILE_NAME:
            LONG_FILE_NAMES.append(path)

        with open(path, 'r') as file_:
            yml_info = yaml.safe_load(file_)

        ver = yml_info.get('fromversion', '0')
        print(f' - processing: {ver} ({path})')
        copy_yaml_post(path, os.path.join(bundle_post, os.path.basename(path)), yml_info)
        post_files += 1
    print(f' - total files: {post_files}')


def copy_dir_json(dir_name, bundle_post):
    # handle *.json files
    scan_files = glob.glob(os.path.join(dir_name, '*.json'))
    for path in scan_files:
        dpath = os.path.basename(path)
        # this part is a workaround because server doesn't support indicatorfield-*.json naming
        if dir_name == 'IndicatorFields':
            new_path = dpath.replace('incidentfield-', 'incidentfield-indicatorfield-')
            if os.path.isfile(new_path):
                raise NameError('Failed while trying to create {}. File already exists.'.format(new_path))
            dpath = new_path

        if len(dpath) >= MAX_FILE_NAME:
            LONG_FILE_NAMES.append(os.path.basename(dpath))

        shutil.copyfile(path, os.path.join(bundle_post, dpath))


def copy_dir_files(*args):
    # handle *.json files
    copy_dir_json(*args)
    # handle *.yml files
    copy_dir_yml(*args)


def copy_test_files(bundle_test):
    print('Copying test files to test bundle')
    scan_files = glob.glob(os.path.join(TEST_PLAYBOOKS_DIR, '*'))
    for path in scan_files:
        if os.path.isdir(path):
            non_circle_tests = glob.glob(os.path.join(path, '*'))
            for new_path in non_circle_tests:
                print(f'copying path {new_path}')
                shutil.copyfile(new_path, os.path.join(bundle_test, os.path.basename(new_path)))

        else:
            print(f'Copying path {path}')
            shutil.copyfile(path, os.path.join(bundle_test, os.path.basename(path)))


<<<<<<< HEAD
def update_content_version(content_ver: str, path: str = './Scripts/CommonServerPython/CommonServerPython.py'):
    regex = r'CONTENT_RELEASE_VERSION = .*'
    try:
        with open(path, 'r+') as f:
            content = f.read()
            content = re.sub(regex, f"CONTENT_RELEASE_VERSION = '{content_ver}'", content, re.M)
            f.seek(0)
            f.write(content)
    except Exception as ex:
        print_warning(f'Could not open CommonServerPython File - {ex}')


def update_branch(path: str = './Scripts/CommonServerPython/CommonServerPython.py'):

    regex = r'CONTENT_BRANCH_NAME = .*'
    branches = run_command('git branch')
    branch_name_reg = re.search(r'\* (.*)', branches)
    branch_name = branch_name_reg.group(1)
    try:
        with open(path, 'r+') as f:
            content = f.read()
            content = re.sub(regex, f"CONTENT_BRANCH_NAME = '{branch_name}'", content, re.M)
            f.seek(0)
            f.write(content)
    except Exception as ex:
        print_warning(f'Could not open CommonServerPython File - {ex}')

    return branch_name


def main(circle_artifacts, content_version):

    # update content_version in commonServerPython
    update_content_version(content_version)
    branch_name = update_branch()
    print(f'Updating CommonServerPython with branch {branch_name} and content version {content_version}')
=======
def main(circle_artifacts):
>>>>>>> 6e468a8c
    print('Starting to create content artifact...')

    print('creating dir for bundles...')
    for bundle_dir in [BUNDLE_POST, BUNDLE_TEST]:
        os.mkdir(bundle_dir)

    add_tools_to_bundle(BUNDLE_POST)

    convert_incident_fields_to_array()

    for package_dir in DIR_TO_PREFIX:
        scanned_packages = glob.glob(os.path.join(package_dir, '*/'))
        for package in scanned_packages:
            if any(package_to_skip in package for package_to_skip in PACKAGES_TO_SKIP):
                # there are some packages that we don't want to include in the content zip
                # for example HelloWorld integration
                merge_script_package_to_yml(package, package_dir, BUNDLE_TEST)
                print('skipping {}'.format(package))
            else:
                merge_script_package_to_yml(package, package_dir, BUNDLE_POST)

    for content_dir in CONTENT_DIRS:
        print(f'Copying dir {content_dir} to bundles...')
        copy_dir_files(content_dir, BUNDLE_POST)

    copy_test_files(BUNDLE_TEST)

    print('Copying content descriptor to bundles')
    for bundle_dir in [BUNDLE_POST, BUNDLE_TEST]:
        shutil.copyfile('content-descriptor.json', os.path.join(bundle_dir, 'content-descriptor.json'))

    print('copying common server doc to bundles')
    shutil.copyfile('./Documentation/doc-CommonServer.json', os.path.join(BUNDLE_POST, 'doc-CommonServer.json'))

    print('Compressing bundles...')
    shutil.make_archive(ZIP_POST, 'zip', BUNDLE_POST)
    shutil.make_archive(ZIP_TEST, 'zip', BUNDLE_TEST)
    shutil.copyfile(ZIP_POST + '.zip', os.path.join(circle_artifacts, ZIP_POST + '.zip'))
    shutil.copyfile(ZIP_TEST + '.zip', os.path.join(circle_artifacts, ZIP_TEST + '.zip'))
    shutil.copyfile("./Tests/id_set.json", os.path.join(circle_artifacts, "id_set.json"))

    shutil.copyfile('release-notes.md', os.path.join(circle_artifacts, 'release-notes.md'))

    print(f'finished create content artifact at {circle_artifacts}')


if __name__ == '__main__':
    main(sys.argv[1])
    if LONG_FILE_NAMES:
        print_error(f'The following files exceeded to file name length limit of {MAX_FILE_NAME}:\n'
                    f'{json.dumps(LONG_FILE_NAMES, indent=4)}')
        sys.exit(1)<|MERGE_RESOLUTION|>--- conflicted
+++ resolved
@@ -147,7 +147,7 @@
             shutil.copyfile(path, os.path.join(bundle_test, os.path.basename(path)))
 
 
-<<<<<<< HEAD
+
 def update_content_version(content_ver: str, path: str = './Scripts/CommonServerPython/CommonServerPython.py'):
     regex = r'CONTENT_RELEASE_VERSION = .*'
     try:
@@ -184,11 +184,7 @@
     update_content_version(content_version)
     branch_name = update_branch()
     print(f'Updating CommonServerPython with branch {branch_name} and content version {content_version}')
-=======
-def main(circle_artifacts):
->>>>>>> 6e468a8c
     print('Starting to create content artifact...')
-
     print('creating dir for bundles...')
     for bundle_dir in [BUNDLE_POST, BUNDLE_TEST]:
         os.mkdir(bundle_dir)
