--- conflicted
+++ resolved
@@ -9,11 +9,7 @@
 python = "^3.8,<3.11"
 
 [tool.poetry.group.dev.dependencies]
-<<<<<<< HEAD
-demisto-sdk = {git = "https://github.com/demisto/demisto-sdk.git", rev = "disable_network_lint"}
-=======
 demisto-sdk = "1.10.4"
->>>>>>> 04161086
 requests = "^2.22.0"
 pre-commit = "^2.20.0"
 
