--- conflicted
+++ resolved
@@ -1,73 +1,66 @@
-commonfields:
-  id: SbQuery
-  version: -1
-name: SbQuery
-script: |2
-
-  resp = demisto.executeCommand("sb-query", demisto.args())
-
-  if isError(resp[0]):
-      demisto.results(resp)
-  else:
-      data = demisto.get(resp[0], "Contents.response")
-      if data:
-          data = data if isinstance(data, list) else [data]
-          data = [{k: formatCell(row[k]) for k in row} for row in data]
-          demisto.results({"ContentsFormat": formats["table"], "Type": entryTypes["note"], "Contents": data} )
-      else:
-          demisto.results("No results.")
-type: python
-tags:
-- Sandblast
-comment: Use the Query API to have a client application look for either the analysis
-  report of a specific file on the Check Point Threat Prevention service databases
-  or the status of a file, uploaded for analysis
-system: true
-args:
-- name: md5
-  description: The md5 to query
-- name: sha1
-  description: The sha1 to query
-- name: sha256
-  description: The sha256 to query
-- name: file_type
-  description: File extension (although the service identifies the type)
-- name: features
-  auto: PREDEFINED
-  predefined:
-  - te
-  - av
-  - extraction
-  - all
-  description: Available features - default is te and av
-- name: images
-  description: Array of objects with id and revision of available OS images
-- name: reports
-  description: Array of supported report formats of - pdf | xml | tar
-- name: benign_reports
-  auto: PREDEFINED
-  predefined:
-  - "true"
-  - "false"
-  description: By default, reports are returned only for malicious files - you can
-    mark this as true and get benign reports
-- name: quota
-  auto: PREDEFINED
-  predefined:
-  - "true"
-  - "false"
-  description: If true, response delivers the quota data (for cloud services only)
-<<<<<<< HEAD
-  name: quota
-  predefined:
-  - 'true'
-  - 'false'
-- description: File name - service calculates the file name from the part name
-  name: file_name
-=======
->>>>>>> 1ce25f59
-scripttarget: 0
-timeout: 0s
-dependson:
-  must:
-  - sb-query
+commonfields:
+  id: SbQuery
+  version: -1
+name: SbQuery
+script: |2
+
+  resp = demisto.executeCommand("sb-query", demisto.args())
+
+  if isError(resp[0]):
+      demisto.results(resp)
+  else:
+      data = demisto.get(resp[0], "Contents.response")
+      if data:
+          data = data if isinstance(data, list) else [data]
+          data = [{k: formatCell(row[k]) for k in row} for row in data]
+          demisto.results({"ContentsFormat": formats["table"], "Type": entryTypes["note"], "Contents": data} )
+      else:
+          demisto.results("No results.")
+type: python
+tags:
+- Sandblast
+comment: Use the Query API to have a client application look for either the analysis
+  report of a specific file on the Check Point Threat Prevention service databases
+  or the status of a file, uploaded for analysis
+system: true
+args:
+- name: md5
+  description: The md5 to query
+- name: sha1
+  description: The sha1 to query
+- name: sha256
+  description: The sha256 to query
+- name: file_type
+  description: File extension (although the service identifies the type)
+- name: features
+  auto: PREDEFINED
+  predefined:
+  - te
+  - av
+  - extraction
+  - all
+  description: Available features - default is te and av
+- name: images
+  description: Array of objects with id and revision of available OS images
+- name: reports
+  description: Array of supported report formats of - pdf | xml | tar
+- name: benign_reports
+  auto: PREDEFINED
+  predefined:
+  - "true"
+  - "false"
+  description: By default, reports are returned only for malicious files - you can
+    mark this as true and get benign reports
+- name: quota
+  auto: PREDEFINED
+  predefined:
+  - "true"
+  - "false"
+  description: If true, response delivers the quota data (for cloud services only)
+- name: file_name
+  description: File name - service calculates the file name from the part name
+scripttarget: 0
+timeout: 0s
+dependson:
+  must:
+  - sb-query