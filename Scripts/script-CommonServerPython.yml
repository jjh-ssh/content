--- conflicted
+++ resolved
@@ -1511,8 +1511,4 @@
 timeout: 0s
 tests:
   - TestPYCommonServer
-<<<<<<< HEAD
-releaseNotes: "add camel_case_to_underscore and snakify functions"
-=======
-releaseNotes: "added function return_outputs() which replaces demisto.results() - more intuitive to use"
->>>>>>> 8014b25d
+releaseNotes: "added function return_outputs() which replaces demisto.results() - more intuitive to use, add camel_case_to_underscore and snakify functions"