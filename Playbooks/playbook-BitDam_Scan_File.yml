--- conflicted
+++ resolved
@@ -438,11 +438,7 @@
   type: string
 - contextPath: DBotScore.Score
   description: The actual score
-<<<<<<< HEAD
-  type: number
-=======
   type: number
 releaseNotes: "Submit only supported files to BitDam"
 tests:
-- Detonate File - BitDam Test
->>>>>>> 6aa86241
+- Detonate File - BitDam Test