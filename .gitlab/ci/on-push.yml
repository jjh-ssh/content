.push-rule:
  rules:
    - if: '$CI_PIPELINE_SOURCE =~ /^(push|contrib)$/'


trigger-private-build:
  tags:
    - gke
  needs: []
  stage: unittests-and-validations
  extends:
    - .default-job-settings
  rules:
    - if: '$CI_COMMIT_BRANCH =~ /pull\/[0-9]+/'
      when: never
    - if: '$CI_PIPELINE_SOURCE =~ /^(push|contrib)$/'
    - if: '$NIGHTLY'
  script:
    - echo "====Trigger Private Build===="
    - |
      if [ 'true' = $(./Tests/scripts/check_if_branch_exist.sh -t $GITHUB_TOKEN --repo demisto/content-private -b $CI_COMMIT_BRANCH) ]; then
        PRIVATE_BRANCH_NAME=$CI_COMMIT_BRANCH
      else
        PRIVATE_BRANCH_NAME='master'
      fi
    - python3 Utils/trigger_private_build.py --github-token $GITHUB_TOKEN --private-branch-name $PRIVATE_BRANCH_NAME
    - sleep 60
    - python3 Utils/get_private_build_status.py --github-token $GITHUB_TOKEN
  timeout: 2 hours

.create-release-notes-and-common-docs:
  - section_start "Create Release Notes and Common Server Documentation" --collapsed
  - echo "Creating Release Notes and Content Descriptor"
  - python3 Utils/release_notes_generator.py $CONTENT_VERSION $GIT_SHA1 $CI_BUILD_ID --output $ARTIFACTS_FOLDER/packs-release-notes.md --github-token $GITHUB_TOKEN
  - cp content-descriptor.json $ARTIFACTS_FOLDER
  - ./Documentation/commonServerDocs.sh
  - section_end "Create Release Notes and Common Server Documentation"

# runs in circle for the on-push flow (because we need to run it there for contributors anyways)
run-unittests-and-lint:
  extends:
    - .run-unittests-and-lint
  rules:
    - if: '$BUCKET_UPLOAD == "true"'
      when: never
    - if: '$DEMISTO_SDK_NIGHTLY != "true"'


# runs in circle for the on-push flow (because we need to run it there for contributors anyways)
run-validations:
  extends:
    - .run-validations
  rules:
    - if: '$NIGHTLY'

# runs in gitlab for the on-push flow, on every new commit pushed to the branch.
validate-content-conf:
  tags:
    - gke
  stage: unittests-and-validations
  needs: []
  extends:
    - .default-job-settings
  rules:
    - if: '$CI_PIPELINE_SOURCE =~ /^(push)$/ && $CI_COMMIT_BRANCH !~ /^[0-9]{2}\.[0-9]{1,2}\.[0-9]$/'
  script:
    - section_start "Validate content-test-conf Branch Merged"
    - |
      if [[ $CI_COMMIT_BRANCH = "master" ]]; then
        echo "Skipping, Should not run on master branch."
      else
        # replace slashes ('/') in the branch name, if exist, with underscores ('_')
        UNDERSCORE_CI_BRANCH=${CI_COMMIT_BRANCH//\//_}
        RESP=$(curl --location --request GET "https://code.pan.run/api/v4/projects/3734/repository/branches?search=$UNDERSCORE_CI_BRANCH" --header "PRIVATE-TOKEN: $GITLAB_API_READ_TOKEN") # disable-secrets-detection
        if [ "$RESP" != "[]" ]; then
            echo "Found a branch with the same name in contest-test-conf- $UNDERSCORE_CI_BRANCH."
            echo "Merge it in order to merge the current branch into content repo."
            exit 1
        fi
            echo "No branch with the name *$UNDERSCORE_CI_BRANCH* were found in contest-test-conf repo."
      fi
    - section_end "Validate content-tesgt-conf Branch Merged"

.generic-prepare-testing-bucket:
  tags:
    - gke
  extends:
    - .default-job-settings
  rules:
    - if: "$CI_PIPELINE_SOURCE =~ /^(push|contrib)$/"
    - if: "$NIGHTLY"
  cache:
    policy: pull-push
  variables:
    KUBERNETES_CPU_REQUEST: 2000m
  needs: []
  stage: prepare-testing-bucket
  script:
    - !reference [.download-demisto-conf]
    - !reference [.create-release-notes-and-common-docs]

    - section_start "Create or update content graph" --collapsed

    - echo "Updating the content graph"
    - mkdir $ARTIFACTS_FOLDER/content_graph
    - demisto-sdk create-content-graph --marketplace $MARKETPLACE_VERSION -o $ARTIFACTS_FOLDER/content_graph  # TODO: return to update with -g when fixed issues
    - echo "Successfully updated content graph"
      
    - section_end "Create or update content graph"

    - section_start "Create Content Artifacts and Update Conf" --collapsed
    - |
      if [[ $MARKETPLACE_VERSION == "xsoar" ]];
      then
        echo "Starting to create artifacts with zip for XSOAR."
        python Tests/scripts/create_artifacts_graph/create_artifacts.py --marketplace "xsoar" --artifacts-output $ARTIFACTS_FOLDER/content_packs --dependencies-output $ARTIFACTS_FOLDER/packs_dependencies.json
      else
        echo "Starting to create artifacts without zip."
        python Tests/scripts/create_artifacts_graph/create_artifacts.py --marketplace "$MARKETPLACE_VERSION" --artifacts-output $ARTIFACTS_FOLDER/content_packs --dependencies-output $ARTIFACTS_FOLDER/packs_dependencies.json --no-zip
      fi

    - gcloud auth activate-service-account --key-file="$GCS_ARTIFACTS_KEY"

    - cp "./Tests/conf.json" "$ARTIFACTS_FOLDER/conf.json"
    - section_end "Create Content Artifacts and Update Conf"

    - section_start "Replace Cortex XSOAR" --collapsed
    - |
      if [[ $MARKETPLACE_VERSION != "xsoar" ]];
      then
        echo "Replace Cortex XSOAR for non-xsoar build."
        pushd "$ARTIFACTS_FOLDER"
        find content_packs -type f -not \( -path "*/ReleaseNotes/*" \) -exec sed -i -e 's/Cortex XSOAR/'"$PRODUCTNAME"'/gI' {} \;
        pushd content_packs; zip -r ../content_packs.zip * 1> /dev/null; popd
        rm -rf content_packs
        popd
      fi
    - section_end "Replace Cortex XSOAR"
    - section_start "Collect Tests" --collapsed
    - |
      if [ -n "${INSTANCE_TESTS}" ]; then
        echo "Skipping - not running in INSTANCE_TESTS build"
      else
        [ -n "${NIGHTLY}" ] && IS_NIGHTLY=true || IS_NIGHTLY=false
        python3 ./Tests/scripts/collect_tests/collect_tests.py -n $IS_NIGHTLY --marketplace "$MARKETPLACE_VERSION" --service_account $GCS_MARKET_KEY --graph true
      fi
    - section_end "Collect Tests"

    - section_start "Prepare Content Packs for Testing"
    - ./Tests/scripts/prepare_content_packs_for_testing.sh "$MARKETPLACE_BUCKET" "$STORAGE_BASE_PATH" "$MARKETPLACE_VERSION"
    - section_end "Prepare Content Packs for Testing"

    - section_start "Create Instances for XSOAR"
    - |
      if [[ ${MARKETPLACE_VERSION} = "xsoar" ]]; then
        echo "Creating Instances, only for XSOAR."
        [ -n "${TIME_TO_LIVE}" ] && TTL=${TIME_TO_LIVE} || TTL=300
        python3 ./Tests/scripts/awsinstancetool/aws_instance_tool.py -envType "$IFRA_ENV_TYPE" -timetolive $TTL -outfile "$ARTIFACTS_FOLDER/env_results.json"
      fi
    - section_end "Create Instances for XSOAR"

    - section_start "Upload Artifacts to GCP" --collapsed
    - ./Tests/scripts/upload_artifacts.sh
    - section_end "Upload Artifacts to GCP"
    - echo "create instances done" > "$ARTIFACTS_FOLDER/create_instances_done.txt"



xsoar-prepare-testing-bucket:
  variables:
    ARTIFACTS_FOLDER: "${ARTIFACTS_FOLDER_XSOAR}"
    MARKETPLACE_VERSION: "xsoar"
    MARKETPLACE_BUCKET: "$GCS_MARKET_BUCKET"
  extends:
    - .generic-prepare-testing-bucket

xpanse-prepare-testing-bucket:
  variables:
    ARTIFACTS_FOLDER: "${ARTIFACTS_FOLDER_XPANSE}"
    MARKETPLACE_VERSION: "xpanse"
    PRODUCTNAME: "Cortex XPANSE"
    MARKETPLACE_BUCKET: "$GCS_MARKET_XPANSE_BUCKET"
  extends:
    - .generic-prepare-testing-bucket

mpv2-prepare-testing-bucket:
  variables:
    ARTIFACTS_FOLDER: "${ARTIFACTS_FOLDER_MPV2}"
    MARKETPLACE_VERSION: "marketplacev2"
    MARKETPLACE_BUCKET: "$GCS_MARKET_V2_BUCKET"
    PRODUCTNAME: "Cortex XSIAM"
  extends:
    - .generic-prepare-testing-bucket

.test_content_on_xsoar_server_instances_base:
  tags:
    - gke
  extends:
    - .default-job-settings
    - .push-rule
  variables:
    ARTIFACTS_FOLDER: "${ARTIFACTS_FOLDER_XSOAR}"
    ENV_RESULTS_PATH: "${ARTIFACTS_FOLDER_XSOAR}/env_results.json"
    SERVER_TYPE: "XSOAR"
  stage: run-instances
  needs: ["xsoar-prepare-testing-bucket"]
  script:
    - '[[ "create instances done" = $(cat "$ARTIFACTS_FOLDER/create_instances_done.txt" 2> /dev/null) ]] || (echo "this is a known issue with GitLab pipline please mention @esharf in your PR" && exit 1)'
    - EXIT_CODE=0
    - !reference [.download-demisto-conf]
    - export TEMP=$(cat $ARTIFACTS_FOLDER/filter_envs.json | jq ".\"$INSTANCE_ROLE\"")
    # If instance was not created
    - |
      if [[ "$TEMP" != "true" && -z "${NIGHTLY}" ]]; then
        echo "Instance with role $INSTANCE_ROLE was not created"
        exit 0
      fi
    - !reference [.open-ssh-tunnel]
    - python3 ./Tests/scripts/wait_until_server_ready.py "$INSTANCE_ROLE"
    - |
      # workaround for the hard-coded value in the sdk
      cp "$ARTIFACTS_FOLDER/env_results.json" "./artifacts/env_results.json"
      cp "$ARTIFACTS_FOLDER/filter_file.txt" "./artifacts/filter_file.txt"

    - ./Tests/scripts/install_content_and_test_integrations.sh "$INSTANCE_ROLE" "$SERVER_TYPE"|| EXIT_CODE=$?
    - cp -f $ARTIFACTS_FOLDER/conf.json Tests/conf.json
    - echo Going to sleep for 60 seconds to allow server finish indexing
    - sleep 60

    - ./Tests/scripts/run_tests.sh "$INSTANCE_ROLE" || EXIT_CODE=$?
    - |
      if [[ -f ./Tests/failed_tests.txt ]]; then
        cp ./Tests/failed_tests.txt $ARTIFACTS_FOLDER/failed_tests.txt
      fi
    - |
      if [[ -f ./Tests/succeeded_tests.txt ]]; then
        cp ./Tests/succeeded_tests.txt $ARTIFACTS_FOLDER/succeeded_tests.txt
      fi
    - |
      if [[ -f ./Tests/test_playbooks_report.json ]]; then
        cp ./Tests/test_playbooks_report.json $ARTIFACTS_FOLDER/test_playbooks_report.json
      fi

    - |
      if [ -z "${TIME_TO_LIVE}" -a "$CI_PIPELINE_SOURCE" = "contrib" ]; then
        TIME_TO_LIVE=300
      fi
      python3 ./Tests/scripts/destroy_instances.py $ARTIFACTS_FOLDER $ARTIFACTS_FOLDER/env_results.json "$INSTANCE_ROLE" "$TIME_TO_LIVE" || EXIT_CODE=$?
    - exit $EXIT_CODE

xsoar_server_6_5:
  extends: .test_content_on_xsoar_server_instances_base
  #  No need to trigger in case of release branch
  rules:
    - if: '$CI_PIPELINE_SOURCE =~ /^(push|contrib)$/ && $CI_COMMIT_BRANCH !~ /^[0-9]{2}\.[0-9]{1,2}\.[0-9]$/'
  variables:
    INSTANCE_ROLE: "Server 6.5"

xsoar_server_6_6:
  extends: .test_content_on_xsoar_server_instances_base
  #  No need to trigger in case of release branch
  rules:
    - if: '$CI_PIPELINE_SOURCE =~ /^(push|contrib)$/ && $CI_COMMIT_BRANCH !~ /^[0-9]{2}\.[0-9]{1,2}\.[0-9]$/'
  variables:
    INSTANCE_ROLE: "Server 6.6"

xsoar_server_6_8:
  extends: .test_content_on_xsoar_server_instances_base
  #  No need to trigger in case of release branch
  rules:
    - if: '$CI_PIPELINE_SOURCE =~ /^(push|contrib)$/ && $CI_COMMIT_BRANCH !~ /^[0-9]{2}\.[0-9]{1,2}\.[0-9]$/'
  variables:
    INSTANCE_ROLE: "Server 6.8"

xsoar_server_master:
  extends:
    - .test_content_on_xsoar_server_instances_base
  #  No need to trigger in case of release branch
  rules:
    - if: '$CI_PIPELINE_SOURCE =~ /^(push|contrib)$/ && $CI_COMMIT_BRANCH !~ /^[0-9]{2}\.[0-9]{1,2}\.[0-9]$/'
    - if: '$NIGHTLY'
      when: always
  variables:
    INSTANCE_ROLE: "Server Master"


fan-in-nightly:
  tags:
    - gke
  stage: fan-in
  rules:
    - if: '$NIGHTLY'
      when: always
  script:
    - echo "fan in"


slack-notify-nightly-build:
  extends:
    - .trigger-slack-notification
  rules:
    - if: '$NIGHTLY'
      when: always
  variables:
    PIPELINE_TO_QUERY: $CI_PIPELINE_ID
    WORKFLOW: 'Content Nightly'
    JOB_NAME: 'fan-in-nightly'
    # Passes the environment variable from the parent pipeline to the child which can be useful for cases
    # when triggering pipeline with alternate env variable value passed in the API call
    SLACK_CHANNEL: $SLACK_CHANNEL
    SLACK_JOB: 'true'


.test_content_on_xsiam_server_instances_base:
  tags:
    - gke
    - us-west1
  extends:
    - .default-job-settings
    - .push-rule
  variables:
    ARTIFACTS_FOLDER: "${ARTIFACTS_FOLDER_MPV2}"
    GCS_MARKET_BUCKET: "${GCS_MARKET_V2_BUCKET}"
    ENV_RESULTS_PATH: "${ARTIFACTS_FOLDER_MPV2}/env_results.json"
    SERVER_TYPE: "XSIAM"
  needs: ["mpv2-prepare-testing-bucket"]
  stage: run-instances
  script:
    - '[[ "create instances done" = $(cat "$ARTIFACTS_FOLDER/create_instances_done.txt" 2> /dev/null) ]] || (echo "this is a known issue with GitLab pipline please mention @esharf in your PR" && exit 1)'
    - EXIT_CODE=0
    - !reference [.download-demisto-conf]

    - section_start "Are there tests to run?" --collapsed
    - |
      if ! [[ -s $ARTIFACTS_FOLDER/content_packs_to_install.txt || -s $ARTIFACTS_FOLDER/filter_file.txt ]]; then
        # The files are empty.
        echo "Not running XSIAM instance flow, no tests to run were found."
      fi
    - section_end "Are there tests to run?"

    - echo -e "Sanity Test - Playbook with integration\nSanity Test - Playbook with no integration\nSanity Test - Playbook with Unmockable Integration\nSanity Test - Playbook with mocked integration\n" > "$ARTIFACTS_FOLDER/filter_file.txt"
    - echo -e "Sanity Test - Playbook with integration\nSanity Test - Playbook with no integration\nSanity Test - Playbook with Unmockable Integration\nSanity Test - Playbook with mocked integration\n" > "/builds/xsoar/content/artifacts/filter_file.txt"
    - echo -e "Base\nDeveloperTools\nHelloWorld\nGmail" > "$ARTIFACTS_FOLDER/content_packs_to_install.txt"
    - cp "./Tests/conf.json" "$ARTIFACTS_FOLDER/conf.json"

    - section_start "Lock XSIAM Machine" --collapsed
#    - cp "$ARTIFACTS_FOLDER/filter_file.txt" "./artifacts/filter_file.txt"
    - echo "Authenticating GCP"
    - gcloud auth activate-service-account --key-file="$GCS_ARTIFACTS_KEY" > auth.out 2>&1
    - echo "Auth done successfully"
    - ./Tests/scripts/wait_in_line_for_xsiam_env.sh
    - source XSIAMEnvVariables
    - echo "XSIAM chosen_machine_id is $XSIAM_CHOSEN_MACHINE_ID"
    - section_end "Lock XSIAM Machine"

    - section_start "Clean XSIAM Machine" --collapsed
    - ./Tests/scripts/uninstall_packs_and_reset_bucket_xsiam.sh
    - section_end "Clean XSIAM Machine"

    - section_start "Install Packs and run Test-Module"
    - ./Tests/scripts/install_content_and_test_integrations.sh "$INSTANCE_ROLE" "$SERVER_TYPE"|| EXIT_CODE=$?
    - section_end "Install Packs and run Test-Module"

    - section_start "Run Tests"
    - cp -f $ARTIFACTS_FOLDER/conf.json Tests/conf.json
    - ./Tests/scripts/run_tests.sh "$INSTANCE_ROLE" || EXIT_CODE=$?
    - |
      if [[ -f ./Tests/failed_tests.txt ]]; then
        cp ./Tests/failed_tests.txt $ARTIFACTS_FOLDER/failed_tests.txt
      fi
    - |
      if [[ -f ./Tests/succeeded_tests.txt ]]; then
        cp ./Tests/succeeded_tests.txt $ARTIFACTS_FOLDER/succeeded_tests.txt
      fi
    - section_end "Run Tests"

    - section_start "XSIAM Machine information"
    - ./Tests/scripts/print_xsiam_machine_details.sh
    - section_end "XSIAM Machine information"

    - section_start "After script" --collapsed
    - |
      if ! [ -z "$XSIAM_CHOSEN_MACHINE_ID" ]
      then
        echo "Job finished, removing lock file"
        gcloud auth activate-service-account --key-file="$GCS_ARTIFACTS_KEY" > auth.out 2>&1
        gsutil rm "gs://xsoar-ci-artifacts/content-locks-xsiam/*-lock-$CI_JOB_ID"
        echo "Finished removing lock file"
      fi
    - section_end "After script"
    - exit $EXIT_CODE


<<<<<<< HEAD
xsiam_master_1:
  extends:
    - .test_content_on_xsiam_server_instances_base
  rules:
    - if: '$CI_PIPELINE_SOURCE =~ /^(push|contrib)$/ && $CI_COMMIT_BRANCH !~ /^[0-9]{2}\.[0-9]{1,2}\.[0-9]$/'
    - if: '$NIGHTLY'
      when: always
  variables:
    INSTANCE_ROLE: "XSIAM Master"
    GCS_QUEUE_FILE: "queue-master"
    TEST_MACHINES_LIST: "test-machines-master"
    LOCK_MACHINE_NAME: "qa2-test-9997333835008"


xsiam_master_2:
=======
#xsiam_server_dev:
#  extends:
#    - .test_content_on_xsiam_server_instances_base
#  rules:
#    - if: '$CI_PIPELINE_SOURCE =~ /^(push|contrib)$/ && $CI_COMMIT_BRANCH !~ /^[0-9]{2}\.[0-9]{1,2}\.[0-9]$/'
#    - if: '$NIGHTLY'
#      when: always
#  variables:
#    INSTANCE_ROLE: "XSIAM Master"
#    GCS_QUEUE_FILE: "queue-master"
#    TEST_MACHINES_LIST: "test-machines-master"


xsiam_server_ga:
>>>>>>> 5731c07d
  extends:
    - .test_content_on_xsiam_server_instances_base
  rules:
    - if: '$CI_PIPELINE_SOURCE =~ /^(push|contrib)$/ && $CI_COMMIT_BRANCH !~ /^[0-9]{2}\.[0-9]{1,2}\.[0-9]$/'
    - if: '$NIGHTLY'
      when: always
  variables:
<<<<<<< HEAD
    INSTANCE_ROLE: "XSIAM Master"
    GCS_QUEUE_FILE: "queue-master"
    TEST_MACHINES_LIST: "test-machines-master"
    LOCK_MACHINE_NAME: "qa2-test-9994671965229"


xsiam_master_3:
  extends:
    - .test_content_on_xsiam_server_instances_base
  rules:
    - if: '$CI_PIPELINE_SOURCE =~ /^(push|contrib)$/ && $CI_COMMIT_BRANCH !~ /^[0-9]{2}\.[0-9]{1,2}\.[0-9]$/'
    - if: '$NIGHTLY'
      when: always
  variables:
    INSTANCE_ROLE: "XSIAM Master"
    GCS_QUEUE_FILE: "queue-master"
    TEST_MACHINES_LIST: "test-machines-master"
    LOCK_MACHINE_NAME: "qa2-test-9991850898712"


xsiam_prod_1:
  extends:
    - .test_content_on_xsiam_server_instances_base
  rules:
    - if: '$CI_PIPELINE_SOURCE =~ /^(push|contrib)$/ && $CI_COMMIT_BRANCH !~ /^[0-9]{2}\.[0-9]{1,2}\.[0-9]$/'
    - if: '$NIGHTLY'
      when: always
  variables:
    INSTANCE_ROLE: "XSIAM Master"
    GCS_QUEUE_FILE: "queue-ga"
    TEST_MACHINES_LIST: "test-machines-ga"
    LOCK_MACHINE_NAME: "qa2-test-9992101943618"


xsiam_prod_2:
  extends:
    - .test_content_on_xsiam_server_instances_base
  rules:
    - if: '$CI_PIPELINE_SOURCE =~ /^(push|contrib)$/ && $CI_COMMIT_BRANCH !~ /^[0-9]{2}\.[0-9]{1,2}\.[0-9]$/'
    - if: '$NIGHTLY'
      when: always
  variables:
    INSTANCE_ROLE: "XSIAM Master"
    GCS_QUEUE_FILE: "queue-ga"
    TEST_MACHINES_LIST: "test-machines-ga"
    LOCK_MACHINE_NAME: "qa2-test-9992169942140"


xsiam_prod_3:
  extends:
    - .test_content_on_xsiam_server_instances_base
  rules:
    - if: '$CI_PIPELINE_SOURCE =~ /^(push|contrib)$/ && $CI_COMMIT_BRANCH !~ /^[0-9]{2}\.[0-9]{1,2}\.[0-9]$/'
    - if: '$NIGHTLY'
      when: always
  variables:
    INSTANCE_ROLE: "XSIAM Master"
    GCS_QUEUE_FILE: "queue-ga"
    TEST_MACHINES_LIST: "test-machines-ga"
    LOCK_MACHINE_NAME: "qa2-test-9993230017659"
=======
    INSTANCE_ROLE: "XSIAM 1.2"
    GCS_QUEUE_FILE: "queue-ga"
    TEST_MACHINES_LIST: "test-machines-ga"
>>>>>>> 5731c07d
<|MERGE_RESOLUTION|>--- conflicted
+++ resolved
@@ -105,7 +105,7 @@
     - mkdir $ARTIFACTS_FOLDER/content_graph
     - demisto-sdk create-content-graph --marketplace $MARKETPLACE_VERSION -o $ARTIFACTS_FOLDER/content_graph  # TODO: return to update with -g when fixed issues
     - echo "Successfully updated content graph"
-      
+
     - section_end "Create or update content graph"
 
     - section_start "Create Content Artifacts and Update Conf" --collapsed
@@ -338,13 +338,8 @@
       fi
     - section_end "Are there tests to run?"
 
-    - echo -e "Sanity Test - Playbook with integration\nSanity Test - Playbook with no integration\nSanity Test - Playbook with Unmockable Integration\nSanity Test - Playbook with mocked integration\n" > "$ARTIFACTS_FOLDER/filter_file.txt"
-    - echo -e "Sanity Test - Playbook with integration\nSanity Test - Playbook with no integration\nSanity Test - Playbook with Unmockable Integration\nSanity Test - Playbook with mocked integration\n" > "/builds/xsoar/content/artifacts/filter_file.txt"
-    - echo -e "Base\nDeveloperTools\nHelloWorld\nGmail" > "$ARTIFACTS_FOLDER/content_packs_to_install.txt"
-    - cp "./Tests/conf.json" "$ARTIFACTS_FOLDER/conf.json"
-
     - section_start "Lock XSIAM Machine" --collapsed
-#    - cp "$ARTIFACTS_FOLDER/filter_file.txt" "./artifacts/filter_file.txt"
+    - cp "$ARTIFACTS_FOLDER/filter_file.txt" "./artifacts/filter_file.txt"
     - echo "Authenticating GCP"
     - gcloud auth activate-service-account --key-file="$GCS_ARTIFACTS_KEY" > auth.out 2>&1
     - echo "Auth done successfully"
@@ -391,7 +386,6 @@
     - exit $EXIT_CODE
 
 
-<<<<<<< HEAD
 xsiam_master_1:
   extends:
     - .test_content_on_xsiam_server_instances_base
@@ -407,30 +401,13 @@
 
 
 xsiam_master_2:
-=======
-#xsiam_server_dev:
-#  extends:
-#    - .test_content_on_xsiam_server_instances_base
-#  rules:
-#    - if: '$CI_PIPELINE_SOURCE =~ /^(push|contrib)$/ && $CI_COMMIT_BRANCH !~ /^[0-9]{2}\.[0-9]{1,2}\.[0-9]$/'
-#    - if: '$NIGHTLY'
-#      when: always
-#  variables:
-#    INSTANCE_ROLE: "XSIAM Master"
-#    GCS_QUEUE_FILE: "queue-master"
-#    TEST_MACHINES_LIST: "test-machines-master"
-
-
-xsiam_server_ga:
->>>>>>> 5731c07d
-  extends:
-    - .test_content_on_xsiam_server_instances_base
-  rules:
-    - if: '$CI_PIPELINE_SOURCE =~ /^(push|contrib)$/ && $CI_COMMIT_BRANCH !~ /^[0-9]{2}\.[0-9]{1,2}\.[0-9]$/'
-    - if: '$NIGHTLY'
-      when: always
-  variables:
-<<<<<<< HEAD
+  extends:
+    - .test_content_on_xsiam_server_instances_base
+  rules:
+    - if: '$CI_PIPELINE_SOURCE =~ /^(push|contrib)$/ && $CI_COMMIT_BRANCH !~ /^[0-9]{2}\.[0-9]{1,2}\.[0-9]$/'
+    - if: '$NIGHTLY'
+      when: always
+  variables:
     INSTANCE_ROLE: "XSIAM Master"
     GCS_QUEUE_FILE: "queue-master"
     TEST_MACHINES_LIST: "test-machines-master"
@@ -490,9 +467,4 @@
     INSTANCE_ROLE: "XSIAM Master"
     GCS_QUEUE_FILE: "queue-ga"
     TEST_MACHINES_LIST: "test-machines-ga"
-    LOCK_MACHINE_NAME: "qa2-test-9993230017659"
-=======
-    INSTANCE_ROLE: "XSIAM 1.2"
-    GCS_QUEUE_FILE: "queue-ga"
-    TEST_MACHINES_LIST: "test-machines-ga"
->>>>>>> 5731c07d
+    LOCK_MACHINE_NAME: "qa2-test-9993230017659"