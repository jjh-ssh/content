.push-rule:
  rules:
    - if: '$CI_PIPELINE_SOURCE =~ /^(push|contrib)$/'


trigger-private-build:
  tags:
    - gke
  needs: []
  stage: unittests-and-validations
  extends:
    - .default-job-settings
  rules:
    - if: '$CI_COMMIT_BRANCH =~ /pull\/[0-9]+/'
      when: never
    - if: '$CI_PIPELINE_SOURCE =~ /^(push|contrib)$/'
    - if: '$NIGHTLY'
  script:
    - echo "====Trigger Private Build===="
    - python3 Utils/trigger_private_build.py --github-token $GITHUB_TOKEN
    - sleep 60
    - python3 Utils/get_private_build_status.py --github-token $GITHUB_TOKEN
  timeout: 2 hours

.create-release-notes-and-common-docs:
  - section_start "Create Release Notes and Common Server Documentation" --collapsed
  - echo "Creating Release Notes and Content Descriptor"
  - python3 Utils/release_notes_generator.py $CONTENT_VERSION $GIT_SHA1 $CI_BUILD_ID --output $ARTIFACTS_FOLDER/packs-release-notes.md --github-token $GITHUB_TOKEN
  - cp content-descriptor.json $ARTIFACTS_FOLDER
  - ./Documentation/commonServerDocs.sh
  - section_end "Create Release Notes and Common Server Documentation"

# runs in circle for the on-push flow (because we need to run it there for contributors anyways)
run-unittests-and-lint:
  extends:
    - .run-unittests-and-lint
  rules:
    - if: '$BUCKET_UPLOAD == "true"'
      when: never
    - if: '$DEMISTO_SDK_NIGHTLY != "true"'


# runs in circle for the on-push flow (because we need to run it there for contributors anyways)
run-validations:
  extends:
    - .run-validations
  rules:
    - if: '$NIGHTLY'

# runs in gitlab for the on-push flow, on every new commit pushed to the branch.
validate-content-conf:
  tags:
    - gke
  stage: unittests-and-validations
  needs: []
  extends:
    - .default-job-settings
  rules:
    - if: '$CI_PIPELINE_SOURCE =~ /^(push)$/ && $CI_COMMIT_BRANCH !~ /^[0-9]{2}\.[0-9]{1,2}\.[0-9]$/'
  script:
    - section_start "Validate content-test-conf Branch Merged"
    - |
      if [[ $CI_COMMIT_BRANCH = "master" ]]; then
        echo "Skipping, Should not run on master branch."
      else
        # replace slashes ('/') in the branch name, if exist, with underscores ('_')
        UNDERSCORE_CI_BRANCH=${CI_COMMIT_BRANCH//\//_}
        RESP=$(curl --location --request GET "https://code.pan.run/api/v4/projects/3734/repository/branches?search=$UNDERSCORE_CI_BRANCH" --header "PRIVATE-TOKEN: $GITLAB_API_READ_TOKEN") # disable-secrets-detection
        if [ "$RESP" != "[]" ]; then
            echo "Found a branch with the same name in contest-test-conf- $UNDERSCORE_CI_BRANCH."
            echo "Merge it in order to merge the current branch into content repo."
            exit 1
        fi
            echo "No branch with the name *$UNDERSCORE_CI_BRANCH* were found in contest-test-conf repo."
      fi
    - section_end "Validate content-tesgt-conf Branch Merged"

.generic-prepare-testing-bucket:
  tags:
    - gke
  extends:
    - .default-job-settings
  rules:
    - if: "$CI_PIPELINE_SOURCE =~ /^(push|contrib)$/"
    - if: "$NIGHTLY"
  cache:
    policy: pull-push
  variables:
    KUBERNETES_CPU_REQUEST: 2000m
  needs: []
  stage: prepare-testing-bucket
  script:
    - !reference [.download-demisto-conf]
    - !reference [.create-release-notes-and-common-docs]

    - section_start "Create or update content graph" --collapsed

    - |
      echo "Trying to pull all CSV import files from bucket"
      # gcloud auth activate-service-account --key-file="$GCS_MARKET_KEY" > auth.out 2>&1
      # gsutil -m cp -r "gs://$GCS_MARKET_BUCKET_DEV/content_graph/$MARKETPLACE_VERSION/*" /var/lib/neo4j/import || echo "failed to download graph imports."
      echo "Successfully pulled all CSV import files from bucket"
    - |
      if [ -z "$(ls -A /var/lib/neo4j/import)" ]; then
        echo "No CSV files to import, creating the content graph"
        demisto-sdk create-content-graph
        echo "Successfully created content graph"
      else
        echo "Getting the list of packs to update in content graph"
        PACKS_TO_UPDATE=( $(git diff $LAST_UPLOAD_COMMIT --name-only -- Packs/* | awk -F/ '{print $2}' | sort | uniq) )
        echo "Updating graph for packs: $PACKS_TO_UPDATE"

        echo "Updating the content graph"
        demisto-sdk update-content-graph -p $PACKS_TO_UPDATE
        echo "Successfully updated content graph"
      fi

    - |
      echo "Moving exported CSV files to artifacts"
      mkdir $ARTIFACTS_FOLDER/content_graph
      cp -R /var/lib/neo4j/import $ARTIFACTS_FOLDER/content_graph

    - section_end "Update content graph"

    - section_start "Create Content Artifacts and Update Conf" --collapsed
    - |
      if [[ $MARKETPLACE_VERSION == "xsoar" ]];
      then
        echo "Starting to create artifacts with zip for XSOAR."
        python Tests/scripts/create_artifacts_graph/create_artifacts.py --marketplace "xsoar" --artifacts-output $ARTIFACTS_FOLDER/content_packs --dependencies-output $ARTIFACTS_FOLDER/packs_dependencies.json
      else
        echo "Starting to create artifacts without zip."
        python Tests/scripts/create_artifacts_graph/create_artifacts.py --marketplace "$MARKETPLACE_VERSION" --artifacts-output $ARTIFACTS_FOLDER/content_packs --dependencies-output $ARTIFACTS_FOLDER/packs_dependencies.json --no-zip
      fi

    - gcloud auth activate-service-account --key-file="$GCS_ARTIFACTS_KEY"

    - cp "./Tests/conf.json" "$ARTIFACTS_FOLDER/conf.json"
    - section_end "Create Content Artifacts and Update Conf"

    - section_start "Replace Cortex XSOAR" --collapsed
    - |
      if [[ $MARKETPLACE_VERSION != "xsoar" ]];
      then
        echo "Replace Cortex XSOAR for non-xsoar build."
        pushd "$ARTIFACTS_FOLDER"
        find content_packs -type f -not \( -path "*/ReleaseNotes/*" \) -exec sed -i -e 's/Cortex XSOAR/'"$PRODUCTNAME"'/gI' {} \;
        pushd content_packs; zip -r ../content_packs.zip * 1> /dev/null; popd
        rm -rf content_packs
        popd
      fi
    - section_end "Replace Cortex XSOAR"
    - section_start "Collect Tests" --collapsed
    - |
      if [ -n "${INSTANCE_TESTS}" ]; then
        echo "Skipping - not running in INSTANCE_TESTS build"
      else
        [ -n "${NIGHTLY}" ] && IS_NIGHTLY=true || IS_NIGHTLY=false
        python3 ./Tests/scripts/collect_tests/collect_tests.py -n $IS_NIGHTLY --marketplace "$MARKETPLACE_VERSION" --service_account $GCS_MARKET_KEY --graph true
      fi
    - section_end "Collect Tests"

    - section_start "Prepare Content Packs for Testing"
    - ./Tests/scripts/prepare_content_packs_for_testing.sh "$MARKETPLACE_BUCKET" "$STORAGE_BASE_PATH" "$MARKETPLACE_VERSION"
    - section_end "Prepare Content Packs for Testing"

    - section_start "Create Instances for XSOAR"
    - |
      if [[ ${MARKETPLACE_VERSION} = "xsoar" ]]; then
        echo "Creating Instances, only for XSOAR."
        [ -n "${TIME_TO_LIVE}" ] && TTL=${TIME_TO_LIVE} || TTL=300
        python3 ./Tests/scripts/awsinstancetool/aws_instance_tool.py -envType "$IFRA_ENV_TYPE" -timetolive $TTL -outfile "$ARTIFACTS_FOLDER/env_results.json"
      fi
    - section_end "Create Instances for XSOAR"

<<<<<<< HEAD
    - |
      if [[ $BUCKET_UPLOAD == "true" && $TEST_UPLOAD == "false" ]]; then
        section_start "Upload CSV to bucket" --collapsed
        # delete command after decide how to upload in prod
        gsutil -m cp -r /var/lib/neo4j/import/* "gs://$GCS_MARKET_BUCKET_DEV/content_graph/$MARKETPLACE_VERSION/*"
        section_end "Upload Artifacts to GCP"
      fi

=======
>>>>>>> cb612fb7
    - section_start "Upload Artifacts to GCP" --collapsed
    - ./Tests/scripts/upload_artifacts.sh
    - section_end "Upload Artifacts to GCP"
    - echo "create instances done" > "$ARTIFACTS_FOLDER/create_instances_done.txt"



xsoar-prepare-testing-bucket:
  variables:
    ARTIFACTS_FOLDER: "${ARTIFACTS_FOLDER_XSOAR}"
    MARKETPLACE_VERSION: "xsoar"
    MARKETPLACE_BUCKET: "$GCS_MARKET_BUCKET"
  extends:
    - .generic-prepare-testing-bucket

xpanse-prepare-testing-bucket:
  variables:
    ARTIFACTS_FOLDER: "${ARTIFACTS_FOLDER_XPANSE}"
    MARKETPLACE_VERSION: "xpanse"
    PRODUCTNAME: "Cortex XPANSE"
    MARKETPLACE_BUCKET: "$GCS_MARKET_XPANSE_BUCKET"
  extends:
    - .generic-prepare-testing-bucket

mpv2-prepare-testing-bucket:
  variables:
    ARTIFACTS_FOLDER: "${ARTIFACTS_FOLDER_MPV2}"
    MARKETPLACE_VERSION: "marketplacev2"
    MARKETPLACE_BUCKET: "$GCS_MARKET_V2_BUCKET"
    PRODUCTNAME: "Cortex XSIAM"
  extends:
    - .generic-prepare-testing-bucket

.test_content_on_xsoar_server_instances_base:
  tags:
    - gke
  extends:
    - .default-job-settings
    - .push-rule
  variables:
    ARTIFACTS_FOLDER: "${ARTIFACTS_FOLDER_XSOAR}"
    ENV_RESULTS_PATH: "${ARTIFACTS_FOLDER_XSOAR}/env_results.json"
    SERVER_TYPE: "XSOAR"
  stage: run-instances
  needs: ["xsoar-prepare-testing-bucket"]
  script:
    - '[[ "create instances done" = $(cat "$ARTIFACTS_FOLDER/create_instances_done.txt" 2> /dev/null) ]] || (echo "this is a known issue with GitLab pipline please mention @esharf in your PR" && exit 1)'
    - EXIT_CODE=0
    - !reference [.download-demisto-conf]
    - export TEMP=$(cat $ARTIFACTS_FOLDER/filter_envs.json | jq ".\"$INSTANCE_ROLE\"")
    # If instance was not created
    - |
      if [[ "$TEMP" != "true" && -z "${NIGHTLY}" ]]; then
        echo "Instance with role $INSTANCE_ROLE was not created"
        exit 0
      fi
    - !reference [.open-ssh-tunnel]
    - python3 ./Tests/scripts/wait_until_server_ready.py "$INSTANCE_ROLE"
    - |
      # workaround for the hard-coded value in the sdk
      cp "$ARTIFACTS_FOLDER/env_results.json" "./artifacts/env_results.json"
      cp "$ARTIFACTS_FOLDER/filter_file.txt" "./artifacts/filter_file.txt"

    - ./Tests/scripts/install_content_and_test_integrations.sh "$INSTANCE_ROLE" "$SERVER_TYPE"|| EXIT_CODE=$?
    - cp -f $ARTIFACTS_FOLDER/conf.json Tests/conf.json
    - echo Going to sleep for 60 seconds to allow server finish indexing
    - sleep 60

    - ./Tests/scripts/run_tests.sh "$INSTANCE_ROLE" || EXIT_CODE=$?
    - |
      if [[ -f ./Tests/failed_tests.txt ]]; then
        cp ./Tests/failed_tests.txt $ARTIFACTS_FOLDER/failed_tests.txt
      fi
    - |
      if [[ -f ./Tests/succeeded_tests.txt ]]; then
        cp ./Tests/succeeded_tests.txt $ARTIFACTS_FOLDER/succeeded_tests.txt
      fi
    - |
      if [[ -f ./Tests/test_playbooks_report.json ]]; then
        cp ./Tests/test_playbooks_report.json $ARTIFACTS_FOLDER/test_playbooks_report.json
      fi

    - |
      if [ -z "${TIME_TO_LIVE}" -a "$CI_PIPELINE_SOURCE" = "contrib" ]; then
        TIME_TO_LIVE=300
      fi
      python3 ./Tests/scripts/destroy_instances.py $ARTIFACTS_FOLDER $ARTIFACTS_FOLDER/env_results.json "$INSTANCE_ROLE" "$TIME_TO_LIVE" || EXIT_CODE=$?
    - exit $EXIT_CODE

xsoar_server_6_5:
  extends: .test_content_on_xsoar_server_instances_base
  #  No need to trigger in case of release branch
  rules:
    - if: '$CI_PIPELINE_SOURCE =~ /^(push|contrib)$/ && $CI_COMMIT_BRANCH !~ /^[0-9]{2}\.[0-9]{1,2}\.[0-9]$/'
  variables:
    INSTANCE_ROLE: "Server 6.5"

xsoar_server_6_6:
  extends: .test_content_on_xsoar_server_instances_base
  #  No need to trigger in case of release branch
  rules:
    - if: '$CI_PIPELINE_SOURCE =~ /^(push|contrib)$/ && $CI_COMMIT_BRANCH !~ /^[0-9]{2}\.[0-9]{1,2}\.[0-9]$/'
  variables:
    INSTANCE_ROLE: "Server 6.6"

xsoar_server_6_8:
  extends: .test_content_on_xsoar_server_instances_base
  #  No need to trigger in case of release branch
  rules:
    - if: '$CI_PIPELINE_SOURCE =~ /^(push|contrib)$/ && $CI_COMMIT_BRANCH !~ /^[0-9]{2}\.[0-9]{1,2}\.[0-9]$/'
  variables:
    INSTANCE_ROLE: "Server 6.8"

xsoar_server_master:
  extends:
    - .test_content_on_xsoar_server_instances_base
  #  No need to trigger in case of release branch
  rules:
    - if: '$CI_PIPELINE_SOURCE =~ /^(push|contrib)$/ && $CI_COMMIT_BRANCH !~ /^[0-9]{2}\.[0-9]{1,2}\.[0-9]$/'
    - if: '$NIGHTLY'
      when: always
  variables:
    INSTANCE_ROLE: "Server Master"


fan-in-nightly:
  tags:
    - gke
  stage: fan-in
  rules:
    - if: '$NIGHTLY'
      when: always
  script:
    - echo "fan in"


slack-notify-nightly-build:
  extends:
    - .trigger-slack-notification
  rules:
    - if: '$NIGHTLY'
      when: always
  variables:
    PIPELINE_TO_QUERY: $CI_PIPELINE_ID
    WORKFLOW: 'Content Nightly'
    JOB_NAME: 'fan-in-nightly'
    # Passes the environment variable from the parent pipeline to the child which can be useful for cases
    # when triggering pipeline with alternate env variable value passed in the API call
    SLACK_CHANNEL: $SLACK_CHANNEL
    SLACK_JOB: 'true'


.test_content_on_cloud_server_instances_base:
  tags:
    - gke
    - us-west1
  extends:
    - .default-job-settings
    - .push-rule
#  needs: []
  stage: run-instances
  script:
    - '[[ "create instances done" = $(cat "$ARTIFACTS_FOLDER/create_instances_done.txt" 2> /dev/null) ]] || (echo "this is a known issue with GitLab pipline please mention @esharf in your PR" && exit 1)'
    - EXIT_CODE=0
    - !reference [.download-demisto-conf]

    - section_start "Are there tests to run?" --collapsed
    - |
      if ! [[ -s $ARTIFACTS_FOLDER/content_packs_to_install.txt || -s $ARTIFACTS_FOLDER/filter_file.txt ]]; then
        # The files are empty.
        echo "Not running XSIAM instance flow, no tests to run were found."
        exit $EXIT_CODE
      fi
    - section_end "Are there tests to run?"

    - section_start "Lock XSIAM Machine" --collapsed
    - cp "$ARTIFACTS_FOLDER/filter_file.txt" "./artifacts/filter_file.txt"
    - echo "Authenticating GCP"
    - gcloud auth activate-service-account --key-file="$GCS_ARTIFACTS_KEY" > auth.out 2>&1
    - echo "Auth done successfully"
    - ./Tests/scripts/wait_in_line_for_xsiam_env.sh
    - source XSIAMEnvVariables
    - echo "XSIAM chosen_machine_id is $XSIAM_CHOSEN_MACHINE_ID"
    - section_end "Lock XSIAM Machine"

    - section_start "Clean XSIAM Machine" --collapsed
    - ./Tests/scripts/uninstall_packs_and_reset_bucket_xsiam.sh
    - section_end "Clean XSIAM Machine"

    - section_start "Install Packs and run Test-Module"
    - ./Tests/scripts/install_content_and_test_integrations.sh "$INSTANCE_ROLE" "$SERVER_TYPE"|| EXIT_CODE=$?
    - section_end "Install Packs and run Test-Module"

    - section_start "Run Tests"
    - cp -f $ARTIFACTS_FOLDER/conf.json Tests/conf.json
    - ./Tests/scripts/run_tests.sh "$INSTANCE_ROLE" || EXIT_CODE=$?
    - |
      if [[ -f ./Tests/failed_tests.txt ]]; then
        cp ./Tests/failed_tests.txt $ARTIFACTS_FOLDER/failed_tests.txt
      fi
    - |
      if [[ -f ./Tests/succeeded_tests.txt ]]; then
        cp ./Tests/succeeded_tests.txt $ARTIFACTS_FOLDER/succeeded_tests.txt
      fi
    - section_end "Run Tests"

    - section_start "XSIAM Machine information"
    - ./Tests/scripts/print_xsiam_machine_details.sh
    - section_end "XSIAM Machine information"

    - section_start "After script" --collapsed
    - |
      if ! [ -z "$XSIAM_CHOSEN_MACHINE_ID" ]
      then
        echo "Job finished, removing lock file"
        gcloud auth activate-service-account --key-file="$GCS_ARTIFACTS_KEY" > auth.out 2>&1
        gsutil rm "$GCS_LOCKS_PATH/*-lock-$CI_JOB_ID"
        echo "Finished removing lock file"
      fi
    - section_end "After script"
    - exit $EXIT_CODE

#xsiam_server_dev:
#  extends:
#    - .test_content_on_xsiam_server_instances_base
#  rules:
#    - if: '$CI_PIPELINE_SOURCE =~ /^(push|contrib)$/ && $CI_COMMIT_BRANCH !~ /^[0-9]{2}\.[0-9]{1,2}\.[0-9]$/'
#    - if: '$NIGHTLY'
#      when: always
#  variables:
#    INSTANCE_ROLE: "XSIAM Master"
#    GCS_QUEUE_FILE: "queue-master"
#    TEST_MACHINES_LIST: "test-machines-master"


xsiam_server_ga:
  extends:
    - .test_content_on_cloud_server_instances_base
  rules:
    - if: '$CI_PIPELINE_SOURCE =~ /^(push|contrib)$/ && $CI_COMMIT_BRANCH !~ /^[0-9]{2}\.[0-9]{1,2}\.[0-9]$/'
    - if: '$NIGHTLY'
      when: always
  variables:
    INSTANCE_ROLE: "XSIAM 1.2"
    GCS_QUEUE_FILE: "queue-ga"
    TEST_MACHINES_LIST: "test-machines-ga"
    GCS_LOCKS_PATH: "gs://xsoar-ci-artifacts/content-locks-xsiam"
    CLOUD_SERVERS_FILE: "xsiam_servers_path"
    CLOUD_API_KEYS: $XSIAM_API_KEYS
    ARTIFACTS_FOLDER: "${ARTIFACTS_FOLDER_MPV2}"
    GCS_MARKET_BUCKET: "${GCS_MARKET_V2_BUCKET}"
    ENV_RESULTS_PATH: "${ARTIFACTS_FOLDER_MPV2}/env_results.json"
    GCS_SOURCE_BUCKET: "$GCS_PRODUCTION_V2_BUCKET"
    GCS_MACHINES_BUCKET: "marketplace-v2-dist-dev/upload-flow/builds-xsiam"
    SERVER_TYPE: "XSIAM"
    MARKETPLACE_NAME: "marketplacev2"
  needs: ["mpv2-prepare-testing-bucket"]

xsoar_ng_server_ga:
  extends:
    - .test_content_on_cloud_server_instances_base
  rules:
    - if: '$CI_PIPELINE_SOURCE =~ /^(push|contrib)$/ && $CI_COMMIT_BRANCH !~ /^[0-9]{2}\.[0-9]{1,2}\.[0-9]$/'
    - if: '$NIGHTLY'
      when: always
  variables:
    INSTANCE_ROLE: "XSIAM 1.2"
    GCS_QUEUE_FILE: "queue-ga"
    TEST_MACHINES_LIST: "test-machines-ga"
    GCS_LOCKS_PATH: "gs://xsoar-ci-artifacts/content-locks-xsoar-ng"
    CLOUD_SERVERS_FILE: "xsoar_ng_servers_path"
    CLOUD_API_KEYS: $XSOAR_NG_API_KEYS
    GCS_MARKET_BUCKET: "${GCS_MARKET_V2_BUCKET}"
    GCS_SOURCE_BUCKET: "${GCS_PRODUCTION_BUCKET}"
    ARTIFACTS_FOLDER: "${ARTIFACTS_FOLDER_XSOAR}"
    ENV_RESULTS_PATH: "${ARTIFACTS_FOLDER_XSOAR}/env_results.json"
    GCS_MACHINES_BUCKET: "marketplace-v2-dist-dev/upload-flow/builds-xsoar-ng"
    SERVER_TYPE: "XSIAM"
    MARKETPLACE_NAME: "xsoar"
  needs: ["xsoar-prepare-testing-bucket"]<|MERGE_RESOLUTION|>--- conflicted
+++ resolved
@@ -173,17 +173,6 @@
       fi
     - section_end "Create Instances for XSOAR"
 
-<<<<<<< HEAD
-    - |
-      if [[ $BUCKET_UPLOAD == "true" && $TEST_UPLOAD == "false" ]]; then
-        section_start "Upload CSV to bucket" --collapsed
-        # delete command after decide how to upload in prod
-        gsutil -m cp -r /var/lib/neo4j/import/* "gs://$GCS_MARKET_BUCKET_DEV/content_graph/$MARKETPLACE_VERSION/*"
-        section_end "Upload Artifacts to GCP"
-      fi
-
-=======
->>>>>>> cb612fb7
     - section_start "Upload Artifacts to GCP" --collapsed
     - ./Tests/scripts/upload_artifacts.sh
     - section_end "Upload Artifacts to GCP"
