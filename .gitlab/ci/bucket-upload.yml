.bucket-upload-rule:
  rules:
    - if: '$CI_COMMIT_BRANCH =~ /pull\/[0-9]+/'
      when: never
    - if: '$BUCKET_UPLOAD == "true"'

.bucket-upload-rule-always:
  rules:
    - if: '$CI_COMMIT_BRANCH =~ /pull\/[0-9]+/'
      when: never
    - if: '$BUCKET_UPLOAD == "true"'
      when: always


.check_user_permissions_to_upload_packs: &check_user_permissions_to_upload_packs
  - section_start "Check User Permissions to Upload Packs" # if bucket upload and uploading to marketplace-dist
  - |
    if [[ -n "${BUCKET_UPLOAD}" || -n "${FORCE_BUCKET_UPLOAD}" ]] && [[ "$GCS_MARKET_BUCKET" == "$GCS_PRODUCTION_BUCKET" ]]; then
      CONTENT_LEADERS=$(curl -sS "https://api.github.com/orgs/demisto/teams/content-leaders/members" -H "Authorization: token ${GITHUB_TOKEN}")
      echo "recieved content leaders"
      LEADER_NAMES=$(echo $CONTENT_LEADERS | jq -r ".[].login")
      LEADER_NAMES=$(echo "${LEADER_NAMES}" "content-bot" "svc -xsoar-gitlab-mirror" "${USERS_ALLOWED_TRIGGER_UPLOAD}" )
      if [[ -z "$GITLAB_USER_NAME" ]] || [[ -z "`echo $LEADER_NAMES | grep -w "$GITLAB_USER_NAME"`" ]]; then
        echo -e "User '$GITLAB_USER_NAME' is not allowed to trigger this build, only one of:\n${LEADER_NAMES}"
        exit 1
      else
        echo "User '${GITLAB_USER_NAME}' is allowed to upload packs / force upload packs."
      fi
    fi
  - section_end "Check User Permissions to Upload Packs"

.upload_content_graph: &upload_content_graph
    - |
      if [[ $TEST_UPLOAD == "false" ]]; then
        section_start "Upload content graph CSVs to GCP" --collapsed
<<<<<<< HEAD
        gsutil -m cp $ARTIFACTS_FOLDER/content_graph/MARKETPLACE_VERSION.zip "gs://$GCS_MARKET_BUCKET_DEV/content_graph/$MARKETPLACE_VERSION.zip"
=======
        gsutil cp $ARTIFACTS_FOLDER/content_graph/$MARKETPLACE_VERSION.zip "gs://$GCS_MARKET_BUCKET_DEV/content_graph/$MARKETPLACE_VERSION.zip"
>>>>>>> fcbcaf1b
        section_end "Upload content graph CSVs to GCP"
      fi

run-validations-upload-flow:
  extends:
    - .run-validations
    - .bucket-upload-rule


run-unittests-and-lint-upload-flow:
  cache:
    policy: push
  extends:
    - .run-unittests-and-lint
    - .bucket-upload-rule


xsoar-prepare-testing-bucket-upload-flow:
  extends:
    - xsoar-prepare-testing-bucket
  variables:
    IFRA_ENV_TYPE: "Bucket-Upload"
    ARTIFACTS_FOLDER: "${ARTIFACTS_FOLDER_XSOAR}"
  rules:
    - if: '$CI_COMMIT_BRANCH =~ /pull\/[0-9]+/'
      when: never
    - if: '$BUCKET_UPLOAD == "true"'
    - if: '$FORCE_BUCKET_UPLOAD == "true"'
  

mpv2-prepare-testing-bucket-upload-flow:
 extends:
   - mpv2-prepare-testing-bucket
 variables:
   IFRA_ENV_TYPE: "Bucket-Upload"
   ARTIFACTS_FOLDER: "${ARTIFACTS_FOLDER_MPV2}"
 rules:
   - if: '$CI_COMMIT_BRANCH =~ /pull\/[0-9]+/'
     when: never
   - if: '$BUCKET_UPLOAD == "true"'
   - if: '$FORCE_BUCKET_UPLOAD == "true"'


xpanse-prepare-testing-bucket-upload-flow:
 extends:
   - xpanse-prepare-testing-bucket
 variables:
   IFRA_ENV_TYPE: "Bucket-Upload"
   ARTIFACTS_FOLDER: "${ARTIFACTS_FOLDER_XPANSE}"
 rules:
   - if: '$CI_COMMIT_BRANCH =~ /pull\/[0-9]+/'
     when: never
   - if: '$BUCKET_UPLOAD == "true"'
   - if: '$FORCE_BUCKET_UPLOAD == "true"'


.install_packs_in_xsoar_server:
  tags:
    - gke
  needs: ["xsoar-prepare-testing-bucket-upload-flow"]
  stage: run-instances
  artifacts:
    expire_in: 48 hrs
    paths:
      - /builds/xsoar/content/artifacts/*
    when: always
  variables:
    ARTIFACTS_FOLDER: "${ARTIFACTS_FOLDER_XSOAR}"
    ENV_RESULTS_PATH: "${ARTIFACTS_FOLDER_XSOAR}/env_results.json"
    INSTANCE_CREATED: "true"
    SSH_TUNNEL_TIMEOUT: 10
    TIME_TO_LIVE: ""
  extends:
    - .bucket-upload-rule
    - .default-job-settings
  script:
    - '[[ "create instances done" = $(cat "$ARTIFACTS_FOLDER/create_instances_done.txt" 2> /dev/null) ]] || (echo "this is a known issue with GitLab pipline please mention @esharf in your PR" && exit 1)'
    - EXIT_CODE=0
    - section_start "Download configuration"
    - ./Tests/scripts/download_demisto_conf.sh  >> $ARTIFACTS_FOLDER/logs/installations.log
    - SECRET_CONF_PATH=$(cat secret_conf_path)
    - python3 ./Tests/scripts/add_secrets_file_to_build.py -sa "$GSM_SERVICE_ACCOUNT" -sf "$SECRET_CONF_PATH" -u "$DEMISTO_USERNAME" -p "$DEMISTO_PASSWORD" -gpid "$GSM_PROJECT_ID"
    - section_end "Download configuration"
    - !reference [.open-ssh-tunnel]
    - section_start "Get Instance Variables"
    - echo INSTANCE_ROLE="$INSTANCE_ROLE"
    - echo INSTANCE_CREATED="$INSTANCE_CREATED"
    - section_end "Get Instance Variables"
    - section_start "Wait Until Server Ready"
    - python3 ./Tests/scripts/wait_until_server_ready.py "$INSTANCE_ROLE" || EXIT_CODE=$?
    - section_end "Wait Until Server Ready"
    - section_start "Install Packs"
    - ./Tests/Marketplace/install_packs.sh "$INSTANCE_ROLE" || EXIT_CODE=$?
    - section_end "Install Packs"
    - section_start "Destroy instances"
    - python3 ./Tests/scripts/destroy_instances.py $ARTIFACTS_FOLDER $ARTIFACTS_FOLDER/env_results.json "$INSTANCE_ROLE" "$TIME_TO_LIVE" || EXIT_CODE=$?
    - section_end "Destroy instances"
    - exit "$EXIT_CODE"


install-packs-in-server6_5:
  extends: .install_packs_in_xsoar_server
  variables:
    INSTANCE_ROLE: "Server 6.5"

install-packs-in-server6_6:
  extends: .install_packs_in_xsoar_server
  variables:
    INSTANCE_ROLE: "Server 6.6"

install-packs-in-server6_8:
  extends: .install_packs_in_xsoar_server
  variables:
    INSTANCE_ROLE: "Server 6.8"


install-packs-in-server-master:
  extends: .install_packs_in_xsoar_server
  variables:
    INSTANCE_ROLE: "Server Master"


.install-mpv2-packs-on-xsiam-instances:
  tags:
    - gke
  needs: ["mpv2-prepare-testing-bucket-upload-flow"]
  stage: run-instances
  artifacts:
    expire_in: 48 hrs
    paths:
      - /builds/xsoar/content/artifacts/*
    when: always
  variables:
    ARTIFACTS_FOLDER: "${ARTIFACTS_FOLDER_MPV2}"
    ENV_RESULTS_PATH: "${ARTIFACTS_FOLDER_MPV2}/env_results.json"
    INSTANCE_CREATED: "true"
    TIME_TO_LIVE: ""
  extends:
    - .bucket-upload-rule
    - .default-job-settings
  script:
    - '[[ "create instances done" = $(cat "$ARTIFACTS_FOLDER/create_instances_done.txt" 2> /dev/null) ]] || (echo "this is a known issue with GitLab pipline please mention @esharf in your PR" && exit 1)'
    - EXIT_CODE=0
    - section_start "Download configuration"
    - ./Tests/scripts/download_demisto_conf.sh  >> $ARTIFACTS_FOLDER/logs/installations.log
    - SECRET_CONF_PATH=$(cat secret_conf_path)
    - python3 ./Tests/scripts/add_secrets_file_to_build.py -sa "$GSM_SERVICE_ACCOUNT" -sf "$SECRET_CONF_PATH" -u "$DEMISTO_USERNAME" -p "$DEMISTO_PASSWORD" -gpid "$GSM_PROJECT_ID"
    - section_end "Download configuration"
    - section_start "Lock XSIAM Machine"
    - echo "Authenticating GCP"
    - gcloud auth activate-service-account --key-file="$GCS_ARTIFACTS_KEY" > auth.out 2>&1
    - echo "Auth done successfully"
    - ./Tests/scripts/wait_in_line_for_xsiam_env.sh
    - source XSIAMEnvVariables
    - echo "XSIAM chosen_machine_id is $XSIAM_CHOSEN_MACHINE_ID"
    - section_end "Lock XSIAM Machine"

    - section_start "Clean XSIAM Machine"
    - ./Tests/scripts/uninstall_packs_and_reset_bucket_xsiam.sh
    - section_end "Clean XSIAM Machine"

    - section_start "Get Instance Variables"
    - echo INSTANCE_ROLE="$INSTANCE_ROLE"
    - echo INSTANCE_CREATED="$INSTANCE_CREATED"
    - section_end "Get Instance Variables"

    - section_start "Install Packs"
    - ./Tests/Marketplace/install_packs.sh "$INSTANCE_ROLE" || EXIT_CODE=$?
    - section_end "Install Packs"

    - exit "$EXIT_CODE"
  after_script:
    - echo "Job finished, removing lock file"
    - gcloud auth activate-service-account --key-file="$GCS_ARTIFACTS_KEY" > auth.out 2>&1
    - gsutil rm "gs://xsoar-ci-artifacts/content-locks-xsiam/*-lock-$CI_JOB_ID"
    - echo "Finished removing lock file"


#install-packs-in-xsiam-dev:
#  extends: .install-mpv2-packs-on-xsiam-instances
#  variables:
#    INSTANCE_ROLE: "XSIAM Master"
#    GCS_QUEUE_FILE: "queue-master"
#    TEST_MACHINES_LIST: "test-machines-master"

install-packs-in-xsiam-ga:
  extends: .install-mpv2-packs-on-xsiam-instances
  variables:
    INSTANCE_ROLE: "XSIAM 1.2"
    GCS_QUEUE_FILE: "queue-ga"
    TEST_MACHINES_LIST: "test-machines-ga"


upload-packs-to-marketplace:
  tags:
    - gke
  needs: ["run-validations-upload-flow", "install-packs-in-server6_5", "install-packs-in-server6_6", "install-packs-in-server6_8", "run-unittests-and-lint-upload-flow"]
  stage: upload-to-marketplace
  artifacts:
    expire_in: 48 hrs
    paths:
      - /builds/xsoar/content/artifacts/*
    when: always
  variables:
    ARTIFACTS_FOLDER: "${ARTIFACTS_FOLDER_XSOAR}"
    ENV_RESULTS_PATH: "${ARTIFACTS_FOLDER_XSOAR}/env_results.json"
    INSTANCE_ROLE: "Server Master"
    INSTANCE_CREATED: "true"
    SSH_TUNNEL_TIMEOUT: 10
    TIME_TO_LIVE: ""
  extends:
    - .bucket-upload-rule
    - .default-job-settings
  script:
    - !reference [.open-ssh-tunnel]
    - *check_user_permissions_to_upload_packs
    - section_start "Upload Packs To Marketplace Storage"
    - |
      if [[ "$CI_COMMIT_BRANCH" == "master" ]] || [[ "$GCS_MARKET_BUCKET" != "$GCS_PRODUCTION_BUCKET" ]]; then
        EXTRACT_FOLDER=$(mktemp -d)
        PACK_ARTIFACTS=$ARTIFACTS_FOLDER/content_packs.zip
        PACKS_DEPENDENCIES=$ARTIFACTS_FOLDER/packs_dependencies.json
        CI_COMMIT_BRANCH=${CI_COMMIT_BRANCH:-unknown}
        GCS_BUILD_BUCKET="marketplace-ci-build"
        if [[ $GCS_MARKET_BUCKET == $GCS_PRODUCTION_BUCKET ]] && [[ -z $STORAGE_BASE_PATH ]]; then
          STORAGE_BASE_PATH="content"
        fi

        if [[ $GCS_MARKET_BUCKET != $GCS_PRODUCTION_BUCKET ]] && [[ -z $STORAGE_BASE_PATH ]]; then
         STORAGE_BASE_PATH="upload-flow/builds/$CI_COMMIT_BRANCH/$CI_PIPELINE_ID/content"
        fi

        python3 ./Tests/Marketplace/copy_and_upload_packs.py -a $PACK_ARTIFACTS -e $EXTRACT_FOLDER -pb "$GCS_MARKET_BUCKET" -bb "$GCS_BUILD_BUCKET" -s $GCS_MARKET_KEY -n $CI_PIPELINE_ID -c $CI_COMMIT_BRANCH -pbp "$STORAGE_BASE_PATH/packs" --marketplace xsoar
      fi
    - section_end "Upload Packs To Marketplace Storage"

    - section_start "Download packs from GCP"
    - |
      if [[ $GCS_MARKET_BUCKET == $GCS_PRODUCTION_BUCKET ]] && [[ -z $STORAGE_BASE_PATH ]]; then
        STORAGE_BASE_PATH="content"
      fi
      if [[ $GCS_MARKET_BUCKET != $GCS_PRODUCTION_BUCKET ]] && [[ -z $STORAGE_BASE_PATH ]]; then
        STORAGE_BASE_PATH="upload-flow/builds/$CI_COMMIT_BRANCH/$CI_PIPELINE_ID/content"
      fi

      PACKS_SRC="gs://$GCS_MARKET_BUCKET/$STORAGE_BASE_PATH/packs"
      ZIP_FOLDER=$(mktemp -d)
      gcloud auth activate-service-account --key-file="$GCS_MARKET_KEY" >> $ARTIFACTS_FOLDER/logs/auth.out
      echo "successfully activated google cloud service account"
      gsutil -m cp -r $PACKS_SRC $ZIP_FOLDER
      echo "successfully downloaded index.zip"
    - section_end "Download packs from GCP"
    - *upload_content_graph
    - gcloud auth revoke $GCS_ARTIFACTS_ACCOUNT_NAME

    - section_start "Zip Content Packs From GCS"
    - python3 ./Tests/Marketplace/zip_packs.py -z $ZIP_FOLDER -a $ARTIFACTS_FOLDER -s $GCS_MARKET_KEY
    - section_end "Zip Content Packs From GCS"

    - section_start "Validate Premium Packs"
    - |
      if [[ "$CI_COMMIT_BRANCH" == "master" ]] || [[ $GCS_MARKET_BUCKET != $GCS_PRODUCTION_BUCKET ]]; then
        ./Tests/scripts/validate_premium_packs.sh "$INSTANCE_ROLE"
      else
        echo "Skipping Premium Packs Validation"
      fi
    - section_end "Validate Premium Packs"

upload-packs-to-marketplace-v2:
  tags:
    - gke
  needs: ["run-validations-upload-flow", "run-unittests-and-lint-upload-flow", "mpv2-prepare-testing-bucket-upload-flow", "install-packs-in-xsiam-ga"] # "install-packs-in-xsiam-dev"
  stage: upload-to-marketplace
  artifacts:
    expire_in: 48 hrs
    paths:
      - /builds/xsoar/content/artifacts/*
    when: always
  variables:
    ARTIFACTS_FOLDER: "${ARTIFACTS_FOLDER_MPV2}"
    INSTANCE_ROLE: "Server Master"
    INSTANCE_CREATED: "true"
    SSH_TUNNEL_TIMEOUT: 10
    TIME_TO_LIVE: ""
  extends:
    - .bucket-upload-rule
    - .default-job-settings
  script:
    - *check_user_permissions_to_upload_packs
    - section_start "Upload Packs To Marketplace Storage"
    - |
      if [[ "$CI_COMMIT_BRANCH" == "master" ]] || [[ "$GCS_MARKET_V2_BUCKET" != "$GCS_PRODUCTION_V2_BUCKET" ]]; then
        EXTRACT_FOLDER=$(mktemp -d)
        PACK_ARTIFACTS=$ARTIFACTS_FOLDER/content_packs.zip
        PACKS_DEPENDENCIES=$ARTIFACTS_FOLDER/packs_dependencies.json
        CI_COMMIT_BRANCH=${CI_COMMIT_BRANCH:-unknown}
        GCS_BUILD_BUCKET="marketplace-ci-build"
        if [[ -z $STORAGE_BASE_PATH ]]; then
          if [[ $GCS_MARKET_V2_BUCKET == $GCS_PRODUCTION_V2_BUCKET ]]; then
            STORAGE_BASE_PATH="content"
          else
            STORAGE_BASE_PATH="upload-flow/builds/$CI_COMMIT_BRANCH/$CI_PIPELINE_ID/content"
          fi
          echo "Set storage base path to $STORAGE_BASE_PATH"
        fi
        python3 ./Tests/Marketplace/copy_and_upload_packs.py -a $PACK_ARTIFACTS -e $EXTRACT_FOLDER -pb "$GCS_MARKET_V2_BUCKET" -bb "$GCS_BUILD_BUCKET" -s $GCS_MARKET_KEY -n $CI_PIPELINE_ID -c $CI_COMMIT_BRANCH -pbp "$STORAGE_BASE_PATH/packs" --marketplace marketplacev2
      fi
    - section_end "Upload Packs To Marketplace Storage"

    - section_start "Download packs from GCP"
    - |
      PACKS_SRC="gs://$GCS_MARKET_V2_BUCKET/$STORAGE_BASE_PATH/packs"
      ZIP_FOLDER=$(mktemp -d)
      gcloud auth activate-service-account --key-file="$GCS_MARKET_KEY" >> $ARTIFACTS_FOLDER/logs/auth.out
      echo "successfully activated google cloud service account"
      gsutil -m cp -r $PACKS_SRC $ZIP_FOLDER
      echo "successfully downloaded index.zip"
    - section_end "Download packs from GCP"
    - *upload_content_graph
    - gcloud auth revoke $GCS_ARTIFACTS_ACCOUNT_NAME
    - section_start "Zip Content Packs From GCS"
    - python3 ./Tests/Marketplace/zip_packs.py -z $ZIP_FOLDER -a $ARTIFACTS_FOLDER -s $GCS_MARKET_KEY
    - section_end "Zip Content Packs From GCS"

upload-packs-to-xpanse-marketplace:
  tags:
    - gke
  needs: ["run-validations-upload-flow", "run-unittests-and-lint-upload-flow", "xpanse-prepare-testing-bucket-upload-flow"] # "install-packs-in-xpanse-dev"
  stage: upload-to-marketplace
  artifacts:
    expire_in: 48 hrs
    paths:
      - /builds/xsoar/content/artifacts/*
    when: always
  variables:
    ARTIFACTS_FOLDER: "${ARTIFACTS_FOLDER_XPANSE}"
    INSTANCE_ROLE: "Server Master"
    INSTANCE_CREATED: "true"
    SSH_TUNNEL_TIMEOUT: 10
    TIME_TO_LIVE: ""
  extends:
    - .bucket-upload-rule
    - .default-job-settings
  script:
    - *check_user_permissions_to_upload_packs
    - section_start "Upload Packs To Marketplace Storage"
    - |
      if [[ "$CI_COMMIT_BRANCH" == "master" ]] || [[ "$CI_COMMIT_BRANCH" == "xpanse-marketplace" ]] || [[ "$GCS_MARKET_XPANSE_BUCKET" != "$GCS_PRODUCTION_XPANSE_BUCKET" ]]; then
        EXTRACT_FOLDER=$(mktemp -d)
        PACK_ARTIFACTS=$ARTIFACTS_FOLDER/content_packs.zip
        PACKS_DEPENDENCIES=$ARTIFACTS_FOLDER/packs_dependencies.json
        CI_COMMIT_BRANCH=${CI_COMMIT_BRANCH:-unknown}
        GCS_BUILD_BUCKET="marketplace-ci-build"
        if [[ -z $STORAGE_BASE_PATH ]]; then
          if [[ $GCS_MARKET_XPANSE_BUCKET == $GCS_PRODUCTION_XPANSE_BUCKET ]]; then
            STORAGE_BASE_PATH="content"
          else
            STORAGE_BASE_PATH="upload-flow/builds/$CI_COMMIT_BRANCH/$CI_PIPELINE_ID/content"
          fi
          echo "Set storage base path to $STORAGE_BASE_PATH"
        fi
        python3 ./Tests/Marketplace/copy_and_upload_packs.py -a $PACK_ARTIFACTS -e $EXTRACT_FOLDER -pb "$GCS_MARKET_XPANSE_BUCKET" -bb "$GCS_BUILD_BUCKET" -s $GCS_MARKET_KEY -n $CI_PIPELINE_ID -c $CI_COMMIT_BRANCH -pbp "$STORAGE_BASE_PATH/packs" --marketplace xpanse
      fi
    - section_end "Upload Packs To Marketplace Storage"

    - section_start "Download packs from GCP"
    - |
      PACKS_SRC="gs://$GCS_MARKET_XPANSE_BUCKET/$STORAGE_BASE_PATH/packs"
      ZIP_FOLDER=$(mktemp -d)
      gcloud auth activate-service-account --key-file="$GCS_MARKET_KEY" >> $ARTIFACTS_FOLDER/logs/auth.out
      echo "successfully activated google cloud service account"
      gsutil -m cp -r $PACKS_SRC $ZIP_FOLDER
      echo "successfully downloaded index.zip"
    - section_end "Download packs from GCP"
    - *upload_content_graph
    - gcloud auth revoke $GCS_ARTIFACTS_ACCOUNT_NAME

    - section_start "Zip Content Packs From GCS"
    - python3 ./Tests/Marketplace/zip_packs.py -z $ZIP_FOLDER -a $ARTIFACTS_FOLDER -s $GCS_MARKET_KEY
    - section_end "Zip Content Packs From GCS"

force-pack-upload:
  tags:
    - gke
  stage: upload-to-marketplace
  needs: ["xsoar-prepare-testing-bucket-upload-flow"]
  rules:
    - if: '$FORCE_BUCKET_UPLOAD == "true"'
  extends:
    - .default-job-settings
  script:
    - *check_user_permissions_to_upload_packs
    - EXTRACT_FOLDER=$(mktemp -d)
    - PACK_ARTIFACTS=$ARTIFACTS_FOLDER/content_packs.zip
    - PACKS_DEPENDENCIES=$ARTIFACTS_FOLDER/packs_dependencies.json
    - CI_COMMIT_BRANCH=${CI_COMMIT_BRANCH:-unknown}
    - GCS_BUILD_BUCKET="marketplace-ci-build"
    - |
      if [[ $GCS_MARKET_BUCKET == $GCS_PRODUCTION_BUCKET ]] && [[ -z $STORAGE_BASE_PATH ]]; then
        STORAGE_BASE_PATH="content"
      fi

      if [[ $GCS_MARKET_BUCKET != $GCS_PRODUCTION_BUCKET ]] && [[ -z $STORAGE_BASE_PATH ]]; then
       STORAGE_BASE_PATH="upload-flow/builds/$CI_COMMIT_BRANCH/$CI_PIPELINE_ID/content"
      fi

    - python3 ./Tests/Marketplace/copy_and_upload_packs.py -a $PACK_ARTIFACTS -e $EXTRACT_FOLDER -pb "$GCS_MARKET_BUCKET" -bb "$GCS_BUILD_BUCKET" -s $GCS_MARKET_KEY -n $CI_PIPELINE_ID -c $CI_COMMIT_BRANCH -p "${PACKS_TO_UPLOAD}" -pbp "$STORAGE_BASE_PATH/packs"


fan-in-bucket-upload:
  tags:
    - gke
  stage: fan-in
  extends:
    - .bucket-upload-rule-always
  script:
    - echo "fan in"


slack-notify-bucket-upload:
  variables:
    PIPELINE_TO_QUERY: $CI_PIPELINE_ID
    WORKFLOW: 'Upload Packs to Marketplace Storage'
    JOB_NAME: 'fan-in-bucket-upload'
    # Passes the environment variable from the parent pipeline to the child which can be useful for cases
    # when triggering pipeline with alternate env variable value passed in the API call
    SLACK_CHANNEL: $SLACK_CHANNEL
    SLACK_JOB: 'true'
  extends:
    - .trigger-slack-notification
    - .bucket-upload-rule-always


upload-id-set-bucket:
  tags:
    - gke
  stage: prepare-testing-bucket
  extends:
    - .bucket-upload-rule
    - .default-job-settings
  script:
    # This is needed because we still use id_set.json in other repos
    - !reference [.create-id-set-xsoar]
    - gcloud auth activate-service-account --key-file="$GCS_MARKET_KEY"
    - gsutil cp $ARTIFACTS_FOLDER/id_set.json "gs://$GCS_MARKET_BUCKET/content/id_set.json"<|MERGE_RESOLUTION|>--- conflicted
+++ resolved
@@ -33,11 +33,7 @@
     - |
       if [[ $TEST_UPLOAD == "false" ]]; then
         section_start "Upload content graph CSVs to GCP" --collapsed
-<<<<<<< HEAD
-        gsutil -m cp $ARTIFACTS_FOLDER/content_graph/MARKETPLACE_VERSION.zip "gs://$GCS_MARKET_BUCKET_DEV/content_graph/$MARKETPLACE_VERSION.zip"
-=======
         gsutil cp $ARTIFACTS_FOLDER/content_graph/$MARKETPLACE_VERSION.zip "gs://$GCS_MARKET_BUCKET_DEV/content_graph/$MARKETPLACE_VERSION.zip"
->>>>>>> fcbcaf1b
         section_end "Upload content graph CSVs to GCP"
       fi
 
