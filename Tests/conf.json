--- conflicted
+++ resolved
@@ -3,9 +3,6 @@
     "testInterval": 20,
     "tests": [
         {
-<<<<<<< HEAD
-            "playbookID": "CopyContextToFieldTest"
-=======
             "integrations": "HashiCorp Vault",
             "playbookID": "hashicorp_test"
         },
@@ -18,7 +15,9 @@
         },
         {
             "playbookID": "test-LinkIncidentsWithRetry"
->>>>>>> e8e466e6
+        },
+        {
+            "playbookID": "CopyContextToFieldTest"
         },
         {
             "integrations": "OTRS",
