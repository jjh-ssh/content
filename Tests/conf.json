--- conflicted
+++ resolved
@@ -5463,10 +5463,6 @@
         "SentinelOne V2": "License expired issue #24933",
         "LogRhythm": "The integration is deprecated"
     },
-<<<<<<< HEAD
-=======
-    "nightly_integrations": [
-    ],
     "nightly_packs": [
         "CommonScripts",
         "CommonPlaybooks",
@@ -5519,7 +5515,6 @@
         "PrismaSaasSecurity",
         "PaloAltoNetworks_IoT"
     ],
->>>>>>> 5cadd38e
     "unmockable_integrations": {
         "NetscoutArborSightline": "Uses timestamp",
         "Cylance Protect v2": "uses time-based JWT token",
