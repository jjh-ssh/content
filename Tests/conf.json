--- conflicted
+++ resolved
@@ -1156,12 +1156,8 @@
             "playbookID": "File Enrichment - Generic Test"
         },
         {
-<<<<<<< HEAD
             "integrations": "Symantec Deepsight Intelligence",
             "playbookID": "Symantec Deepsight Test"
-=======
-            "playbookID": "ExtractDomainFromEmailTest"
->>>>>>> fa9d24e3
         }
     ],
     "skipped_tests": {
