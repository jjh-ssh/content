--- conflicted
+++ resolved
@@ -2214,13 +2214,13 @@
             "fromversion": "5.5.0"
         },
         {
-<<<<<<< HEAD
-            "playbookID": "playbook-BruteForceBlocker_test",
-=======
             "integrations": "Recorded Future Feed",
             "playbookID": "RecordedFutureFeed - Test",
             "timeout": 1000,
->>>>>>> ecc06a5a
+            "fromversion": "5.5.0"
+        },
+        {
+            "playbookID": "playbook-BruteForceBlocker_test",
             "fromversion": "5.5.0"
         }
     ],
