--- conflicted
+++ resolved
@@ -3,14 +3,14 @@
     "testInterval": 20,
     "tests": [
         {
-<<<<<<< HEAD
             "integrations": "Fastly Feed",
             "playbookID": "Fastly Feed Test",
-=======
+            "fromversion": "5.5.0"
+        },
+        {
             "integrations": "Malware Domain List Active IPs Feed",
             "playbookID": "Malware Domain List Active IPs Feed Test",
->>>>>>> 778878f2
-            "fromversion": "5.5.0"
+            "fromversion": "5.0.0"
         },
         {
             "integrations": "Claroty",
