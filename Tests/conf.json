{
    "testTimeout": 160,
    "testInterval": 20,
    "tests": [
        {
<<<<<<< HEAD
            "integrations": "vmray",
            "playbookID": "VMRay-Test"
        },
        {
            "integrations": "AlienVault OTX",
            "playbookID": "AlienVaultOTX Test"
        },
        {
            "integrations": "AlienVault USM Anywhere",
            "playbookID": "AlienVaultUSMAnywhereTest"
        },
        {
            "playbookID": "PhishLabsTestPopulateIndicators"
        },
        {
            "integrations": "PhishLabs IOC",
            "playbookID": "PhishLabsIOC TestPlaybook",
            "fromversion": "4.1.0"
        },
        {
=======
>>>>>>> 80ba0979
            "integrations": "Minerva Labs Anti-Evasion Platform",
            "playbookID": "Minerva Test playbook"
        },
        {
            "integrations": "MicrosoftGraphMail",
            "playbookID": "MicrosoftGraphMail-Test"
        },
        {
            "integrations": "Symantec Management Center",
            "playbookID": "SymantecMC_TestPlaybook"
        },
        {
            "integrations": "Tufin",
            "playbookID": "Tufin Test"
        },
        {
            "integrations": "Vertica",
            "playbookID": "Vertica Test"
        },
        {
            "integrations": "Server Message Block (SMB)",
            "playbookID": "SMB test"
        },
        {
            "playbookID": "TestParseEmailHeaders"
        },
        {
            "playbookID": "TestParseEmailFile-deprecated-script"
        },
        {
            "integrations": "RSA NetWitness Packets and Logs",
            "playbookID": "rsa_packets_and_logs_test"
        },
        {
            "playbookID": "test_similar_incidents"
        },
        {
            "playbookID": "autofocus_test",
            "integrations": "Autofocus"
        },
        {
            "playbookID": "CheckpointFW-test",
            "integrations": "Check Point"
        },
        {
            "playbookID": "RegPathReputationBasicLists_test"
        },
        {
            "playbookID": "RandomStringGenerateTest"
        },
        {
            "playbookID": "DocumentationTest",
            "integrations": "ipinfo"
        },
        {
            "playbookID": "HighlightWords_Test"

        },
        {
            "playbookID": "StringContainsArray_test"
        },
        {
            "integrations": "Fidelis Elevate Network",
            "playbookID": "Fidelis-Test"
        },
        {
            "integrations": "Thinkst Canary",
            "playbookID": "CanaryTools Test"
        },
        {
            "integrations": "ThreatMiner",
            "playbookID": "ThreatMiner-Test"
        },
        {
            "playbookID": "StixCreator-Test"
        },
        {
            "integrations": "Pwned",
            "playbookID": "Pwned test",
            "nightly": true
        },
        {
            "integrations": "Alexa Rank Indicator",
            "playbookID": "Alexa Test Playbook"
        },
        {
            "playbookID": "UnEscapeURL-Test"
        },
        {
            "playbookID": "UnEscapeIPs-Test"
        },
        {
            "playbookID": "ExtractDomainFromUrlAndEmail-Test"
        },
        {
            "playbookID": "ConvertKeysToTableFieldFormat_Test"
        },
        {
            "playbookID": "ParseCSVnullbytesTest"
        },
        {
            "integrations": "CVE Search",
            "playbookID": "cveReputation Test"
        },
        {
            "integrations": "HashiCorp Vault",
            "playbookID": "hashicorp_test"
        },
        {
            "integrations": "Dell Secureworks",
            "playbookID": "secureworks_test"
        },
        {
            "integrations": "ServiceNow",
            "playbookID": "servicenow_test_new"
        },
        {
            "integrations": "ExtraHop",
            "playbookID": "ExtraHop-Test"
        },
        {
            "playbookID": "Test CommonServer"
        },
        {
            "integrations": "CIRCL",
            "playbookID": "CirclIntegrationTest"
        },
        {
            "integrations": "MISP V2",
            "playbookID": "MISP V2 Test"
        },
        {
            "playbookID": "test-LinkIncidentsWithRetry"
        },
        {
            "playbookID": "CopyContextToFieldTest"
        },
        {
            "integrations": "OTRS",
            "playbookID": "OTRS Test",
            "fromversion": "4.1.0"
        },
        {
            "integrations": "Attivo Botsink",
            "playbookID": "AttivoBotsinkTest"
        },
        {
            "playbookID": "CreatePhishingClassifierMLTest",
            "timeout" : 2400
        },
        {
            "integrations": "Cymon",
            "playbookID": "playbook-Cymon_Test"
        },
        {
            "integrations": "FortiGate",
            "playbookID": "Fortigate Test"
        },
        {
            "integrations": "SNDBOX",
            "playbookID": "SNDBOX_Test"
        },
        {
            "integrations": "SNDBOX",
            "playbookID": "Detonate File - SNDBOX - Test",
            "timeout": 2400,
            "nightly": true
        },
        {
            "integrations": "VxStream",
            "playbookID": "Detonate File - HybridAnalysis - Test",
            "timeout": 2400
        },
        {
            "playbookID": "WordTokenizeTest"
        },
        {
            "integrations": "Awake Security",
            "playbookID": "awake_security_test_pb"
        },
        {
          "integrations": "Tenable.sc",
          "playbookID": "tenable-sc-test",
          "timeout": 240,
          "nightly": true
        },
        {
            "integrations": "MimecastV2",
            "playbookID": "Mimecast test"
        },
        {
            "playbookID": "CreateEmailHtmlBody_test_pb",
            "fromversion": "4.1.0"
        },
        {
          "playbookID": "ReadPDFFile-Test"
        },
        {
            "playbookID": "ReadPDFFileV2-Test"
        },
        {
          "playbookID": "JSONtoCSV-Test"
        },
        {
            "integrations": "Panorama",
            "instance_names": "palo_alto_firewall",
            "playbookID": "palo_alto_firewall_test_pb",
            "timeout": 1000,
            "nightly": true
        },
        {
            "integrations": "Panorama",
            "instance_names": "palo_alto_panorama",
            "playbookID": "palo_alto_panorama_test_pb",
            "timeout": 1000,
            "nightly": true
        },
        {
          "integrations": "Tenable.io",
          "playbookID": "Tenable.io test"
        },
        {
          "playbookID": "URLDecode-Test"
        },
        {
          "playbookID": "GetTime-Test"
        },
        {
          "integrations": "Tenable.io",
          "playbookID": "Tenable.io Scan Test",
          "nightly": true,
          "timeout": 900
        },
        {
            "integrations": "Tenable.sc",
            "playbookID": "tenable-sc-scan-test",
            "nightly": true,
            "timeout": 600
        },
        {
            "integrations": "google-vault",
            "playbookID": "Google-Vault-Generic-Test",
            "nightly": true,
            "timeout": 3600
        },
        {
            "integrations": "google-vault",
            "playbookID": "Google_Vault-Search_And_Display_Results_test",
            "nightly": true,
            "timeout": 3600
        },
        {
            "playbookID": "Luminate-TestPlaybook",
            "integrations": "Luminate"
        },
        {
            "playbookID": "ParseEmailFiles-test"
        },
        {
            "playbookID": "ParseExcel-test"
        },
        {
            "playbookID": "Detonate File - No Files test"
        },
        {
            "integrations": [
                "Panorama",
                "Check Point"
            ],
            "instance_names": "palo_alto_firewall",
            "playbookID": "blockip_test_playbook"
        },
        {
            "integrations": "Palo Alto Minemeld",
            "playbookID": "minemeld_test"
        },
        {
            "integrations": "InfoArmor VigilanteATI",
            "playbookID": "InfoArmorVigilanteATITest"
        },
        {
            "integrations": "IntSights",
            "instance_names": "intsights_standard_account",
            "playbookID": "IntSights Test",
            "nightly": true,
            "timeout": 500
        },
        {
            "integrations": "IntSights",
            "playbookID": "IntSights Mssp Test",
            "instance_names": "intsights_mssp_account",
            "nightly": true,
            "timeout": 500
        },
        {
            "integrations": "dnstwist",
            "playbookID": "dnstwistTest"
        },
        {
            "integrations": "BitDam",
            "playbookID": "Detonate File - BitDam Test"
        },
        {
            "integrations": "Threat Grid",
            "playbookID": "Test-Detonate URL - ThreatGrid",
            "timeout": 600
        },
        {
            "integrations": "Threat Grid",
            "playbookID": "ThreatGridTest",
            "timeout": 600
        },
        {
            "integrations": [
                "Palo Alto Minemeld",
                "Panorama"
            ],
            "instance_names": "palo_alto_firewall",
            "playbookID": "block_indicators_-_generic_-_test"
        },
        {
          "integrations": "Signal Sciences WAF",
          "playbookID": "SignalSciences-Test"
        },
        {
            "integrations": "RTIR",
            "playbookID": "RTIR Test"
        },
        {
            "integrations": "RedCanary",
            "playbookID": "RedCanaryTest",
            "nightly" : true
        },
        {
          "integrations": "Devo",
          "playbookID": "devo_test_playbook"
        },
        {
          "playbookID": "URL Enrichment - Generic v2 - Test",
          "integrations": [
              "Rasterize",
              "VirusTotal - Private API"
          ],
            "instance_names": "virus_total_private_api_general",
            "timeout": 500
        },
        {
            "playbookID": "CutTransformerTest"
        },
        {
            "integrations": "SCADAfence CNM",
            "playbookID": "SCADAfence_test"
        },
        {
            "integrations": "ProtectWise",
            "playbookID": "Protectwise-Test"
        },
        {
            "integrations": "WhatsMyBrowser",
            "playbookID": "WhatsMyBrowser-Test"
        },
        {

            "integrations": "BigFix",
            "playbookID": "BigFixTest"
        },
        {
            "integrations": "Lastline",
            "playbookID": "Lastline - testplaybook",
            "nightly": true
        },
        {
            "integrations": "epo",
            "playbookID": "Test Playbook McAfee ePO"
        },
        {
            "integrations": "activedir",
            "playbookID": "calculate_severity_-_critical_assets_-_test"
        },
        {
            "playbookID": "TextFromHTML_test_playbook"
        },
        {
            "playbookID": "PortListenCheck-test"
        },
        {
            "integrations": "ThreatExchange",
            "playbookID": "ThreatExchange-test"
        },
        {
            "integrations": "ThreatExchange",
            "playbookID": "extract_indicators_-_generic_-_test",
            "timeout": 240
        },
        {
            "integrations": "Joe Security",
            "playbookID": "JoeSecurityTestPlaybook",
            "timeout": 500,
            "nightly": true
        },
        {
            "integrations": "Joe Security",
            "playbookID": "JoeSecurityTestDetonation",
            "timeout": 2000,
            "nightly": true
        },
        {
            "integrations": "WildFire-v2",
            "playbookID": "Wildfire Test"
        },
        {
            "integrations": "GRR",
            "playbookID": "grr_test",
            "nightly": true
        },
        {
            "integrations": "VirusTotal",
            "instance_names": "virus_total_general",
            "playbookID": "virusTotal-test-playbook",
            "timeout": 1400,
            "nightly": true
        },
        {
            "integrations": "VirusTotal",
            "instance_names": "virus_total_preferred_vendors",
            "playbookID": "virusTotaI-test-preferred-vendors",
            "timeout": 1400,
            "nightly": true
        },
        {
            "integrations": "Preempt",
            "playbookID": "Preempt Test"
        },
        {   "integrations": "Gmail",
            "playbookID": "get_original_email_-_gmail_-_test"
        },
        {
            "integrations": "EWS v2",
            "playbookID": "get_original_email_-_ews-_test"
        },
        {
            "integrations": ["EWS v2","EWS Mail Sender"],
            "playbookID": "EWS search-mailbox test",
            "timeout": 300
        },
        {
            "integrations": "PagerDuty v2",
            "playbookID": "PagerDuty Test"
        },
        {
            "playbookID": "test_delete_context"
        },
        {
            "playbookID": "GmailTest",
            "integrations": "Gmail"
        },
        {
            "playbookID": "Gmail Convert Html Test",
            "integrations": "Gmail"
        },
        {
            "playbookID": "TestParseCSV"
        },
        {
            "integrations": "Shodan",
            "playbookID": "ShodanTest"
        },
        {
            "playbookID": "Extract Indicators From File - test"
        },
        {
            "playbookID": "dedup_-_generic_-_test"
        },
        {
            "playbookID": "TestDedupIncidentsPlaybook"
        },
        {
            "playbookID": "TestDedupIncidentsByName"
        },
        {
            "integrations": "McAfee Advanced Threat Defense",
            "playbookID": "Test Playbook McAfee ATD",
            "timeout": 700
        },
        {
            "integrations": "McAfee Advanced Threat Defense",
            "playbookID": "Test Playbook McAfee ATD Upload File"
        },
        {
            "playbookID": "exporttocsv_script_test"
        },
        {
            "integrations": "Intezer",
            "playbookID": "Intezer Testing",
            "nightly": true,
            "timeout": 500
        },
        {
            "integrations": "FalconIntel",
            "playbookID": "CrowdStrike Falcon Intel v2"
        },
        {
          "playbookID": "ContextGetters_Test"
        },
        {
            "integrations": [
                "Mail Sender (New)",
                "google"
            ],
            "playbookID": "Mail Sender (New) Test"
        },
        {
            "playbookID": "buildewsquery_test"
        },
        {
            "integrations": "Rapid7 Nexpose",
            "playbookID": "nexpose_test",
            "timeout": 240
        },
        {
            "integrations": "EWS Mail Sender",
            "playbookID": "EWS Mail Sender Test"
        },
        {
            "integrations": "EWS Mail Sender",
            "playbookID": "EWS Mail Sender Test 2"
        },
        {
            "playbookID": "decodemimeheader_-_test"
        },
        {
            "integrations": "CVE Search",
            "playbookID": "cve_enrichment_-_generic_-_test"
        },
        {
            "playbookID": "test_url_regex"
        },
        {
            "integrations": "Skyformation",
            "playbookID": "TestSkyformation"
        },
        {
            "integrations": "okta",
            "playbookID": "okta_test_playbook",
            "timeout": 240
        },
        {
            "playbookID": "Test filters & transformers scripts"
        },
        {
            "integrations": "Salesforce",
            "playbookID": "SalesforceTestPlaybook"
        },
        {
            "integrations": "McAfee ESM-v10",
            "playbookID": "McAfeeESMTest",
            "timeout": 500
        },
        {
            "integrations": "GoogleSafeBrowsing",
            "playbookID": "Google Safe Browsing Test",
            "timeout": 240
        },
        {
            "integrations": "EWS v2",
            "playbookID": "EWSv2_empty_attachment_test"
        },
        {
            "integrations": "EWS v2",
            "playbookID": "EWS Public Folders Test"
        },
        {
            "playbookID": "TestWordFileToIOC",
            "timeout": 300
        },
        {
            "integrations": "Symantec Endpoint Protection V2",
            "playbookID": "SymantecEndpointProtection_Test"
        },
        {
            "integrations": "carbonblackprotection",
            "playbookID": "search_endpoints_by_hash_-_carbon_black_protection_-_test",
            "timeout": 500
        },
        {
            "playbookID": "process_email_-_generic_-_test",
            "timeout": 240
        },
        {
            "integrations": "activedir",
            "playbookID": "account_enrichment_-_generic_test"
        },
        {
            "integrations": "FalconHost",
            "playbookID": "search_endpoints_by_hash_-_crowdstrike_-_test",
            "timeout": 500
        },
        {
            "integrations": "FalconHost",
            "playbookID": "CrowdStrike Endpoint Enrichment - Test"
        },
        {
          "integrations": "FalconHost",
          "playbookID": "crowdstrike_falconhost_test"
        },
        {
            "integrations": "CrowdstrikeFalcon",
            "playbookID": "Test - CrowdStrike Falcon",
            "fromversion": "4.1.0"
        },
        {
            "integrations": [
                "VirusTotal"
            ],
            "instance_names": "virus_total_general",
            "playbookID": "ip_enrichment_generic_test"
        },
        {
            "playbookID": "ExposeIncidentOwner-Test"
        },
        {
            "integrations": "OpenPhish",
            "playbookID": "email_test"
        },
        {
            "integrations": "VirusTotal",
            "instance_names": "virus_total_general",
            "playbookID": "domain_enrichment_generic_test"
        },
        {
            "integrations": "PostgreSQL",
            "playbookID": "PostgreSQL Test"
        },
        {
            "integrations": "google",
            "playbookID": "GsuiteTest"
        },
        {
            "integrations": "OpenPhish",
            "playbookID": "OpenPhish Test Playbook"
        },
        {
            "integrations": "RSA Archer",
            "playbookID": "Archer-Test-Playbook",
            "nightly": true
        },
        {
            "integrations": "jira",
            "playbookID": "Jira-Test"
        },
        {
            "integrations": "jira-v2",
            "playbookID": "Jira-v2-Test"
        },
        {
            "integrations": "ipinfo",
            "playbookID": "IPInfoTest"
        },
        {
            "integrations": "jira",
            "playbookID": "VerifyHumanReadableFormat"
        },
        {
            "playbookID": "ExtractURL Test"
        },
        {
            "playbookID": "strings-test"
        },
        {
            "playbookID": "TestCommonPython"
        },
        {
            "playbookID": "TestFileCreateAndUpload"
        },
        {
            "playbookID": "TestIsValueInArray"
        },
        {
            "playbookID": "TestStringReplace"
        },
        {
            "playbookID": "TestHttpPlaybook"
        },
        {
            "integrations": "SplunkPy",
            "playbookID": "Splunk-Test"
        },
        {
            "integrations": "SplunkPy",
            "playbookID": "SplunkPySearch_Test"
        },
        {
            "integrations" : "McAfee NSM",
            "playbookID" : "McAfeeNSMTest",
            "timeout" : 400,
            "nightly": true
        },
        {
            "integrations": "PhishTank",
            "playbookID": "PhishTank Testing"
        },
        {
            "integrations": "McAfee Web Gateway",
            "playbookID": "McAfeeWebGatewayTest",
            "timeout" : 500
        },
        {
            "integrations": "TCPIPUtils",
            "playbookID": "TCPUtils-Test"
        },
        {
            "playbookID": "ProofpointDecodeURL-Test",
            "timeout": 300
        },
        {
            "playbookID": "listExecutedCommands-Test"
        },
        {
            "integrations": "Service Manager",
            "playbookID": "TestHPServiceManager",
            "timeout": 400
        },
        {
            "playbookID": "LanguageDetect-Test",
            "timeout": 300
        },
        {
            "integrations": "Forcepoint",
            "playbookID": "forcepoint test",
            "timeout": 500,
            "nightly": true
        },
        {
            "playbookID": "GeneratePassword-Test"
        },
        {
            "playbookID": "ZipFile-Test"
        },
        {
            "playbookID": "ExtractDomainTest"
        },
        {
            "playbookID": "Test-IsMaliciousIndicatorFound"
        },
        {
            "playbookID": "TestExtractHTMLTables"
        },
        {
            "integrations": "carbonblackliveresponse",
            "playbookID": "CarbonBlackLiveResponseTest",
            "nightly": true
        },
        {
            "playbookID": "TestSafeBreach",
            "integrations": "SafeBreach"
        },
        {
            "integrations": "urlscan.io",
            "playbookID": "urlscan_malicious_Test",
            "timeout": 300
        },
        {
            "integrations": "EWS v2",
            "playbookID": "pyEWS_Test"
        },
        {

            "integrations": "Netskope",
            "playbookID": "Netskope Test"
        },
        {
            "integrations": "Cylance Protect v2",
            "playbookID": "Cylance Protect v2 Test"
        },
        {
            "integrations": "ReversingLabs Titanium Cloud",
            "playbookID": "ReversingLabsTCTest"
        },
        {
            "integrations": "ReversingLabs A1000",
            "playbookID": "ReversingLabsA1000Test"
        },
        {
            "integrations": "Demisto Lock",
            "playbookID": "DemistoLockTest"
        },
        {
            "playbookID": "test-domain-indicator",
            "timeout": 400
        },
        {
            "playbookID": "Cybereason Test",
            "integrations": "Cybereason",
            "timeout": 1200,
            "fromversion": "4.1.0"
        },
        {
            "integrations": "VirusTotal - Private API",
            "instance_names": "virus_total_private_api_general",
            "playbookID": "File Enrichment - Virus Total Private API Test",
            "nightly": true
        },
        {
            "integrations": "VirusTotal - Private API",
            "instance_names": "virus_total_private_api_general",
            "playbookID": "virusTotalPrivateAPI-test-playbook",
            "timeout": 1400,
            "nightly": true
        },
        {
            "integrations": "VirusTotal - Private API",
            "instance_names": "virus_total_private_api_preferred_vendors",
            "playbookID": "virusTotalPrivateAPI-test-preferred-vendors",
            "timeout": 1400,
            "nightly": true
        },
        {
            "integrations": "Cisco Meraki",
            "playbookID": "Cisco-Meraki-Test"
        },
        {
            "integrations": "Tanium",
            "playbookID": "Tanium Test Playbook",
            "nightly": true,
            "timeout": 1200
        },
        {
            "integrations": "Recorded Future",
            "playbookID": "Recorded Future Test",
            "nightly": true
        },
        {
            "integrations": "Microsoft Graph",
            "playbookID": "Microsoft Graph Test"
        },
        {
            "integrations": "Microsoft Graph User",
            "playbookID": "Microsoft Graph - Test"
        },
        {
            "integrations": "RedLock",
            "playbookID": "RedLockTest",
            "nightly": true
        },
        {
            "integrations": "Symantec Messaging Gateway",
            "playbookID": "Symantec Messaging Gateway Test"
        },
        {
            "integrations": "ThreatConnect",
            "playbookID": "test-ThreatConnect"
        },
        {
            "integrations": "VxStream",
            "playbookID": "VxStream Test",
            "nightly": true
        },
        {
            "integrations":"Cylance Protect",
            "playbookID": "get_file_sample_by_hash_-_cylance_protect_-_test",
            "timeout": 240
        },
        {
            "integrations": "Cylance Protect",
            "playbookID": "endpoint_enrichment_-_generic_test"
        },
        {
            "integrations": "QRadar",
            "playbookID": "test_Qradar"
        },
        {
            "integrations": "VMware",
            "playbookID": "VMWare Test"
        },
        {
            "integrations": "Anomali ThreatStream",
            "playbookID": "Anomali_ThreatStream_Test"
        },
        {
            "integrations": "Farsight DNSDB",
            "playbookID": "DNSDBTest"
        },
        {
            "integrations": "carbonblack-v2",
            "playbookID": "CarbonBlackResponseTest"
        },
        {
            "integrations": "Cisco Umbrella Investigate",
            "playbookID": "Cisco Umbrella Test"
        },
        {
            "integrations": "icebrg",
            "playbookID": "Icebrg Test",
            "timeout" : 500
        },
        {
            "integrations": "Symantec MSS",
            "playbookID": "SymantecMSSTest"
        },
        {
            "integrations": "Remedy AR",
            "playbookID": "Remedy AR Test"
        },
        {
            "integrations": "McAfee Active Response",
            "playbookID": "McAfee-MAR_Test",
            "timeout": 700
        },
        {
            "integrations": "McAfee Threat Intelligence Exchange",
            "playbookID": "McAfee-TIE Test",
            "timeout": 700
        },
        {
            "integrations": "ArcSight Logger",
            "playbookID": "ArcSight Logger test"
        },
        {
            "integrations": "ArcSight ESM v2",
            "playbookID": "ArcSight ESM v2 Test"
        },
        {
            "integrations": "ArcSight ESM v2",
            "playbookID": "test Arcsight - Get events related to the Case"
        },
        {
            "integrations": "XFE",
            "playbookID": "XFE Test",
            "timeout": 140,
            "nightly": true
        },
        {
            "integrations": "McAfee Threat Intelligence Exchange",
            "playbookID": "search_endpoints_by_hash_-_tie_-_test",
            "timeout": 500
        },
        {
            "integrations": "iDefense",
            "playbookID": "iDefenseTest",
            "timeout": 300
        },
        {
            "integrations": "AbuseIPDB",
            "playbookID": "AbuseIPDB Test",
            "nightly": true
        },
        {
            "integrations": "AbuseIPDB",
            "playbookID": "AbuseIPDB PopulateIndicators Test",
            "nightly": true
        },
        {
            "integrations" : "jira",
            "playbookID" : "JiraCreateIssue-example-test"
        },
        {
            "integrations": "LogRhythm",
            "playbookID": "LogRhythm-Test-Playbook",
            "timeout": 200
        },
        {
            "integrations": "FireEye HX",
            "playbookID": "FireEye HX Test"
        },
        {
            "integrations": "Phish.AI",
            "playbookID": "PhishAi-Test"
        },
        {
            "integrations": "Phish.AI",
            "playbookID": "Test-Detonate URL - Phish.AI"
        },
        {
            "integrations": "Centreon",
            "playbookID": "Centreon-Test-Playbook"
        },
        {
            "playbookID": "ReadFile test"
        },
        {
            "integrations": "TruSTAR",
            "playbookID": "TruSTAR Test"
        },
        {
            "integrations": "AlphaSOC Wisdom",
            "playbookID": "AlphaSOC-Wisdom-Test"
        },
        {
            "integrations": "Jask",
            "playbookID": "Jask_Test",
            "fromversion": "4.1.0"
        },
        {
            "integrations": "Qualys",
            "playbookID": "Qualys-Test",
            "nightly": true
        },
        {
            "integrations": "Whois",
            "playbookID": "whois_test",
            "fromversion": "4.1.0"
        },
        {
            "integrations": "RSA NetWitness Endpoint",
            "playbookID": "NetWitness Endpoint Test"
        },
        {
            "integrations": "Check Point Sandblast",
            "playbookID": "Sandblast_malicious_test"
        },
        {
            "playbookID": "TestMatchRegex"
        },
        {
            "integrations": "ActiveMQ",
            "playbookID": "ActiveMQ Test"
        },
        {
            "playbookID": "RegexGroups Test"
        },
        {
            "integrations": "Cisco pxGrid ISE",
            "playbookID": "cisco-ise-test-playbook"
        },
        {
            "integrations": "RSA NetWitness v11.1",
            "playbookID": "RSA NetWitness Test"
        },
        {
            "playbookID": "ExifReadTest"
        },
        {
          "integrations": "Cuckoo Sandbox",
          "playbookID": "CuckooTest",
          "timeout": 700
        },
        {
            "integrations" : "VxStream",
            "playbookID" : "Test-Detonate URL - Crowdstrike",
            "timeout" : 1200
        },
        {
            "playbookID": "Detonate File - Generic Test",
            "timeout": 500
        },
        {
            "integrations": [
                "Lastline",
                "WildFire-v2",
                "SNDBOX",
                "VxStream",
                "McAfee Advanced Threat Defense"
            ],
            "playbookID" : "Detonate File - Generic Test",
            "timeout" : 2400,
            "nightly" : true
        },
        {
            "playbookID": "detonate_file_-_generic_test",
            "toversion": "3.6.0"
        },
        {
            "playbookID": "STIXParserTest"
        },
        {
           "playbookID": "Detonate URL - Generic Test",
           "timeout": 2000,
           "nightly": true,
           "integrations": [
             "McAfee Advanced Threat Defense",
             "VxStream",
             "Lastline"
           ]
        },
        {
            "playbookID": "ReadPDFFile-Test"
        },
        {
            "integrations": [
                "VirusTotal",
                "urlscan.io",
                "activedir"
            ],
            "instance_names": "virus_total_general",
            "playbookID": "entity_enrichment_generic_test",
            "timeout": 240
        },
        {
            "integrations": [
                "FalconHost",
                "McAfee Threat Intelligence Exchange",
                "carbonblackprotection",
                "carbonblack"
            ],
            "playbookID": "search_endpoints_by_hash_-_generic_-_test",
            "timeout": 500
        },
        {
            "integrations": "Zscaler",
            "playbookID": "Zscaler Test",
            "nightly": true,
            "timeout": 500
        },
        {
            "playbookID": "DemistoUploadFileToIncident Test",
            "integrations": "Demisto REST API"
        },
        {
            "playbookID": "DemistoUploadFile Test",
            "integrations": "Demisto REST API"
        },
        {
            "playbookID": "MaxMind Test",
            "integrations": "MaxMind GeoIP2"

        },
        {
            "playbookID": "Test_Sagemaker",
            "integrations": "AWS Sagemaker"

        },
        {
            "playbookID": "Phishing test - attachment",
            "timeout": 600,
            "nightly": true,
            "integrations": [
                "EWS Mail Sender",
                "Pwned",
                "Demisto REST API",
                "Palo Alto Minemeld"
            ]
        },
        {
            "playbookID": "Phishing test - Inline",
            "timeout": 500,
            "nightly": true,
            "integrations": [
                "EWS Mail Sender",
                "Pwned",
                "Demisto REST API",
                "Palo Alto Minemeld"
            ]
        },
        {
            "playbookID": "Phishing v2 Test - Attachment",
            "timeout": 600,
            "nightly": true,
            "integrations": [
                "EWS Mail Sender",
                "Pwned",
                "Demisto REST API",
                "Palo Alto Minemeld"
            ]
        },
        {
            "playbookID": "Phishing v2 Test - Inline",
            "timeout": 500,
            "nightly": true,
            "integrations": [
                "EWS Mail Sender",
                "Pwned",
                "Demisto REST API",
                "Palo Alto Minemeld"
            ]
        },
        {
            "integrations": "duo",
            "playbookID": "DUO Test Playbook"
        },
        {
            "playbookID": "SLA Scripts - Test"
        },
        {
            "playbookID": "PcapHTTPExtractor-Test"
        },
        {
            "playbookID": "Ping Test Playbook"
        },
        {
            "playbookID": "Active Directory Test",
            "instance_names": "active_directory_query_v2",
            "integrations": "Active Directory Query v2"
        },
        {
            "integrations": "Active Directory Query v2",
            "instance_names": "active_directory_query_v2_with_port_configuration",
            "playbookID": "Active Directory Query V2 configuration with port"
        },
        {
            "integrations": "mysql",
            "playbookID": "MySQL Test"
        },
        {
            "playbookID": "Email Address Enrichment - Generic v2 - Test"
        },
        {
            "playbookID": "Email Address Enrichment - Generic v2.1 - Test",
            "integrations": "Active Directory Query v2"
        },
        {
            "integrations": "Phishme Intelligence",
            "playbookID": "Test - PhishMe Intelligence",
            "timeout": 500
        },
        {
            "playbookID": "GDPRContactAuthorities Test"
        },
        {
            "integrations": "Google Resource Manager",
            "playbookID": "GoogleResourceManager-Test",
            "timeout": 500,
            "nightly": true
        },
        {
            "integrations": "Freshdesk",
            "playbookID": "Freshdesk-Test",
            "timeout": 500,
            "nightly": true
        },
        {
            "playbookID": "Autoextract - Test"
        },
        {
            "playbookID": "FilterByList - Test",
            "fromversion": "4.1.0"
        },
        {
            "integrations": "Kafka V2",
            "playbookID": "Kafka Test"
        },
        {
            "playbookID": "File Enrichment - Generic v2 - Test",
            "instance_names": "virus_total_private_api_general",
            "integrations": [
                "VirusTotal - Private API",
                "Cylance Protect v2"
            ]
        },
        {
            "integrations": "McAfee Active Response",
            "playbookID": "Endpoint data collection test",
            "timeout": 500
        },
        {
            "integrations": "McAfee Active Response",
            "playbookID": "MAR - Endpoint data collection test",
            "timeout": 500
        },
        {

            "integrations": "DUO Admin",
            "playbookID": "DuoAdmin API test playbook"
        },
        {
            "playbookID": "TestShowScheduledEntries"
        },
        {
            "integrations": "Symantec Advanced Threat Protection",
            "playbookID": "Symantec ATP Test"

        },
        {
            "playbookID": "CheckDockerImageAvailableTest"
        },
        {
            "playbookID": "ExtractDomainFromEmailTest"
        },
        {
            "integrations": "Threat Grid",
            "playbookID": "Test-Detonate URL - ThreatGrid"
        },
        {
            "playbookID": "Account Enrichment - Generic v2 - Test",
            "integrations": "activedir"
        },
        {
            "playbookID": "Endpoint Enrichment - Generic v2 - Test",
            "integrations": [
                "FalconHost",
                "Cylance Protect",
                "carbonblack",
                "epo",
                "activedir"
            ]
        },
        {
            "playbookID": "Endpoint Enrichment - Generic v2.1 - Test",
            "integrations": [
                "FalconHost",
                "Cylance Protect v2",
                "carbonblack-v2",
                "epo",
                "Active Directory Query v2"
            ]
        },
        {
            "playbookID": "EmailReputationTest",
            "integrations": "Pwned"
        },
        {
            "integrations": "Symantec Deepsight Intelligence",
            "playbookID": "Symantec Deepsight Test"
        },
        {
            "playbookID": "ExtractDomainFromEmailTest"
        },
        {
            "integrations": "Snowflake",
            "playbookID": "Snowflake-Test"
        },
        {
            "playbookID": "Account Enrichment - Generic v2.1 - Test",
            "integrations": "Active Directory Query v2"
        },
        {
            "integrations": "Cisco Umbrella Investigate",
            "playbookID": "Domain Enrichment - Generic v2 - Test"
        },
        {
            "integrations": "Google BigQuery",
            "playbookID": "Google BigQuery Test"
        },
        {
            "integrations": "nmap",
            "playbookID": "af2f5a99-d70b-48c1-8c25-519732b733f2"
        },
        {
            "integrations": "Zoom",
            "playbookID": "Zoom_Test"
        },
        {
            "integrations": "Palo Alto Networks Cortex",
            "playbookID": "Palo Alto Networks Cortex Test",
            "fromversion": "4.1.0"
        },
        {
            "playbookID": "IP Enrichment - Generic v2 - Test",
            "integrations": "Threat Crowd",
            "fromversion": "4.1.0"
        },
        {
            "integrations": "Cherwell",
            "playbookID": "Cherwell Example Scripts - test"
        },
        {
            "integrations": "Cherwell",
            "playbookID": "Cherwell - test"
        },
        {
            "integrations": "CarbonBlackProtectionV2",
            "playbookID": "Carbon Black Enterprise Protection V2 Test"
        },
        {
            "integrations": "Active Directory Query v2",
            "instance_names": "active_directory_query_v2",
            "playbookID": "Test ADGetUser Fails with no instances 'Active Directory Query' (old version)"
        },
        {
            "integrations": "ANYRUN",
            "playbookID": "ANYRUN-Test"
        },
        {
            "integrations": "ANYRUN",
            "playbookID": "Detonate File - ANYRUN - Test"
        },
        {
            "integrations": "ANYRUN",
            "playbookID": "Detonate URL - ANYRUN - Test"
        },
        {
            "integrations": "Netcraft",
            "playbookID": "Netcraft test"
        },
        {
            "integrations": "EclecticIQ Platform",
            "playbookID": "EclecticIQ Test"
        },
        {
            "playbookID": "FormattingPerformance - Test",
            "fromversion": "5.0.0"
        },
        {
            "integrations": "AWS - EC2",
            "playbookID": "2142f8de-29d5-4288-8426-0db39abe988b"
        },
        {
            "integrations": "AWS - EC2",
            "playbookID": "d66e5f86-e045-403f-819e-5058aa603c32"
        },
        {
            "integrations": "ANYRUN",
            "playbookID": "Detonate File From URL - ANYRUN - Test"
        },
        {
            "integrations": "AWS - CloudWatchLogs",
            "playbookID": "2cddaacb-4e4c-407e-8ef5-d924867b810c"
        },
        {
            "integrations": "AWS - CloudTrail",
            "playbookID": "3da2e31b-f114-4d7f-8702-117f3b498de9"
        },
        {
            "playbookID": "5dc848e5-a649-4394-8300-386770d39d75"
        },
        {
            "integrations": "carbonblackprotection",
            "playbookID": "67b0f25f-b061-4468-8613-43ab13147173"
        },
        {
            "integrations": "DomainTools",
            "playbookID": "DomainTools-Test"
        },
        {
            "integrations": "Cisco Spark",
            "playbookID": "efc817d2-6660-4d4f-890d-90513ca1e180"
        },
        {
            "playbookID": "Get File Sample By Hash - Generic - Test"
        },
        {
            "playbookID": "Get File Sample From Hash - Generic - Test"
        },
        {
            "playbookID": "get_file_sample_by_hash_-_carbon_black_enterprise_Response_-_test"
        },
        {
            "playbookID": "get_file_sample_from_path_-_d2_-_test"
        },
        {
            "integrations": "Remedy On-Demand",
            "playbookID": "Remedy-On-Demand-Test"
        },
        {
            "playbookID": "ssdeepreputationtest"
        },
        {
            "playbookID": "TestIsEmailAddressInternal"
        },
        {
            "playbookID": "search_endpoints_by_hash_-_carbon_black_response_-_test"
        },
        {
            "integrations": "Google Cloud Compute",
            "playbookID": "GoogleCloudCompute-Test"
        },
        {
            "playbookID": "FormattingPerformance - Test",
            "fromversion": "5.0.0"
        },
        {
            "integrations": "AWS - S3",
            "playbookID": "97393cfc-2fc4-4dfe-8b6e-af64067fc436"
        },
        {
            "integrations": "Image OCR",
            "playbookID": "TestImageOCR"
        },
        {
            "playbookID": "EWS test"
        },
        {
            "integrations": "fireeye",
            "playbookID": "Detonate File - FireEye AX - Test"
        },
        {
            "integrations": "Rasterize",
            "playbookID": "Rasterize Test"
        },
        {
            "integrations": "Rasterize",
            "playbookID": "RasterizeImageTest"
        },
        {
            "integrations": "Ipstack",
            "playbookID": "Ipstack_Test"
        }
    ],
    "skipped_tests": {
        "domain_enrichment_generic_test": "Test is old and uses VirusTotal which has quota problems. The v2 playbook has a better test",
        "EWS test": "Old test",
        "Lastline - testplaybook": "Checking the integration via Generic detonation playbooks, don't want to load the daily quota",
        "entity_enrichment_generic_test": "Flaky test - fails for changing reasons, requires more investigation (issue 16490)",
        "ArcSight Logger test": "Possibly outdated API calls",
        "Qualys-Test": "Test is failing on qualys-report-list not returning results, and also seems there's a proxy issue (issue 16486)",
        "Microsoft Graph Test": "DB is missing alerts to test on - in work of DevOps",
        "TruSTAR Test": "The test runs even when not supposed to, which causes its quota to run out",
        "TestDedupIncidentsByName": "skipped on purpose - this is part of the TestDedupIncidentsPlaybook - no need to execute separately as a test",
        "TestSafeBreach": "Instance configuration change causes test failure (issue 15909)",
        "Test-IsMaliciousIndicatorFound": "Unstable test (issue 15940)",
        "Test-Detonate URL - ThreatGrid": "Outdated test",
        "ip_enrichment_generic_test": "Need to check if test is valid, and the playbook is going to be deprecated now.",
        "email_test": "Old test for deprecated playbook. Need to check if test is even valid",
        "JoeSecurityTestDetonation": "command joe-download-report fails (issue 16118)",
        "af2f5a99-d70b-48c1-8c25-519732b733f2": "Added here because test existed but was not configured - need to review the test",
        "Zoom_test": "Added here because test existed but was not configured - need to review the test",
        "Test - CrowdStrike Falcon": "Test is unmockable, and has its data deleted every few weeks",
        "DomainTools-Test": "No instance",
        "Remedy-On-Demand-Test": "No instance",
        "2cddaacb-4e4c-407e-8ef5-d924867b810c": "Skipped pending PR",
        "3da2e31b-f114-4d7f-8702-117f3b498de9": "Skipped pending PR",
        "d66e5f86-e045-403f-819e-5058aa603c32": "skipped until PR is merged (pr 3220)",
        "Carbon Black Enterprise Protection V2 Test": "Data changes within Carbon Black on a weekly basis - which requires to update the test",
        "5dc848e5-a649-4394-8300-386770d39d75": "old test, needs to check if relevant",
        "Get File Sample By Hash - Generic - Test": "old test, needs to check if relevant",
        "Get File Sample From Hash - Generic - Test": "old test, needs to check if relevant",
        "get_file_sample_by_hash_-_carbon_black_enterprise_Response_-_test": "old test, needs to check if relevant",
        "get_file_sample_from_path_-_d2_-_test": "old test, needs to check if relevant",
        "ssdeepreputationtest": "old test, needs to check if relevant",
        "search_endpoints_by_hash_-_carbon_black_response_-_test": "old test, needs to check if relevant",
        "okta_test_playbook": "test failed (Issue 17041)",
        "Detonate File - FireEye AX - Test": "No instance"
    },
    "skipped_integrations": {
      "_comment": "~~~ NO INSTANCE - will not be resolved ~~~",
        "FortiGate": "License expired, and not going to get one (issue 14723)",
        "Attivo Botsink": "no instance, not going to get it",
        "VMware": "no License, and probably not going to get it",
        "AWS Sagemaker": "License expired, and probably not going to get it",
        "Symantec MSS": "No instance, probably not going to get it (issue 15513)",
        "EclecticIQ Platform": "Instance Issues",
        "Google Cloud Compute": "Can't test yet",
        "McAfee Advanced Threat Defense": "License expired",
        "Cymon": "The service was discontinued since April 30th, 2019.",


      "_comment": "~~~ INSTANCE ISSUES ~~~",
        "Tufin": "Calls to instance return 502 error. @itay reached out (issue 16441)",
        "McAfee Advanced Threat Defense": "no license, issue 16909",
        "Dell Secureworks": "Instance locally installed on @liorblob PC",
        "MimecastV2": "Several issues with instance",
        "Netskope": "instance is down",
        "Farsight DNSDB": "No instance (issue 15512)",
        "Service Manager": "Expired license",
        "carbonblackprotection": "License expired",
        "icebrg": "Requires BD (issue 14312)",
        "Freshdesk": "Trial account expired",
        "Threat Grid": "instance problem (issue 16197)",
        "Kafka V2": "Can not connect to instance from remote",
        "Check Point Sandblast": "No access (issue 15948)",
        "IntSights": "Account Expired (issue #16351)",
        "Remedy AR": "getting 'Not Found' in test button",
        "XFE": "License expired",
        "RedLock": "Credentials and API problems (issue 15493)",
        "Salesforce": "User and password expired (issue 15901)",
        "RedCanary": "License expired",
        "LogRhythm": "Need to fix SOAP api",
        "ANYRUN": "No instance",
        "Snowflake": "Looks like account expired, needs looking into",
        "Cisco Spark": "No instance",
        "Minerva Labs Anti-Evasion Platform": "No instance",

      "_comment": "~~~ UNSTABLE ~~~",
        "ServiceNow": "Instance goes to hibernate every few hours",
        "Tanium": "Instance is not stable (issue 15497)",
        "Tenable.sc": "unstable instance",
        "Tenable.io": "Unstable instance (issue 16115)",

      "_comment": "~~~ OTHER ~~~",
        "iDefense": "DevOps investigation",
        "RSA NetWitness Endpoint": "Instance is down, waiting for devops to rebuild",
        "BitDam": "Changes in service (issue #16247)",
        "Zoom": "Added here because test existed but was not configured - need to review the test",

      "_comment": "~~~ QUOTA ISSUES ~~~",
        "Joe Security": "Monthly quota exceeded, remove from skipped on or after April 1st",
        "Google Resource Manager": "Cannot create projects because have reached alloted quota.",
        "VirusTotal - Private API": "reached api alloted quota."
    },
    "nigthly_integrations": [
        "Lastline",
        "TruSTAR"
    ],
    "unmockable_integrations": {
        "Google BigQuery": "SSL problem",
        "Netcraft": "SSL failure",
        "CarbonBlackProtectionV2": "Mocking makes fetch incidents fail",
        "AWS - EC2": "SSL Validation fails for STS",
        "Palo Alto Networks Cortex": "SDK",
        "Devo": "Pending Check",
        "Jask": "Integration requires SSL",
        "CrowdstrikeFalcon": "Mock recording fails, and fails while trying to record a new recording",
        "TCPIPUtils": "Integration requires SSL",
        "Palo Alto Minemeld": "Pending check: issue 16072",
        "PagerDuty v2": "Integration requires SSL",
        "Autofocus": "JS integration, problem listed in issue 15544",
        "Panorama": "Pending check: issue 16122",
        "RTIR": "Pending check: issue 16072",
        "GRR": "Pending check: issue 16072",
        "PageDuty": "Pending check: issue 16072",
        "carbonblackliveresponse": "Pending check: issue 16072",
        "RecordedFuture": "Pending check: issue 16072",
        "AbuseIPDB": "Pending check: issue 16072",
        "FireEye HX": "Pending check: issue 16072",
        "EWS Mail Sender": "Inconsistent test (playback fails, record succeeds)",
        "EWS v2": "Inconsistent test (playback fails, record succeeds)",
        "Alexa Rank Indicator": "Integration should never use proxy",
        "Pwned": "Integration has no proxy checkbox",
        "Luminate": "Integration has no proxy checkbox",
        "dnstwist": "Integration has no proxy checkbox",
        "CVE Search": "Integration has no proxy checkbox",
        "Shodan": "Integration has no proxy checkbox",
        "Gmail": "Integration has no proxy checkbox",
        "Lastline": "JS integration, problem listed in this issue https://github.com/demisto/etc/issues/15544",
        "OpenPhish": "JS integration, problem listed in this issue https://github.com/demisto/etc/issues/15544",
        "VxStream": "JS integration, problem listed in this issue https://github.com/demisto/etc/issues/15544. Detonate URL: Large mock file.",
        "ThreatExchange": "JS integration, problem listed in this issue https://github.com/demisto/etc/issues/15544",
        "wildfire": "JS integration, problem listed in this issue https://github.com/demisto/etc/issues/15544",
        "FalconHost": "JS integration, problem listed in this issue https://github.com/demisto/etc/issues/15544",
        "VirusTotal": "JS integration, problem listed in this issue https://github.com/demisto/etc/issues/15544",
        "VirusTotal - Private API": "Issues with proxy name and default values",
        "carbonblack-v2": "JS integration, problem listed in this issue https://github.com/demisto/etc/issues/15544",
        "PhishTank": "Pending merge of branch proxy-unsecure-checks",
        "Cisco Meraki": "Pending merge of branch proxy-unsecure-checks",
        "epo": "Pending merge of branch proxy-unsecure-checks",
        "FalconIntel": "Pending merge of branch proxy-unsecure-checks",
        "ipinfo": "Pending merge of branch proxy-unsecure-checks",
        "RSA NetWitness Packets and Logs": "Pending merge of branch proxy-unsecure-checks",
        "SNDBOX": "Pending merge of branch proxy-unsecure-checks",
        "GoogleSafeBrowsing": "Pending merge of branch proxy-unsecure-checks",
        "BigFix": "Pending merge of branch proxy-unsecure-checks",
        "Cisco Umbrella Investigate": "Pending merge of branch proxy-unsecure-checks",
        "InfoArmor VigilanteATI": "Pending merge of branch proxy-unsecure-checks",
        "Rapid7 Nexpose": "Pending merge of branch proxy-unsecure-checks",
        "urlscan.io": "Pending merge of branch proxy-unsecure-checks",
        "Threat Grid": "Pending merge of branch proxy-unsecure-checks",
        "OTRS": "Pending merge of branch proxy-unsecure-checks",
        "McAfee Advanced Threat Defense": "Pending merge of branch proxy-unsecure-checks",
        "Preempt": "Insecure has a non empty default value, will require fixing and merging",
        "Cybereason": "Insecure has a non empty default value, will require fixing and merging",
        "Cuckoo Sandbox": "Proxy has a non empty default value, will require fixing and merging",
        "Phishme Intelligence": "Proxy has a non empty default value, will require fixing and merging",
        "HashiCorp Vault": "Test fails with mock - need to test without mock",
        "google": "'unsecure' parameter not working",
        "Check Point Sandblast": "Test fails with mock - need to test without mock",
        "Anomali ThreatStream": "'proxy' parameter not working",
        "Active Directory Query v2": "Checking",
        "MaxMind GeoIP2": "Checking",
        "AlphaSOC Wisdom": "Checking",
        "Phish.AI": "Checking",
        "jira": "Checking",
        "ArcSight ESM v2": "Checking",
        "Cylance Protect": "Checking",
        "ReversingLabs A1000": "Checking",
        "ReversingLabs Titanium Cloud": "No Unsecure checkbox. proxy trying to connect when disabled.",
        "Cylance Protect v2": "Checking",
        "SafeBreach": "Checking",
        "Symantec Endpoint Protection V2": "Checking",
        "McAfee ESM-v10": "Checking",
        "Salesforce": "Checking",
        "okta": "Checking",
        "WhatsMyBrowser": "Checking",
        "Check Point": "Checking",
        "Awake Security": "Checking",
        "CIRCL": "Checking",
        "Thinkst Canary": "Checking",
        "SplunkPy": "Checking",
        "Symantec Advanced Threat Protection": "Checking",
        "ProtectWise": "Nightly - Checking",
        "Tenable.io": "Nightly - Checking",
        "google-vault": "Nightly - Checking",
        "Intezer": "Nightly - Checking",
        "RSA Archer": "Nightly - Checking",
        "McAfee NSM": "Nightly - Checking",
        "Forcepoint": "Nightly - Checking",
        "RedCanary": "Nightly - Checking",
        "Whois": "Integration socks proxy on tcp connection not http/s",
        "SCADAfence CNM": "might be dynamic test",
        "Recorded Future": "might be dynamic test",
        "QRadar": "might be dynamic test",
        "Centreon": "might be dynamic test",
        "Cisco pxGrid ISE": "might be dynamic test",
        "RSA NetWitness v11.1": "might be dynamic test",
        "Signal Sciences WAF": "error with certificate",
        "Zscaler": "might be dynamic test",
        "Skyformation": "Failure to connect to proxy",
        "Remedy AR": "Failure to connect to proxy",
        "Snowflake": "Trust any cert not working: issue #16572",
        "Google Cloud Compute": "checking",
        "jira-v2": "inconsistent test (uploads randomly generated file each time)",
        "Microsoft Graph User": "checking",
        "Cherwell": "HTTPConnectionPool(host='172.17.0.1', port=9997): Max retries exceeded with url: (Caused by ProxyError('Cannot connect to proxy",
        "DUO Admin": "Missing proxy and trust any cert option #16893",
        "AWS - CloudWatchLogs": "Integration requires SSL",
        "AWS - CloudTrail": "Integration requires SSL",
        "AWS - S3": "Integration requires SSL",
        "Image OCR": "Doesn't perform network communication"
    }
}<|MERGE_RESOLUTION|>--- conflicted
+++ resolved
@@ -3,29 +3,6 @@
     "testInterval": 20,
     "tests": [
         {
-<<<<<<< HEAD
-            "integrations": "vmray",
-            "playbookID": "VMRay-Test"
-        },
-        {
-            "integrations": "AlienVault OTX",
-            "playbookID": "AlienVaultOTX Test"
-        },
-        {
-            "integrations": "AlienVault USM Anywhere",
-            "playbookID": "AlienVaultUSMAnywhereTest"
-        },
-        {
-            "playbookID": "PhishLabsTestPopulateIndicators"
-        },
-        {
-            "integrations": "PhishLabs IOC",
-            "playbookID": "PhishLabsIOC TestPlaybook",
-            "fromversion": "4.1.0"
-        },
-        {
-=======
->>>>>>> 80ba0979
             "integrations": "Minerva Labs Anti-Evasion Platform",
             "playbookID": "Minerva Test playbook"
         },
@@ -370,6 +347,11 @@
               "VirusTotal - Private API"
           ],
             "instance_names": "virus_total_private_api_general",
+            "timeout": 500
+        },
+        {
+            "integrations": "urlscan.io",
+            "playbookID": "url_enrichment_-_generic_test",
             "timeout": 500
         },
         {
@@ -1420,6 +1402,10 @@
             "playbookID": "Detonate File From URL - ANYRUN - Test"
         },
         {
+            "integrations": "AWS - S3v2",
+            "playbookID": "97393cfc-2fc4-4dfe-8b6e-af64067fc436"
+        },
+        {
             "integrations": "AWS - CloudWatchLogs",
             "playbookID": "2cddaacb-4e4c-407e-8ef5-d924867b810c"
         },
@@ -1465,6 +1451,10 @@
             "playbookID": "TestIsEmailAddressInternal"
         },
         {
+            "integrations": "AWS - S3",
+            "playbookID": "113aca8a-ee52-419f-89a6-150ee232d0d1"
+        },
+        {
             "playbookID": "search_endpoints_by_hash_-_carbon_black_response_-_test"
         },
         {
@@ -1501,6 +1491,10 @@
         {
             "integrations": "Ipstack",
             "playbookID": "Ipstack_Test"
+        },
+        {
+            "integrations": "Forescout",
+            "playbookID": "Forescout-Test"
         }
     ],
     "skipped_tests": {
@@ -1527,6 +1521,7 @@
         "2cddaacb-4e4c-407e-8ef5-d924867b810c": "Skipped pending PR",
         "3da2e31b-f114-4d7f-8702-117f3b498de9": "Skipped pending PR",
         "d66e5f86-e045-403f-819e-5058aa603c32": "skipped until PR is merged (pr 3220)",
+        "113aca8a-ee52-419f-89a6-150ee232d0d1": "skipped until PR is merged (pr 3512)",
         "Carbon Black Enterprise Protection V2 Test": "Data changes within Carbon Black on a weekly basis - which requires to update the test",
         "5dc848e5-a649-4394-8300-386770d39d75": "old test, needs to check if relevant",
         "Get File Sample By Hash - Generic - Test": "old test, needs to check if relevant",
@@ -1576,6 +1571,7 @@
         "Snowflake": "Looks like account expired, needs looking into",
         "Cisco Spark": "No instance",
         "Minerva Labs Anti-Evasion Platform": "No instance",
+        "Forescout": "When accessing through the lab firewall , meaning with port forwarding , there is an error that says invalid request (issue 17016)",
 
       "_comment": "~~~ UNSTABLE ~~~",
         "ServiceNow": "Instance goes to hibernate every few hours",
