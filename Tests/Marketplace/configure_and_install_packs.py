--- conflicted
+++ resolved
@@ -154,17 +154,10 @@
     """
     logging.info('Retrieving the credentials for Cortex XSIAM server')
     xsiam_machine = options.xsiam_machine
-<<<<<<< HEAD
-    xsiam_servers = get_json_file(options.xsiam_servers_path)
-    # todo: add here
-    api_key, server_numeric_version, base_url, xdr_auth_id = XSIAMBuild.get_xsiam_configuration(xsiam_machine,
-                                                                                                xsiam_servers)
-=======
     api_key, server_numeric_version, base_url, xdr_auth_id = XSIAMBuild.get_xsiam_configuration(
         xsiam_machine,
         options.xsiam_servers_path,
         options.xsiam_servers_api_keys)
->>>>>>> daea4f9a
     # Configure the Server
     logging.info(f'{options.xsiam_servers_api_keys=}, {options.xsiam_servers_path=}, {xsiam_machine=}')
     logging.info(f'{api_key=}, {server_numeric_version=}, {base_url=}, {xdr_auth_id=}')
