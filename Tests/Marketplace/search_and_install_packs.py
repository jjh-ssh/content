--- conflicted
+++ resolved
@@ -28,9 +28,8 @@
 from Tests.Marketplace.upload_packs import download_and_extract_index
 from Tests.scripts.utils import logging_wrapper as logging
 
-PACK_PATH_VERSION_REGEX = re.compile(
-    fr'^{GCPConfig.PRODUCTION_STORAGE_BASE_PATH}/[A-Za-z0-9-_.]+/(\d+\.\d+\.\d+)/[A-Za-z0-9-_.]'
-    r'+\.zip$')
+PACK_PATH_VERSION_REGEX = re.compile(fr'^{GCPConfig.PRODUCTION_STORAGE_BASE_PATH}/[A-Za-z0-9-_.]+/(\d+\.\d+\.\d+)/[A-Za-z0-9-_.]'
+                                     r'+\.zip$')
 SUCCESS_FLAG = True
 
 
@@ -665,12 +664,8 @@
             pool.submit(search_pack_and_its_dependencies,
                         client, pack_id, packs_to_install, installation_request_body, lock)
 
-<<<<<<< HEAD
-    install_packs(client, host, installation_request_body, request_timeout=600)
-=======
     request_timeout = 1800 if host and host.startswith('qa2-test') else 999999   # hot-fix for xsiam packs install issue
 
     install_packs(client, host, installation_request_body, request_timeout)
->>>>>>> d8ca76e4
 
     return packs_to_install, SUCCESS_FLAG