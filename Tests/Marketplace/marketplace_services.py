--- conflicted
+++ resolved
@@ -3042,6 +3042,7 @@
             self._status = PackStatus.FAILED_AUTHOR_IMAGE_UPLOAD.name
             self.cleanup()
             return False
+
         return True
 
     def cleanup(self):
@@ -3320,8 +3321,6 @@
         return versions_dict
 
     def get_preview_image_gcp_path(self, pack_file_name: str, folder_name: str) -> Optional[str]:
-<<<<<<< HEAD
-=======
         """ Genrate the preview image path as it stored in the gcp
         Args:
             pack_file_name: File name.
@@ -3330,7 +3329,6 @@
         Returns:
             The preview image path as it stored in the gcp if preview image exists, or None otherwise.
         """
->>>>>>> b356c640
         preview_image_name = self.find_preview_image_path(pack_file_name)
         try:
             preview_image_path = os.path.join(self.path, folder_name, preview_image_name)  # disable-secrets-detection
@@ -3385,8 +3383,6 @@
 
     @staticmethod
     def find_preview_image_path(file_name: str) -> str:
-<<<<<<< HEAD
-=======
         """ Generate preview image file name according to related file.
         Args:
             file_name: File name.
@@ -3394,7 +3390,6 @@
         Returns:
             Preview image file path.
         """
->>>>>>> b356c640
         prefixes = ['xsiamdashboard', 'xsiamreport']
         file_name = file_name.replace('external-', '')
         for prefix in prefixes:
@@ -3402,11 +3397,6 @@
         image_file_name = os.path.splitext(file_name)[0] + '_image.png'
         return image_file_name
 
-<<<<<<< HEAD
-
-
-=======
->>>>>>> b356c640
 
 # HELPER FUNCTIONS
 
