import base64
import fnmatch
import glob
import json
import os
import re
import shutil
import stat
import subprocess
import urllib.parse
import warnings
from datetime import datetime, timedelta
from distutils.util import strtobool

from packaging.version import Version
from pathlib import Path
from typing import Tuple, Any, Union, List, Dict, Optional
from zipfile import ZipFile, ZIP_DEFLATED

import git
import google.auth
import sys
import yaml
from google.cloud import storage

import Tests.Marketplace.marketplace_statistics as mp_statistics
from Tests.Marketplace.marketplace_constants import PackFolders, Metadata, GCPConfig, BucketUploadFlow, PACKS_FOLDER, \
    PackTags, PackIgnored, Changelog, BASE_PACK_DEPENDENCY_DICT, SIEM_RULES_OBJECTS, PackStatus, PACK_FOLDERS_TO_ID_SET_KEYS, \
    RN_HEADER_BY_PACK_FOLDER, CONTENT_ROOT_PATH, XSOAR_MP, XSIAM_MP, TAGS_BY_MP, CONTENT_ITEM_NAME_MAPPING, \
    ITEMS_NAMES_TO_DISPLAY_MAPPING
from Utils.release_notes_generator import aggregate_release_notes_for_marketplace, merge_version_blocks, construct_entities_block
from Tests.scripts.utils import logging_wrapper as logging

PULL_REQUEST_PATTERN = '\(#(\d+)\)'
TAGS_SECTION_PATTERN = '(.|\s)+?'
SPECIAL_DISPLAY_NAMES_PATTERN = re.compile(r'- \*\*(.+?)\*\*')


class Pack(object):
    """ Class that manipulates and manages the upload of pack's artifact and metadata to cloud storage.

    Args:
        pack_name (str): Pack root folder name.
        pack_path (str): Full path to pack folder.

    Attributes:
        PACK_INITIAL_VERSION (str): pack initial version that will be used as default.
        CHANGELOG_JSON (str): changelog json full name, may be changed in the future.
        README (str): pack's readme file name.
        METADATA (str): pack's metadata file name, the one that will be deployed to cloud storage.
        USER_METADATA (str); user metadata file name, the one that located in content repo.
        EXCLUDE_DIRECTORIES (list): list of directories to excluded before uploading pack zip to storage.
        AUTHOR_IMAGE_NAME (str): author image file name.
        RELEASE_NOTES (str): release notes folder name.

    """
    PACK_INITIAL_VERSION = "1.0.0"
    CHANGELOG_JSON = "changelog.json"
    README = "README.md"
    USER_METADATA = "pack_metadata.json"
    METADATA = "metadata.json"
    AUTHOR_IMAGE_NAME = "Author_image.png"
    EXCLUDE_DIRECTORIES = [PackFolders.TEST_PLAYBOOKS.value]
    RELEASE_NOTES = "ReleaseNotes"

    def __init__(self, pack_name, pack_path):
        self._pack_name = pack_name
        self._pack_path = pack_path
        self._zip_path = None  # zip_path will be updated as part of zip_pack
        self._marketplaces = []  # initialized in load_user_metadata function
        self._status = None
        self._public_storage_path = ""
        self._remove_files_list = []  # tracking temporary files, in order to delete in later step
        self._server_min_version = "99.99.99"  # initialized min version
        self._latest_version = None  # pack latest version found in changelog
        self._support_type = None  # initialized in load_user_metadata function
        self._current_version = None  # initialized in load_user_metadata function
        self._hidden = False  # initialized in load_user_metadata function
        self._description = None  # initialized in load_user_metadata function
        self._display_name = None  # initialized in load_user_metadata function
        self._user_metadata = {}  # initialized in load_user_metadata function
        self._eula_link = None  # initialized in load_user_metadata function
        self._is_feed = False  # a flag that specifies if pack is a feed pack
        self._downloads_count = 0  # number of pack downloads
        self._bucket_url = None  # URL of where the pack was uploaded.
        self._aggregated = False  # weather the pack's rn was aggregated or not.
        self._aggregation_str = ""  # the aggregation string msg when the pack versions are aggregated
        self._create_date = None  # initialized in enhance_pack_attributes function
        self._update_date = None  # initialized in enhance_pack_attributes function
        self._uploaded_author_image = False  # whether the pack author image was uploaded or not
        self._uploaded_integration_images = []  # the list of all integration images that were uploaded for the pack
        self._support_details = None  # initialized in enhance_pack_attributes function
        self._author = None  # initialized in enhance_pack_attributes function
        self._certification = None  # initialized in enhance_pack_attributes function
        self._legacy = None  # initialized in enhance_pack_attributes function
        self._author_image = None  # initialized in upload_author_image function
        self._displayed_integration_images = []  # initialized in upload_integration_images function
        self._price = 0  # initialized in enhance_pack_attributes function
        self._is_private_pack = False  # initialized in enhance_pack_attributes function
        self._is_premium = False  # initialized in enhance_pack_attributes function
        self._vendor_id = None  # initialized in enhance_pack_attributes function
        self._partner_id = None  # initialized in enhance_pack_attributes function
        self._partner_name = None  # initialized in enhance_pack_attributes function
        self._content_commit_hash = None  # initialized in enhance_pack_attributes function
        self._preview_only = None  # initialized in enhance_pack_attributes function
        self._disable_monthly = None  # initialized in enhance_pack_attributes
        self._tags = None  # initialized in enhance_pack_attributes function
        self._categories = None  # initialized in enhance_pack_attributes function
        self._content_items = None  # initialized in collect_content_items function
        self._content_displays_map = None  # initialized in collect_content_items function
        self._search_rank = None  # initialized in enhance_pack_attributes function
        self._related_integration_images = None  # initialized in enhance_pack_attributes function
        self._use_cases = None  # initialized in enhance_pack_attributes function
        self._keywords = None  # initialized in enhance_pack_attributes function
        self._pack_statistics_handler = None  # initialized in enhance_pack_attributes function
        self._contains_transformer = False  # initialized in collect_content_items function
        self._contains_filter = False  # initialized in collect_content_items function
        self._is_missing_dependencies = False  # initialized in _load_pack_dependencies function
        self._is_modified = None  # initialized in detect_modified function
        self._modified_files = {}  # initialized in detect_modified function
        self._is_siem = False  # initialized in collect_content_items function

        # Dependencies attributes - these contain only packs that are a part of this marketplace
        self._first_level_dependencies = {}  # initialized in set_pack_dependencies function
        self._all_levels_dependencies = []  # initialized in set_pack_dependencies function
        self._displayed_images_dependent_on_packs = []  # initialized in set_pack_dependencies function
        self._parsed_dependencies = None  # initialized in enhance_pack_attributes function

    @property
    def name(self):
        """ str: pack name.
        """
        return self._pack_name

    def id(self):
        """ str: pack root folder name.
                """
        return self._pack_name

    @property
    def path(self):
        """ str: pack folder full path.
        """
        return self._pack_path

    @property
    def latest_version(self):
        """ str: pack latest version from sorted keys of changelog.json file.
        """
        if not self._latest_version:
            self._latest_version = self._get_latest_version()
            return self._latest_version
        else:
            return self._latest_version

    @latest_version.setter
    def latest_version(self, latest_version):
        self._latest_version = latest_version

    @property
    def status(self):
        """ str: current status of the packs.
        """
        return self._status

    @property
    def is_feed(self):
        """
        bool: whether the pack is a feed pack
        """
        return self._is_feed

    @is_feed.setter
    def is_feed(self, is_feed):
        """ setter of is_feed
        """
        self._is_feed = is_feed

    @property
    def is_siem(self):
        """
        bool: whether the pack is a siem pack
        """
        return self._is_siem

    @is_siem.setter
    def is_siem(self, is_siem):
        """ setter of is_siem
        """
        self._is_siem = is_siem

    @status.setter  # type: ignore[attr-defined,no-redef]
    def status(self, status_value):
        """ setter of pack current status.
        """
        self._status = status_value

    @property
    def public_storage_path(self):
        """ str: public gcs path of uploaded pack.
        """
        return self._public_storage_path

    @public_storage_path.setter
    def public_storage_path(self, path_value):
        """ setter of public gcs path of uploaded pack.
        """
        self._public_storage_path = path_value

    @property
    def support_type(self):
        """ str: support type of the pack.
        """
        return self._support_type

    @support_type.setter
    def support_type(self, support_value):
        """ setter of support type of the pack.
        """
        self._support_type = support_value

    @property
    def current_version(self):
        """ str: current version of the pack (different from latest_version).
        """
        return self._current_version

    @current_version.setter
    def current_version(self, current_version_value):
        """ setter of current version of the pack.
        """
        self._current_version = current_version_value

    @property
    def hidden(self):
        """ bool: internal content field for preventing pack from being displayed.
        """
        return self._hidden

    @hidden.setter
    def hidden(self, hidden_value):
        """ setter of hidden property of the pack.
        """
        self._hidden = hidden_value

    @property
    def description(self):
        """ str: Description of the pack (found in pack_metadata.json).
        """
        return self._description

    @description.setter
    def description(self, description_value):
        """ setter of description property of the pack.
        """
        self._description = description_value

    @property
    def display_name(self):
        """ str: Display name of the pack (found in pack_metadata.json).
        """
        return self._display_name

    @property
    def user_metadata(self):
        """ dict: the pack_metadata.
        """
        return self._user_metadata

    @display_name.setter  # type: ignore[attr-defined,no-redef]
    def display_name(self, display_name_value):
        """ setter of display name property of the pack.
        """
        self._display_name = display_name_value

    @property
    def server_min_version(self):
        """ str: server min version according to collected items.
        """
        if not self._server_min_version or self._server_min_version == "99.99.99":
            return Metadata.SERVER_DEFAULT_MIN_VERSION
        else:
            return self._server_min_version

    @property
    def downloads_count(self):
        """ str: packs downloads count.
        """
        return self._downloads_count

    @downloads_count.setter
    def downloads_count(self, download_count_value):
        """ setter of downloads count property of the pack.
        """
        self._downloads_count = download_count_value

    @property
    def bucket_url(self):
        """ str: pack bucket_url.
        """
        return self._bucket_url

    @bucket_url.setter
    def bucket_url(self, bucket_url):
        """ str: pack bucket_url.
        """
        self._bucket_url = bucket_url

    @property
    def aggregated(self):
        """ str: pack aggregated release notes or not.
        """
        return self._aggregated

    @property
    def aggregation_str(self):
        """ str: pack aggregated release notes or not.
        """
        return self._aggregation_str

    @property
    def create_date(self):
        """ str: pack create date.
        """
        return self._create_date

    @create_date.setter
    def create_date(self, value):
        self._create_date = value

    @property
    def update_date(self):
        """ str: pack update date.
        """
        return self._update_date

    @update_date.setter
    def update_date(self, value):
        self._update_date = value

    @property
    def uploaded_author_image(self):
        """ bool: whether the pack author image was uploaded or not.
        """
        return self._uploaded_author_image

    @uploaded_author_image.setter
    def uploaded_author_image(self, uploaded_author_image):
        """ bool: whether the pack author image was uploaded or not.
        """
        self._uploaded_author_image = uploaded_author_image

    @property
    def uploaded_integration_images(self):
        """ str: the list of uploaded integration images
        """
        return self._uploaded_integration_images

    @property
    def is_missing_dependencies(self):
        return self._is_missing_dependencies

    @property
    def zip_path(self):
        return self._zip_path

    @property
    def is_modified(self):
        return self._is_modified

    @property
    def marketplaces(self):
        return self._marketplaces

    @property
    def all_levels_dependencies(self):
        return self._all_levels_dependencies

    def _get_latest_version(self):
        """ Return latest semantic version of the pack.

        In case that changelog.json file was not found, default value of 1.0.0 will be returned.
        Otherwise, keys of semantic pack versions will be collected and sorted in descending and return latest version.
        For additional information regarding changelog.json format go to issue #19786

        Returns:
            str: Pack latest version.

        """
        changelog_path = os.path.join(self._pack_path, Pack.CHANGELOG_JSON)

        if not os.path.exists(changelog_path):
            return self._current_version

        with open(changelog_path, "r") as changelog_file:
            changelog = json.load(changelog_file)
            pack_versions = [Version(v) for v in changelog.keys()]
            pack_versions.sort(reverse=True)

            return str(pack_versions[0])

    @staticmethod
    def organize_integration_images(pack_integration_images: list, pack_dependencies_integration_images_dict: dict,
                                    pack_dependencies_by_download_count: list):
        """ By Issue #32038
        1. Sort pack integration images by alphabetical order
        2. Sort pack dependencies by download count
        Pack integration images are shown before pack dependencies integration images

        Args:
            pack_integration_images (list): list of pack integration images
            pack_dependencies_integration_images_dict: a mapping of pack dependency name to its integration images
            pack_dependencies_by_download_count: a list of pack dependencies sorted by download count

        Returns:
            list: list of sorted integration images

        """

        def sort_by_name(integration_image: dict):
            return integration_image.get('name', '')

        # sort packs integration images
        pack_integration_images = sorted(pack_integration_images, key=sort_by_name)

        # sort pack dependencies integration images
        all_dep_int_imgs = pack_integration_images
        for dep_pack_name in pack_dependencies_by_download_count:
            if dep_pack_name in pack_dependencies_integration_images_dict:
                logging.info(f'Adding {dep_pack_name} to deps int imgs')
                dep_int_imgs = sorted(pack_dependencies_integration_images_dict[dep_pack_name], key=sort_by_name)
                for dep_int_img in dep_int_imgs:
                    if dep_int_img not in all_dep_int_imgs:  # avoid duplicates
                        all_dep_int_imgs.append(dep_int_img)

        return all_dep_int_imgs

    @staticmethod
    def _get_all_pack_images(pack_integration_images: List, display_dependencies_images: List,
                             dependencies_metadata: Dict,
                             pack_dependencies_by_download_count):
        """ Returns data of uploaded pack integration images and it's path in gcs. Pack dependencies integration images
        are added to that result as well.

        Args:
             pack_integration_images (list): list of uploaded to gcs integration images and it paths in gcs.
             display_dependencies_images (list): list of pack names of additional dependencies images to display.
             dependencies_metadata (dict): all level dependencies data.
             pack_dependencies_by_download_count (list): list of pack names that are dependencies of the given pack
            sorted by download count.

        Returns:
            list: collection of integration display name and it's path in gcs.

        """
        dependencies_integration_images_dict: dict = {}
        additional_dependencies_data = {k: v for k, v in dependencies_metadata.items() if k in
                                        display_dependencies_images}

        for dependency_data in additional_dependencies_data.values():
            for dep_int_img in dependency_data.get('integrations', []):
                dep_int_img_gcs_path = dep_int_img.get('imagePath', '')  # image public url
                dep_int_img['name'] = Pack.remove_contrib_suffix_from_name(dep_int_img.get('name', ''))
                dep_pack_name = os.path.basename(os.path.dirname(dep_int_img_gcs_path))

                if dep_pack_name not in display_dependencies_images:
                    continue  # skip if integration image is not part of displayed images of the given pack

                if dep_int_img not in pack_integration_images:  # avoid duplicates in list
                    if dep_pack_name in dependencies_integration_images_dict:
                        dependencies_integration_images_dict[dep_pack_name].append(dep_int_img)
                    else:
                        dependencies_integration_images_dict[dep_pack_name] = [dep_int_img]

        return Pack.organize_integration_images(
            pack_integration_images, dependencies_integration_images_dict, pack_dependencies_by_download_count
        )

    def add_pack_type_tags(self, yaml_content, yaml_type):
        """
        Checks if an pack objects is siem or feed object. If so, updates Pack._is_feed or Pack._is_siem
        Args:
            yaml_content: The yaml content extracted by yaml.safe_load().
            yaml_type: The type of object to check.

        Returns:
            Doesn't return
        """
        if yaml_type == 'Integration':
            if yaml_content.get('script', {}).get('feed', False) is True:
                self._is_feed = True
            if yaml_content.get('script', {}).get('isfetchevents', False) is True:
                self._is_siem = True
        if yaml_type == 'Playbook':
            if yaml_content.get('name').startswith('TIM '):
                self._is_feed = True
        if yaml_type in SIEM_RULES_OBJECTS:
            self._is_siem = True

    @staticmethod
    def _clean_release_notes(release_notes_lines):
        return re.sub(r'<\!--.*?-->', '', release_notes_lines, flags=re.DOTALL)

    @staticmethod
    def _parse_pack_dependencies(first_level_dependencies, dependencies_metadata_dict):
        """ Parses user defined dependencies and returns dictionary with relevant data about each dependency pack.

        Args:
            first_level_dependencies (dict): first lever dependencies that were retrieved
            from user pack_metadata.json file.
            dependencies_metadata_dict (dict): dict of pack dependencies data.

        Returns:
            dict: parsed dictionary with pack dependency data.
        """
        parsed_result = {}

        for dependency_id, dependency_data in dependencies_metadata_dict.items():
            parsed_result[dependency_id] = {
                "mandatory": first_level_dependencies.get(dependency_id, {}).get('mandatory', True),
                "minVersion": dependency_data.get(Metadata.CURRENT_VERSION, Pack.PACK_INITIAL_VERSION),
                "author": dependency_data.get('author', ''),
                "name": dependency_data.get('name') if dependency_data.get('name') else dependency_id,
                "certification": dependency_data.get('certification', 'certified')
            }

        return parsed_result

    @staticmethod
    def _create_support_section(support_type, support_url=None, support_email=None):
        """ Creates support dictionary that is part of metadata.

        In case of support type xsoar, adds default support url. If support is xsoar and support url is defined and
        doesn't match xsoar default url, warning is raised.

        Args:
            support_type (str): support type of pack.
            support_url (str): support full url.
            support_email (str): support email address.

        Returns:
            dict: supported data dictionary.
        """
        support_details = {}

        if support_url:  # set support url from user input
            support_details['url'] = support_url
        elif support_type == Metadata.XSOAR_SUPPORT:  # in case support type is xsoar, set default xsoar support url
            support_details['url'] = Metadata.XSOAR_SUPPORT_URL
        # add support email if defined
        if support_email:
            support_details['email'] = support_email

        return support_details

    @staticmethod
    def _get_author(support_type, author=None):
        """ Returns pack author. In case support type is xsoar, more additional validation are applied.

        Args:
            support_type (str): support type of pack.
            author (str): author of the pack.

        Returns:
            str: returns author from the input.
        """
        if support_type == Metadata.XSOAR_SUPPORT and not author:
            return Metadata.XSOAR_AUTHOR  # returned xsoar default author
        elif support_type == Metadata.XSOAR_SUPPORT and author != Metadata.XSOAR_AUTHOR:
            logging.warning(f"{author} author doest not match {Metadata.XSOAR_AUTHOR} default value")
            return author
        else:
            return author

    @staticmethod
    def _get_certification(support_type, certification=None):
        """ Returns pack certification.

        In case support type is xsoar or partner, CERTIFIED is returned.
        In case support is not xsoar or partner but pack_metadata has certification field, certification value will be
        taken from pack_metadata defined value.
        Otherwise empty certification value (empty string) will be returned

        Args:
            support_type (str): support type of pack.
            certification (str): certification value from pack_metadata, if exists.

        Returns:
            str: certification value
        """
        if support_type in [Metadata.XSOAR_SUPPORT, Metadata.PARTNER_SUPPORT]:
            return Metadata.CERTIFIED
        elif certification:
            return certification
        else:
            return ""

    def _get_tags_from_landing_page(self, landing_page_sections: dict) -> set:
        """
        Build the pack's tag list according to the user metadata and the landingPage sections file.
        Args:
            landing_page_sections (dict): landingPage sections and the packs in each one of them.

        Returns:
            set: Pack's tags.

        """

        tags = set()
        sections = landing_page_sections.get('sections', []) if landing_page_sections else []

        for section in sections:
            if self._pack_name in landing_page_sections.get(section, []):
                tags.add(section)

        return tags

    def _parse_pack_metadata(self, build_number, commit_hash):
        """ Parses pack metadata according to issue #19786 and #20091. Part of field may change over the time.

        Args:
            build_number (str): circleCI build number.
            commit_hash (str): current commit hash.

        Returns:
            dict: parsed pack metadata.

        """
        pack_metadata = {
            Metadata.NAME: self._display_name or self._pack_name,
            Metadata.ID: self._pack_name,
            Metadata.DESCRIPTION: self._description or self._pack_name,
            Metadata.CREATED: self._create_date,
            Metadata.UPDATED: self._update_date,
            Metadata.LEGACY: self._legacy,
            Metadata.SUPPORT: self._support_type,
            Metadata.SUPPORT_DETAILS: self._support_details,
            Metadata.EULA_LINK: self._eula_link,
            Metadata.AUTHOR: self._author,
            Metadata.AUTHOR_IMAGE: self._author_image,
            Metadata.CERTIFICATION: self._certification,
            Metadata.PRICE: self._price,
            Metadata.SERVER_MIN_VERSION: self.user_metadata.get(Metadata.SERVER_MIN_VERSION) or self.server_min_version,
            Metadata.CURRENT_VERSION: self.user_metadata.get(Metadata.CURRENT_VERSION, ''),
            Metadata.VERSION_INFO: build_number,
            Metadata.COMMIT: commit_hash,
            Metadata.DOWNLOADS: self._downloads_count,
            Metadata.TAGS: list(self._tags or []),
            Metadata.CATEGORIES: self._categories,
            Metadata.CONTENT_ITEMS: self._content_items,
            Metadata.CONTENT_DISPLAYS: self._content_displays_map,
            Metadata.SEARCH_RANK: self._search_rank,
            Metadata.INTEGRATIONS: self._related_integration_images,
            Metadata.USE_CASES: self._use_cases,
            Metadata.KEY_WORDS: self._keywords,
            Metadata.DEPENDENCIES: self._parsed_dependencies,
            Metadata.MARKETPLACES: self._marketplaces,
            Metadata.VIDEOS: self.user_metadata.get(Metadata.VIDEOS) or [],
        }

        if self._is_private_pack:
            pack_metadata.update({
                Metadata.PREMIUM: self._is_premium,
                Metadata.VENDOR_ID: self._vendor_id,
                Metadata.PARTNER_ID: self._partner_id,
                Metadata.PARTNER_NAME: self._partner_name,
                Metadata.CONTENT_COMMIT_HASH: self._content_commit_hash,
                Metadata.PREVIEW_ONLY: self._preview_only,
                Metadata.DISABLE_MONTHLY: self._disable_monthly,
            })

        return pack_metadata

    def _load_pack_dependencies_metadata(self, index_folder_path, packs_dict):
        """ Loads dependencies metadata and returns mapping of pack id and it's loaded data.
            There are 2 cases:
              Case 1: The dependency is present in the index.zip. In this case, we add it to the dependencies results.
              Case 2: The dependency is missing from the index.zip since it is a new pack. In this case, handle missing
                dependency - This means we mark this pack as 'missing dependency', and once the new index.zip is
                created, and therefore it contains the new pack, we call this function again, and hitting case 1.
              Case 3: The dependency is of a pack that is not a part of this marketplace. In this case, we ignore this
              dependency.
        Args:
            index_folder_path (str): full path to download index folder.
            packs_dict (dict): dict of all packs relevant for current marketplace, as {pack_id: pack_object}.

        Returns:
            dict: pack id as key and loaded metadata of packs as value.
            bool: True if the pack is missing dependencies, False otherwise.

        """
        dependencies_metadata_result = {}
        dependencies_ids = {dep for dep in self._first_level_dependencies}
        dependencies_ids.update(self._displayed_images_dependent_on_packs)

        for dependency_pack_id in dependencies_ids:
            dependency_metadata_path = os.path.join(index_folder_path, dependency_pack_id, Pack.METADATA)

            if os.path.exists(dependency_metadata_path):
                # Case 1: the dependency is found in the index.zip
                with open(dependency_metadata_path, 'r') as metadata_file:
                    dependency_metadata = json.load(metadata_file)
                    dependencies_metadata_result[dependency_pack_id] = dependency_metadata
            elif dependency_pack_id in packs_dict:
                # Case 2: the dependency is not in the index since it is a new pack
                self._is_missing_dependencies = True
                logging.warning(f"{self._pack_name} pack dependency with id {dependency_pack_id} "
                                f"was not found in index, marking it as missing dependencies - to be resolved in "
                                f"next iteration over packs")
            else:
                # Case 3: the dependency is not a part of this marketplace
                logging.warning(f"{self._pack_name} pack dependency with id {dependency_pack_id} "
                                f"is not part of this marketplace, ignoring this dependency")

        return dependencies_metadata_result, self._is_missing_dependencies

    def _get_updated_changelog_entry(self, changelog: dict, version: str, release_notes: str = None,
                                     version_display_name: str = None, build_number_with_prefix: str = None,
                                     released_time: str = None, pull_request_numbers=None, marketplace: str = 'xsoar'):
        """
        Args:
            changelog (dict): The changelog from the production bucket.
            version (str): The version that is the key in the changelog of the entry wished to be updated.
            release_notes (str): The release notes lines to update the entry with.
            version_display_name (str): The version display name to update the entry with.
            build_number_with_prefix(srt): the build number to modify the entry to, including the prefix R (if present).
            released_time: The released time to update the entry with.
            marketplace (str): The marketplace to which the upload is made.

        """
        changelog_entry = changelog.get(version)
        if not changelog_entry:
            raise Exception('The given version is not a key in the changelog')
        version_display_name = \
            version_display_name if version_display_name else changelog_entry[Changelog.DISPLAY_NAME].split('-')[0]
        build_number_with_prefix = \
            build_number_with_prefix if build_number_with_prefix else \
            changelog_entry[Changelog.DISPLAY_NAME].split('-')[1]

        changelog_entry[Changelog.RELEASE_NOTES] = self.filter_release_notes_by_tags(
            release_notes or changelog_entry[Changelog.RELEASE_NOTES], marketplace)
        changelog_entry[Changelog.DISPLAY_NAME] = f'{version_display_name} - {build_number_with_prefix}'
        changelog_entry[Changelog.RELEASED] = released_time if released_time else changelog_entry[Changelog.RELEASED]
        changelog_entry[Changelog.PULL_REQUEST_NUMBERS] = pull_request_numbers
        return changelog_entry

    def _create_changelog_entry(self, release_notes, version_display_name, build_number, modified_files_data=None,
                                new_version=True, initial_release=False, pull_request_numbers=None,
                                marketplace='xsoar', id_set=None):
        """ Creates dictionary entry for changelog.

        Args:
            release_notes (str): release notes md.
            version_display_name (str): display name version.
            build_number (srt): current build number.
            modified_files_data (dict): The data of the modified files given from id-set.
            new_version (bool): whether the entry is new or not. If not new, R letter will be appended to build number.
            initial_release (bool): whether the entry is an initial release or not.
        Returns:
            dict: release notes entry of changelog
            bool: Whether the pack is not updated

        """
        modified_files_data = modified_files_data if modified_files_data else {}
        id_set = id_set if id_set else {}
        entry_result = {}

        if new_version:
            entry_result = {Changelog.RELEASE_NOTES: release_notes,
                            Changelog.DISPLAY_NAME: f'{version_display_name} - {build_number}',
                            Changelog.RELEASED: datetime.utcnow().strftime(Metadata.DATE_FORMAT),
                            Changelog.PULL_REQUEST_NUMBERS: pull_request_numbers}

        elif initial_release:
            entry_result = {Changelog.RELEASE_NOTES: release_notes,
                            Changelog.DISPLAY_NAME: f'{version_display_name} - {build_number}',
                            Changelog.RELEASED: self._create_date,
                            Changelog.PULL_REQUEST_NUMBERS: pull_request_numbers}

        elif self.is_modified:
            entry_result = {Changelog.RELEASE_NOTES: release_notes,
                            Changelog.DISPLAY_NAME: f'{version_display_name} - R{build_number}',
                            Changelog.RELEASED: datetime.utcnow().strftime(Metadata.DATE_FORMAT),
                            Changelog.PULL_REQUEST_NUMBERS: pull_request_numbers}

        if entry_result and new_version:
            logging.info(f"Starting filtering entry for pack {self._pack_name} with version {version_display_name}")
            return self.filter_changelog_entries(
                entry_result,
                version_display_name,
                modified_files_data,
                marketplace, id_set
            )

        return entry_result, False

    def remove_unwanted_files(self, delete_test_playbooks=True):
        """ Iterates over pack folder and removes hidden files and unwanted folders.

        Args:
            delete_test_playbooks (bool): whether to delete test playbooks folder.

        Returns:
            bool: whether the operation succeeded.
        """
        task_status = True
        try:
            for directory in Pack.EXCLUDE_DIRECTORIES:
                if delete_test_playbooks and os.path.isdir(f'{self._pack_path}/{directory}'):
                    shutil.rmtree(f'{self._pack_path}/{directory}')
                    logging.info(f"Deleted {directory} directory from {self._pack_name} pack")

            for root, dirs, files in os.walk(self._pack_path, topdown=True):
                for pack_file in files:
                    full_file_path = os.path.join(root, pack_file)
                    # removing unwanted files
                    if pack_file.startswith('.') \
                            or pack_file in [Pack.AUTHOR_IMAGE_NAME, Pack.USER_METADATA] \
                            or pack_file in self._remove_files_list:
                        os.remove(full_file_path)
                        logging.info(f"Deleted pack {pack_file} file for {self._pack_name} pack")
                        continue

        except Exception:
            task_status = False
            logging.exception(f"Failed to delete ignored files for pack {self._pack_name}")
        finally:
            return task_status

    def sign_pack(self, signature_string=None):
        """ Signs pack folder and creates signature file.

        Args:
            signature_string (str): Base64 encoded string used to sign the pack.

        Returns:
            bool: whether the operation succeeded.
        """
        task_status = False

        try:
            if signature_string:
                with open("keyfile", "wb") as keyfile:
                    keyfile.write(signature_string.encode())
                arg = f'./signDirectory {self._pack_path} keyfile base64'
                signing_process = subprocess.Popen(arg, stdout=subprocess.PIPE, stderr=subprocess.PIPE, shell=True)
                output, err = signing_process.communicate()

                if err:
                    logging.error(f"Failed to sign pack for {self._pack_name} - {str(err)}")
                    return

                logging.info(f"Signed {self._pack_name} pack successfully")
            else:
                logging.info(f"No signature provided. Skipped signing {self._pack_name} pack")
            task_status = True
        except Exception:
            logging.exception(f"Failed to sign pack for {self._pack_name}")
        finally:
            return task_status

    @staticmethod
    def zip_folder_items(source_path, source_name, zip_pack_path):
        """
        Zips the source_path
        Args:
            source_path (str): The source path of the folder the items are in.
            zip_pack_path (str): The path to the zip folder.
            source_name (str): The name of the source that should be zipped.
        """
        task_status = False
        try:
            with ZipFile(zip_pack_path, 'w', ZIP_DEFLATED) as pack_zip:
                for root, dirs, files in os.walk(source_path, topdown=True):
                    for f in files:
                        full_file_path = os.path.join(root, f)
                        relative_file_path = os.path.relpath(full_file_path, source_path)
                        pack_zip.write(filename=full_file_path, arcname=relative_file_path)

            task_status = True
            logging.success(f"Finished zipping {source_name} folder.")
        except Exception:
            logging.exception(f"Failed in zipping {source_name} folder")
        finally:
            return task_status

    @staticmethod
    def encrypt_pack(zip_pack_path, pack_name, encryption_key, extract_destination_path,
                     private_artifacts_dir, secondary_encryption_key):
        """ decrypt the pack in order to see that the pack was encrypted in the first place.

        Args:
            zip_pack_path (str): The path to the encrypted zip pack.
            pack_name (str): The name of the pack that should be encrypted.
            encryption_key (str): The key which we can decrypt the pack with.
            extract_destination_path (str): The path in which the pack resides.
            private_artifacts_dir (str): The chosen name for the private artifacts directory.
            secondary_encryption_key (str) : A second key which we can decrypt the pack with.
        """
        try:
            current_working_dir = os.getcwd()
            shutil.copy('./encryptor', os.path.join(extract_destination_path, 'encryptor'))
            os.chmod(os.path.join(extract_destination_path, 'encryptor'), stat.S_IXOTH)
            os.chdir(extract_destination_path)

            subprocess.call('chmod +x ./encryptor', shell=True)

            output_file = zip_pack_path.replace("_not_encrypted.zip", ".zip")
            full_command = f'./encryptor ./{pack_name}_not_encrypted.zip {output_file} "{encryption_key}"'
            subprocess.call(full_command, shell=True)

            secondary_encryption_key_output_file = zip_pack_path.replace("_not_encrypted.zip", ".enc2.zip")
            full_command_with_secondary_encryption = f'./encryptor ./{pack_name}_not_encrypted.zip ' \
                                                     f'{secondary_encryption_key_output_file}' \
                                                     f' "{secondary_encryption_key}"'
            subprocess.call(full_command_with_secondary_encryption, shell=True)

            new_artefacts = os.path.join(current_working_dir, private_artifacts_dir)
            if os.path.exists(new_artefacts):
                shutil.rmtree(new_artefacts)
            os.mkdir(path=new_artefacts)
            shutil.copy(zip_pack_path, os.path.join(new_artefacts, f'{pack_name}_not_encrypted.zip'))
            shutil.copy(output_file, os.path.join(new_artefacts, f'{pack_name}.zip'))
            shutil.copy(secondary_encryption_key_output_file, os.path.join(new_artefacts, f'{pack_name}.enc2.zip'))
            os.chdir(current_working_dir)
        except (subprocess.CalledProcessError, shutil.Error) as error:
            print(f"Error while trying to encrypt pack. {error}")

    def decrypt_pack(self, encrypted_zip_pack_path, decryption_key):
        """ decrypt the pack in order to see that the pack was encrypted in the first place.

        Args:
            encrypted_zip_pack_path (str): The path for the encrypted zip pack.
            decryption_key (str): The key which we can decrypt the pack with.

        Returns:
            bool: whether the decryption succeeded.
        """
        try:
            current_working_dir = os.getcwd()
            extract_destination_path = f'{current_working_dir}/decrypt_pack_dir'
            os.mkdir(extract_destination_path)

            shutil.copy('./decryptor', os.path.join(extract_destination_path, 'decryptor'))
            secondary_encrypted_pack_path = os.path.join(extract_destination_path, 'encrypted_zip_pack.zip')
            shutil.copy(encrypted_zip_pack_path, secondary_encrypted_pack_path)
            os.chmod(os.path.join(extract_destination_path, 'decryptor'), stat.S_IXOTH)
            output_decrypt_file_path = f"{extract_destination_path}/decrypt_pack.zip"
            os.chdir(extract_destination_path)

            subprocess.call('chmod +x ./decryptor', shell=True)
            full_command = f'./decryptor {secondary_encrypted_pack_path} {output_decrypt_file_path} "{decryption_key}"'
            process = subprocess.Popen(full_command, stdout=subprocess.PIPE, stderr=subprocess.PIPE, shell=True)
            stdout, stderr = process.communicate()
            shutil.rmtree(extract_destination_path)
            os.chdir(current_working_dir)
            if stdout:
                logging.info(str(stdout))
            if stderr:
                logging.error(f"Error: Premium pack {self._pack_name} should be encrypted, but isn't.")
                return False
            return True

        except subprocess.CalledProcessError as error:
            logging.exception(f"Error while trying to decrypt pack. {error}")
            return False

    def is_pack_encrypted(self, encrypted_zip_pack_path, decryption_key):
        """ Checks if the pack is encrypted by trying to decrypt it.

        Args:
            encrypted_zip_pack_path (str): The path for the encrypted zip pack.
            decryption_key (str): The key which we can decrypt the pack with.

        Returns:
            bool: whether the pack is encrypted.
        """
        return self.decrypt_pack(encrypted_zip_pack_path, decryption_key)

    def zip_pack(self, extract_destination_path="", encryption_key="",
                 private_artifacts_dir='private_artifacts', secondary_encryption_key=""):
        """ Zips pack folder.

        Returns:
            bool: whether the operation succeeded.
            str: full path to created pack zip.
        """
        self._zip_path = f"{self._pack_path}.zip" if not encryption_key else f"{self._pack_path}_not_encrypted.zip"
        source_path = self._pack_path
        source_name = self._pack_name
        task_status = self.zip_folder_items(source_path, source_name, self._zip_path)
        # if failed to zip, skip encryption
        if task_status and encryption_key:
            try:
                Pack.encrypt_pack(self._zip_path, source_name, encryption_key, extract_destination_path,
                                  private_artifacts_dir, secondary_encryption_key)
                # If the pack needs to be encrypted, it is initially at a different location than this final path
            except Exception:
                task_status = False
                logging.exception(f"Failed in encrypting {source_name} folder")
        final_path_to_zipped_pack = f"{source_path}.zip"
        return task_status, final_path_to_zipped_pack

    def detect_modified(self, content_repo, index_folder_path, current_commit_hash, previous_commit_hash):
        """ Detects pack modified files.

        The diff is done between current commit and previous commit that was saved in metadata that was downloaded from
        index. In case that no commit was found in index (initial run), the default value will be set to previous commit
        from origin/master.

        Args:
            content_repo (git.repo.base.Repo): content repo object.
            index_folder_path (str): full path to downloaded index folder.
            current_commit_hash (str): last commit hash of head.
            previous_commit_hash (str): the previous commit to diff with.

        Returns:
            bool: whether the operation succeeded.
            list: list of RN files that were modified.
            bool: whether pack was modified and override will be required.
        """
        task_status = False
        modified_rn_files_paths = []
        pack_was_modified = False

        try:
            pack_index_metadata_path = os.path.join(index_folder_path, self._pack_name, Pack.METADATA)

            if not os.path.exists(pack_index_metadata_path):
                logging.info(f"{self._pack_name} pack was not found in index, skipping detection of modified pack.")
                task_status = True
                return

            with open(pack_index_metadata_path, 'r') as metadata_file:
                downloaded_metadata = json.load(metadata_file)

            previous_commit_hash = downloaded_metadata.get(Metadata.COMMIT, previous_commit_hash)
            # set 2 commits by hash value in order to check the modified files of the diff
            current_commit = content_repo.commit(current_commit_hash)
            previous_commit = content_repo.commit(previous_commit_hash)

            for modified_file in current_commit.diff(previous_commit):
                if modified_file.a_path.startswith(PACKS_FOLDER):
                    modified_file_path_parts = os.path.normpath(modified_file.a_path).split(os.sep)
                    pack_name, entity_type_dir = modified_file_path_parts[1], modified_file_path_parts[2]

                    if pack_name and pack_name == self._pack_name:
                        if not is_ignored_pack_file(modified_file_path_parts):
                            logging.info(f"Detected modified files in {self._pack_name} pack - {modified_file.a_path}")
                            task_status, pack_was_modified = True, True
                            modified_rn_files_paths.append(modified_file.a_path)

                            if entity_type_dir in PackFolders.pack_displayed_items():
                                if entity_type_dir in self._modified_files:
                                    self._modified_files[entity_type_dir].append(modified_file.a_path)
                                else:
                                    self._modified_files[entity_type_dir] = [modified_file.a_path]

                        else:
                            logging.debug(f'{modified_file.a_path} is an ignored file')

            task_status = True
            if pack_was_modified:
                # Make sure the modification is not only of release notes files, if so count that as not modified
                pack_was_modified = not all(self.RELEASE_NOTES in path for path in modified_rn_files_paths)
                # Filter modifications in release notes config JSON file - they will be handled later on.
                modified_rn_files_paths = [path_ for path_ in modified_rn_files_paths if path_.endswith('.md')]
            self._is_modified = pack_was_modified
            return
        except Exception:
            logging.exception(f"Failed in detecting modified files of {self._pack_name} pack")
        finally:
            return task_status, modified_rn_files_paths

    def filter_modified_files_by_id_set(self, id_set: dict, modified_rn_files_paths: list):
        """
        Checks if the pack modification is relevant for the current marketplace.

        This is done by searching the modified files in the id_set, if the files were not found in id_set,
        then the modified entities probably not relevant for the current marketplace upload.
        This check is done to identify changed items inside a pack that have both XSIAM and XSOAR entities.

        Args:
            id_set (dict): The current id set.
            modified_rn_files_paths (list): list of paths of the pack's modified release notes files.

        Returns:
            bool: whether the operation succeeded and changes are relevant for marketplace.
            dict: data from id set for the modified files.
        """

        logging.debug(f"Starting to filter modified files of pack {self._pack_name} by the id set")

        task_status = False
        modified_files_data = {}

        for pack_folder, modified_file_paths in self._modified_files.items():
            modified_entities = []
            for path in modified_file_paths:
                if id_set_entity := get_id_set_entity_by_path(Path(path), pack_folder, id_set):
                    logging.debug(f"The entity with the path {path} is present in the id set")
                    modified_entities.append(id_set_entity)

            if modified_entities:
                modified_files_data[pack_folder] = modified_entities

        if not self._modified_files or modified_files_data or modified_rn_files_paths:
            # The task status will be success if there are no modified files in the pack or if the modified files were found in
            # the id-set or if there are modified old release notes files for items that are not being modified.
            task_status = True

        return task_status, modified_files_data

    def upload_to_storage(self, zip_pack_path, latest_version, storage_bucket, override_pack, storage_base_path,
                          private_content=False, pack_artifacts_path=None, overridden_upload_path=None):
        """ Manages the upload of pack zip artifact to correct path in cloud storage.
        The zip pack will be uploaded by default to following path: /content/packs/pack_name/pack_latest_version.
        In case that zip pack artifact already exist at constructed path, the upload will be skipped.
        If flag override_pack is set to True, pack will forced for upload.
        If item_upload_path is provided it will override said path, and will save the item to that destination.

        Args:
            zip_pack_path (str): full path to pack zip artifact.
            latest_version (str): pack latest version.
            storage_bucket (google.cloud.storage.bucket.Bucket): google cloud storage bucket.
            override_pack (bool): whether to override existing pack.
            private_content (bool): Is being used in a private content build.
            storage_base_path (str): The upload destination in the target bucket for all packs (in the format of
                                     <some_path_in_the_target_bucket>/content/Packs).

            pack_artifacts_path (str): Path to where we are saving pack artifacts.
            overridden_upload_path (str): If provided, will override version_pack_path calculation and will use this path instead

        Returns:
            bool: whether the operation succeeded.
            bool: True in case of pack existence at targeted path and upload was skipped, otherwise returned False.
            str: Path to pack's zip in the bucket after the upload.

        """
        task_status = True

        try:
            if overridden_upload_path:
                if private_content:
                    logging.warning("Private content does not support overridden argument")
                    return task_status, True, None
                zip_to_upload_full_path = overridden_upload_path
            else:
                version_pack_path = os.path.join(storage_base_path, self._pack_name, latest_version)
                existing_files = [Path(f.name).name for f in storage_bucket.list_blobs(prefix=version_pack_path)]

                if override_pack:
                    logging.warning(f"Uploading {self._pack_name} pack to storage and overriding the existing pack "
                                    f"files already in storage.")

                elif existing_files:
                    logging.warning(f"The following packs already exist in the storage: {', '.join(existing_files)}")
                    logging.warning(f"Skipping step of uploading {self._pack_name}.zip to storage.")
                    return task_status, True, None

                zip_to_upload_full_path = os.path.join(version_pack_path, f"{self._pack_name}.zip")
            blob = storage_bucket.blob(zip_to_upload_full_path)
            blob.cache_control = "no-cache,max-age=0"  # disabling caching for pack blob

            with open(zip_pack_path, "rb") as pack_zip:
                blob.upload_from_file(pack_zip)
            if private_content:
                secondary_encryption_key_pack_name = f"{self._pack_name}.enc2.zip"
                secondary_encryption_key_bucket_path = os.path.join(version_pack_path,
                                                                    secondary_encryption_key_pack_name)

                #  In some cases the path given is actually a zip.
                if isinstance(pack_artifacts_path, str) and pack_artifacts_path.endswith('content_packs.zip'):
                    _pack_artifacts_path = pack_artifacts_path.replace('/content_packs.zip', '')
                else:
                    _pack_artifacts_path = pack_artifacts_path

                secondary_encryption_key_artifacts_path = zip_pack_path.replace(f'{self._pack_name}',
                                                                                f'{self._pack_name}.enc2')

                blob = storage_bucket.blob(secondary_encryption_key_bucket_path)
                blob.cache_control = "no-cache,max-age=0"  # disabling caching for pack blob
                with open(secondary_encryption_key_artifacts_path, "rb") as pack_zip:
                    blob.upload_from_file(pack_zip)

                logging.info(
                    f"Copying {secondary_encryption_key_artifacts_path} to {_pack_artifacts_path}/"
                    f"packs/{self._pack_name}.zip")
                shutil.copy(secondary_encryption_key_artifacts_path,
                            f'{_pack_artifacts_path}/packs/{self._pack_name}.zip')

            self.public_storage_path = blob.public_url
            logging.success(f"Uploaded {self._pack_name} pack to {zip_to_upload_full_path} path.")

            return task_status, False, zip_to_upload_full_path
        except Exception:
            task_status = False
            logging.exception(f"Failed in uploading {self._pack_name} pack to gcs.")
            return task_status, True, None

    def copy_and_upload_to_storage(self, production_bucket, build_bucket, successful_packs_dict, storage_base_path,
                                   build_bucket_base_path):
        """ Manages the copy of pack zip artifact from the build bucket to the production bucket.
        The zip pack will be copied to following path: /content/packs/pack_name/pack_latest_version if
        the pack exists in the successful_packs_dict from Prepare content step in Create Instances job.

        Args:
            production_bucket (google.cloud.storage.bucket.Bucket): google cloud production bucket.
            build_bucket (google.cloud.storage.bucket.Bucket): google cloud build bucket.
            successful_packs_dict (dict): the dict of all packs were uploaded in prepare content step
            storage_base_path (str): The target destination of the upload in the target bucket.
            build_bucket_base_path (str): The path of the build bucket in gcp.
        Returns:
            bool: Status - whether the operation succeeded.
            bool: Skipped pack - true in case of pack existence at the targeted path and the copy process was skipped,
             otherwise returned False.

        """
        pack_not_uploaded_in_prepare_content = self._pack_name not in successful_packs_dict
        if pack_not_uploaded_in_prepare_content:
            logging.warning("The following packs already exist at storage.")
            logging.warning(f"Skipping step of uploading {self._pack_name}.zip to storage.")
            return True, True

        latest_version = successful_packs_dict[self._pack_name][BucketUploadFlow.LATEST_VERSION]
        self._latest_version = latest_version

        build_version_pack_path = os.path.join(build_bucket_base_path, self._pack_name, latest_version)

        # Verifying that the latest version of the pack has been uploaded to the build bucket
        existing_bucket_version_files = [f.name for f in build_bucket.list_blobs(prefix=build_version_pack_path)]
        if not existing_bucket_version_files:
            logging.error(f"{self._pack_name} latest version ({latest_version}) was not found on build bucket at "
                          f"path {build_version_pack_path}.")
            return False, False

        # We upload the pack zip object taken from the build bucket into the production bucket
        prod_version_pack_path = os.path.join(storage_base_path, self._pack_name, latest_version)
        prod_pack_zip_path = os.path.join(prod_version_pack_path, f'{self._pack_name}.zip')
        build_pack_zip_path = os.path.join(build_version_pack_path, f'{self._pack_name}.zip')
        build_pack_zip_blob = build_bucket.blob(build_pack_zip_path)

        try:
            copied_blob = build_bucket.copy_blob(
                blob=build_pack_zip_blob, destination_bucket=production_bucket, new_name=prod_pack_zip_path
            )
            copied_blob.cache_control = "no-cache,max-age=0"  # disabling caching for pack blob
            self.public_storage_path = copied_blob.public_url
            task_status = copied_blob.exists()
        except Exception as e:
            pack_suffix = os.path.join(self._pack_name, latest_version, f'{self._pack_name}.zip')
            logging.exception(f"Failed copying {pack_suffix}. Additional Info: {str(e)}")
            return False, False

        if not task_status:
            logging.error(f"Failed in uploading {self._pack_name} pack to production gcs.")
        else:
            # Determine if pack versions were aggregated during upload
            pack_uploaded_in_prepare_content = not pack_not_uploaded_in_prepare_content
            if pack_uploaded_in_prepare_content:
                agg_str = successful_packs_dict[self._pack_name].get('aggregated')
                if agg_str:
                    self._aggregated = True
                    self._aggregation_str = agg_str
            logging.success(f"Uploaded {self._pack_name} pack to {prod_pack_zip_path} path.")

        # handle dependenices zip upload when found in build bucket
        self.copy_and_upload_dependencies_zip_to_storage(
            build_bucket,
            build_bucket_base_path,
            production_bucket,
            storage_base_path
        )

        return task_status, False

    def copy_and_upload_dependencies_zip_to_storage(self, build_bucket, build_bucket_base_path, production_bucket,
                                                    storage_base_path):
        pack_with_deps_name = f'{self._pack_name}_with_dependencies.zip'
        build_pack_with_deps_path = os.path.join(build_bucket_base_path, self._pack_name, pack_with_deps_name)
        existing_bucket_deps_files = [f.name for f in build_bucket.list_blobs(prefix=build_pack_with_deps_path)]
        if existing_bucket_deps_files:
            logging.info(f"{self._pack_name} with dependencies was found. path {build_pack_with_deps_path}.")

            # We upload the pack dependencies zip object taken from the build bucket into the production bucket
            prod_version_pack_deps_zip_path = os.path.join(storage_base_path, self._pack_name, pack_with_deps_name)
            build_pack_deps_zip_blob = build_bucket.blob(build_pack_with_deps_path)

            try:
                copied_blob = build_bucket.copy_blob(
                    blob=build_pack_deps_zip_blob,
                    destination_bucket=production_bucket,
                    new_name=prod_version_pack_deps_zip_path
                )
                copied_blob.cache_control = "no-cache,max-age=0"  # disabling caching for pack blob
                self.public_storage_path = copied_blob.public_url
                dep_task_status = copied_blob.exists()
                if not dep_task_status:
                    logging.error(f"Failed in uploading {self._pack_name} pack with dependencies to production gcs.")
            except Exception as e:
                pack_deps_zip_suffix = os.path.join(self._pack_name, pack_with_deps_name)
                logging.exception(f"Failed copying {pack_deps_zip_suffix}. Additional Info: {str(e)}")

    def get_changelog_latest_rn(self, changelog_index_path: str) -> Tuple[dict, Version, str]:
        """
        Returns the changelog file contents and the last version of rn in the changelog file
        Args:
            changelog_index_path (str): the changelog.json file path in the index

        Returns: the changelog file contents, the last version,  and contents of rn in the changelog file

        """
        logging.info(f"Found Changelog for: {self._pack_name}")
        if os.path.exists(changelog_index_path):
            try:
                with open(changelog_index_path, "r") as changelog_file:
                    changelog = json.load(changelog_file)
            except json.JSONDecodeError:
                changelog = {}
        else:
            changelog = {}
        # get the latest rn version in the changelog.json file
        changelog_rn_versions = [Version(ver) for ver in changelog]
        # no need to check if changelog_rn_versions isn't empty because changelog file exists
        changelog_latest_rn_version = max(changelog_rn_versions)
        changelog_latest_rn = changelog[str(changelog_latest_rn_version)]["releaseNotes"]

        return changelog, changelog_latest_rn_version, changelog_latest_rn

    def get_modified_release_notes_lines(self, release_notes_dir: str, new_release_notes_versions: list,
                                         changelog: dict, modified_rn_files: list):
        """
        In the case where an rn file was changed, this function returns the new content
        of the release note in the format suitable for the changelog file.
        In general, if two rn files are created between two consecutive upload runs (i.e. pack was changed twice),
        the rn files are being aggregated and the latter version is the one that is being used as a key in the changelog
        file, and the aggregated rns as the value.
        Hence, in the case of changing an rn as such, this function re-aggregates all of the rns under the
        corresponding version key, and returns the aggregated data, in the right format, as value under that key.

        Args:
            release_notes_dir (str): the path to the release notes dir
            new_release_notes_versions (list): a list of the new versions of release notes in the pack since the
             last upload. This means they were already handled on this upload run (and aggregated if needed).
            changelog (dict): the changelog from the production bucket.
            modified_rn_files (list): a list of the rn files that were modified according to the last commit in
             'filename.md' format.

        Returns:
            A dict of modified version and their release notes contents, for modified
              in the current index file


        """

        modified_versions_dict = {}

        for rn_filename in modified_rn_files:
            version = underscore_file_name_to_dotted_version(rn_filename)
            # Should only apply on modified files that are not the last rn file
            if version in new_release_notes_versions:
                continue
            # The case where the version is a key in the changelog file,
            # and the value is not an aggregated release note
            if is_the_only_rn_in_block(release_notes_dir, version, changelog):
                logging.info("The version is a key in the changelog file and by itself in the changelog block")
                with open(os.path.join(release_notes_dir, rn_filename), 'r') as rn_file:
                    rn_lines = rn_file.read()
                modified_versions_dict[version] = self._clean_release_notes(rn_lines).strip()
            # The case where the version is not a key in the changelog file or it is a key of aggregated content
            else:
                logging.debug(f'The "{version}" version is not a key in the changelog file or it is a key of'
                              f' aggregated content')
                same_block_versions_dict, higher_nearest_version = self.get_same_block_versions(
                    release_notes_dir, version, changelog)
                modified_versions_dict[higher_nearest_version] = aggregate_release_notes_for_marketplace(
                    same_block_versions_dict)

        return modified_versions_dict

    def get_same_block_versions(self, release_notes_dir: str, version: str, changelog: dict):
        """
        Get a dict of the version as key and rn data as value of all of the versions that are in the same
        block in the changelog file as the given version (these are the versions that were aggregates together
        during a single upload priorly).

        Args:
            release_notes_dir (str): the path to the release notes dir
            version (str): the wanted version
            changelog (dict): the changelog from the production bucket.

        Returns:
            A dict of version, rn data for all corresponding versions, and the highest version among those keys as str

        """
        lowest_version = [Version(Pack.PACK_INITIAL_VERSION)]
        lower_versions: list = []
        higher_versions: list = []
        same_block_versions_dict: dict = dict()
        for item in changelog.keys():  # divide the versions into lists of lower and higher than given version
            (lower_versions if Version(item) < Version(version) else higher_versions).append(Version(item))
        higher_nearest_version = min(higher_versions)
        lower_versions = lower_versions + lowest_version  # if the version is 1.0.0, ensure lower_versions is not empty
        lower_nearest_version = max(lower_versions)
        for rn_filename in filter_dir_files_by_extension(release_notes_dir, '.md'):
            current_version = underscore_file_name_to_dotted_version(rn_filename)
            # Catch all versions that are in the same block
            if lower_nearest_version < Version(current_version) <= higher_nearest_version:
                with open(os.path.join(release_notes_dir, rn_filename), 'r') as rn_file:
                    rn_lines = rn_file.read()
                same_block_versions_dict[current_version] = self._clean_release_notes(rn_lines).strip()
        return same_block_versions_dict, str(higher_nearest_version)

    def get_release_notes_lines(self, release_notes_dir: str, changelog_latest_rn_version: Version,
                                changelog_latest_rn: str) -> Tuple[str, str, list]:
        """
        Prepares the release notes contents for the new release notes entry
        Args:
            release_notes_dir (str): the path to the release notes dir
            changelog_latest_rn_version (Version): the last version of release notes in the changelog.json file
            changelog_latest_rn (str): the last release notes in the changelog.json file

        Returns: The release notes contents, the latest release notes version (in the release notes directory),
        and a list of the new rn versions that this is the first time they have been uploaded.

        """
        found_versions: list = list()
        pack_versions_dict: dict = dict()
        for filename in sorted(filter_dir_files_by_extension(release_notes_dir, '.md')):
            version = underscore_file_name_to_dotted_version(filename)

            # Aggregate all rn files that are bigger than what we have in the changelog file
            if Version(version) > changelog_latest_rn_version:
                with open(os.path.join(release_notes_dir, filename), 'r') as rn_file:
                    rn_lines = rn_file.read()
                pack_versions_dict[version] = self._clean_release_notes(rn_lines).strip()

            found_versions.append(Version(version))

        latest_release_notes_version = max(found_versions)
        latest_release_notes_version_str = str(latest_release_notes_version)
        logging.info(f"Latest ReleaseNotes version is: {latest_release_notes_version_str}")

        if len(pack_versions_dict) > 1:
            # In case that there is more than 1 new release notes file, wrap all release notes together for one
            # changelog entry
            aggregation_str = f"[{', '.join(str(lv) for lv in found_versions if lv > changelog_latest_rn_version)}]" \
                              f" => {latest_release_notes_version_str}"
            logging.info(f"Aggregating ReleaseNotes versions: {aggregation_str}")
            release_notes_lines = aggregate_release_notes_for_marketplace(pack_versions_dict)
            self._aggregated = True
            self._aggregation_str = aggregation_str
        elif len(pack_versions_dict) == 1:
            # In case where there is only one new release notes file
            release_notes_lines = pack_versions_dict[latest_release_notes_version_str]
        else:
            # In case where the pack is up to date, i.e. latest changelog is latest rn file
            # We should take the release notes from the index as it has might been aggregated
            logging.info(f'No new RN file was detected for pack {self._pack_name}, taking latest RN from the index')
            release_notes_lines = changelog_latest_rn
        new_release_notes_versions = list(pack_versions_dict.keys())

        return release_notes_lines, latest_release_notes_version_str, new_release_notes_versions

    def assert_upload_bucket_version_matches_release_notes_version(self,
                                                                   changelog: dict,
                                                                   latest_release_notes: str) -> None:
        """
        Sometimes there is a the current bucket is not merged from master there could be another version in the upload
        bucket, that does not exist in the current branch.
        This case can cause unpredicted behavior and we want to fail the build.
        This method validates that this is not the case in the current build, and if it does - fails it with an
        assertion error.
        Args:
            changelog: The changelog from the production bucket.
            latest_release_notes: The latest release notes version string in the current branch
        """
        changelog_latest_release_notes = max(changelog, key=lambda k: Version(k))  # pylint: disable=W0108
        assert Version(latest_release_notes) >= Version(changelog_latest_release_notes), \
            f'{self._pack_name}: Version mismatch detected between upload bucket and current branch\n' \
            f'Upload bucket version: {changelog_latest_release_notes}\n' \
            f'current branch version: {latest_release_notes}\n' \
            'Please Merge from master and rebuild'

    def get_rn_files_names(self, modified_rn_files_paths):
        """

        Args:
            modified_rn_files_paths: a list containing all modified files in the current pack, generated
            by comparing the old and the new commit hash.
        Returns:
            The names of the modified release notes files out of the given list only,
            as in the names of the files that are under ReleaseNotes directory in the format of 'filename.md'.

        """
        modified_rn_files = []
        for file_path in modified_rn_files_paths:
            modified_file_path_parts = os.path.normpath(file_path).split(os.sep)
            if self.RELEASE_NOTES in modified_file_path_parts:
                modified_rn_files.append(modified_file_path_parts[-1])
        return modified_rn_files

    def prepare_release_notes(self, index_folder_path, build_number, modified_rn_files_paths=None,
                              modified_files_data=None, marketplace='xsoar', id_set=None):
        """
        Handles the creation and update of the changelog.json files.

        Args:
            index_folder_path (str): Path to the unzipped index json.
            build_number (str): circleCI build number.
            modified_rn_files_paths (list): list of paths of the pack's modified file
            modified_files_data (dict): data from id set of the modified files.
            marketplace (str): The marketplace to which the upload is made.

        Returns:
            bool: whether the operation succeeded.
            bool: whether running build has not updated pack release notes.
        """
        task_status = False
        not_updated_build = False
        release_notes_dir = os.path.join(self._pack_path, Pack.RELEASE_NOTES)

        modified_rn_files_paths = modified_rn_files_paths if modified_rn_files_paths else []
        modified_files_data = modified_files_data if modified_files_data else {}
        id_set = id_set if id_set else {}

        try:
            version_to_prs = self.get_version_to_pr_numbers(release_notes_dir)
            logging.debug(f"found the following versions to PRs: {version_to_prs}")
            # load changelog from downloaded index
            logging.info(f"Loading changelog for {self._pack_name} pack")
            changelog_index_path = os.path.join(index_folder_path, self._pack_name, Pack.CHANGELOG_JSON)

            changelog: dict = {}
            if os.path.exists(changelog_index_path):
                changelog, changelog_latest_rn_version, changelog_latest_rn = \
                    self.get_changelog_latest_rn(changelog_index_path)

                if os.path.exists(release_notes_dir):
                    # Handling latest release notes files
                    release_notes_lines, latest_release_notes, new_release_notes_versions = \
                        self.get_release_notes_lines(
                            release_notes_dir, changelog_latest_rn_version, changelog_latest_rn)
                    self.assert_upload_bucket_version_matches_release_notes_version(changelog, latest_release_notes)

                    # Handling modified old release notes files, if there are any
                    rn_files_names = self.get_rn_files_names(modified_rn_files_paths)
                    modified_release_notes_lines_dict = self.get_modified_release_notes_lines(
                        release_notes_dir, new_release_notes_versions, changelog, rn_files_names)

                    if self._current_version != latest_release_notes:
                        logging.error(f"Version mismatch detected between the pack's current version in "
                                      f"pack_metadata.json: {self._current_version} and latest release notes "
                                      f"version: {latest_release_notes}.")
                        task_status = False
                        return task_status, not_updated_build
                    else:
                        prs_for_version = version_to_prs[latest_release_notes]
                        logging.info(f"found prs for version {latest_release_notes} : {prs_for_version}")
                        if latest_release_notes in changelog:
                            logging.debug(f"Found existing release notes for version: {latest_release_notes}")
                            version_changelog, not_updated_build = self._create_changelog_entry(
                                release_notes=release_notes_lines,
                                version_display_name=latest_release_notes,
                                build_number=build_number,
                                modified_files_data=modified_files_data,
                                new_version=False,
                                pull_request_numbers=prs_for_version,
                                marketplace=marketplace,
                                id_set=id_set,
                            )

                        else:
                            logging.info(f"Created new release notes for version: {latest_release_notes}")
                            version_changelog, not_updated_build = self._create_changelog_entry(
                                release_notes=release_notes_lines,
                                version_display_name=latest_release_notes,
                                build_number=build_number,
                                modified_files_data=modified_files_data,
                                new_version=True,
                                pull_request_numbers=prs_for_version,
                                marketplace=marketplace,
                                id_set=id_set,
                            )

                        if version_changelog:
                            changelog[latest_release_notes] = version_changelog

                        if modified_release_notes_lines_dict:
                            logging.info("Updating changelog entries for modified release notes")
                            for version, modified_release_notes_lines in modified_release_notes_lines_dict.items():
                                versions, _ = self.get_same_block_versions(release_notes_dir, version, changelog)
                                all_relevant_pr_nums_for_unified = list({pr_num for version in versions.keys()
                                                                        for pr_num in version_to_prs[version]})
                                logging.debug(f"{all_relevant_pr_nums_for_unified=}")
                                updated_entry = self._get_updated_changelog_entry(
                                    changelog, version, release_notes=modified_release_notes_lines,
                                    pull_request_numbers=all_relevant_pr_nums_for_unified, marketplace=marketplace)
                                changelog[version] = updated_entry

                else:
                    if len(changelog.keys()) > 1:
                        # If there is no release notes dir but the changelog has a few entries in it,
                        # there is a mismatch
                        logging.warning(
                            f"{self._pack_name} pack mismatch between {Pack.CHANGELOG_JSON} and {Pack.RELEASE_NOTES}")
                        task_status, not_updated_build = True, True
                        return task_status, not_updated_build

                    else:
                        # allow changing the initial changelog version
                        first_key_in_changelog = list(changelog.keys())[0]
                        version_changelog, not_updated_build = self._create_changelog_entry(
                            release_notes=self.description,
                            version_display_name=first_key_in_changelog,
                            build_number=build_number,
                            modified_files_data=modified_files_data,
                            initial_release=True,
                            new_version=False,
                            marketplace=marketplace,
                            id_set=id_set)

                        if version_changelog:
                            changelog[first_key_in_changelog] = version_changelog

                        logging.info(f"Found existing release notes in {Pack.CHANGELOG_JSON} for version: "
                                     f"{first_key_in_changelog} of pack {self._pack_name}. Modifying this version in "
                                     f"{Pack.CHANGELOG_JSON}")

            elif self._hidden:
                logging.warning(f"Pack {self._pack_name} is deprecated. Skipping release notes handling.")
                task_status = True
                not_updated_build = True
                return task_status, not_updated_build

            else:
                # if there is no changelog file for the pack, this is a new pack, and we start it's changelog at it's
                # current version
                version_changelog, not_updated_build = self._create_changelog_entry(
                    release_notes=self.description,
                    version_display_name=self._current_version,
                    build_number=build_number,
                    modified_files_data=modified_files_data,
                    new_version=True,
                    initial_release=True,
                    marketplace=marketplace,
                    id_set=id_set
                )

                if version_changelog:
                    changelog = {
                        self._current_version: version_changelog
                    }

                logging.info(f'Created {Pack.CHANGELOG_JSON} for pack {self._pack_name} starting at version'
                             f' {self._current_version}')

            # Update change log entries with BC flag.
            self.add_bc_entries_if_needed(release_notes_dir, changelog)

            # write back changelog with changes to pack folder
            with open(os.path.join(self._pack_path, Pack.CHANGELOG_JSON), "w") as pack_changelog:
                json.dump(changelog, pack_changelog, indent=4)

            task_status = True
            logging.success(f"Finished creating {Pack.CHANGELOG_JSON} for {self._pack_name}")
        except Exception as e:
            logging.error(f"Failed creating {Pack.CHANGELOG_JSON} file for {self._pack_name}.\n "
                          f"Additional info: {e}")
        finally:
            return task_status, not_updated_build

    def filter_changelog_entries(self, changelog_entry: dict, version: str, modified_files_data: dict,
                                 marketplace: str, id_set: dict):
        """
        Filters the changelog entries by the entities that are given from id-set.
        This is to avoid RN entries/changes/messages that are not relevant to the current marketplace.

        The filter is done in two parts:
        1. Filter the entry by marketplace intended tags.
        2. Filter by the entity display name if it doesn't exist in id-set.

        If there are no entries after filtering then the pack will be skipped and not be uploaded.

        Args:
            changelog_entry: The version changelog object.
            version: The changelog's version.
            modified_files_data: The data from id_set for the modified entities.
            marketplace: The marketplace to which the upload is made.

        Returns:
            (dict) The filtered changelog entry.
            (bool) Whether the pack is not updated because the entries are not relevant to the current marketplace.
        """

        logging.debug(f"Starting to filter changelog entries by the entities that are given from id-set for pack "
                      f"{self._pack_name}")

        release_notes = self.filter_release_notes_by_tags(changelog_entry.get(Changelog.RELEASE_NOTES), marketplace)

        # Convert the RN entries to a Dict
        release_notes_dict = self.get_release_notes_dict(version, release_notes)
        logging.debug(f"Release notes entries in dict - {release_notes_dict}")

        if self.release_notes_dont_contain_entities_sections(release_notes_str=release_notes,
                                                             release_notes_dict=release_notes_dict):
            logging.debug(f"The pack {self._pack_name} release notes does not contain any entities")
            return changelog_entry, False

        filtered_release_notes_from_tags = self.filter_headers_without_entries(release_notes_dict)  # type: ignore[arg-type]
        filtered_release_notes = self.filter_release_notes_by_entities_display_name(filtered_release_notes_from_tags,
                                                                                    modified_files_data, id_set)

        # if not filtered_release_notes and self.are_all_changes_relevant_to_more_than_one_marketplace(modified_files_data):
        #     # In case all release notes were filtered out, verify that it also makes sense - by checking that the
        #     # modified files are actually relevant for the other marketplace.
        #     logging.debug(f"The pack {self._pack_name} does not have any release notes that are relevant to this "
        #                   f"marketplace")
        #     return {}, True

        # Convert the RN dict to string

        final_release_notes = construct_entities_block(filtered_release_notes).strip()
        if not final_release_notes:
            final_release_notes = f"Changes are not relevant for {'XSOAR' if marketplace == 'xsoar' else 'XSIAM'} marketplace."

        changelog_entry[Changelog.RELEASE_NOTES] = final_release_notes
        logging.debug(f"Finall release notes - \n{changelog_entry[Changelog.RELEASE_NOTES]}")
        return changelog_entry, False

    def are_all_changes_relevant_to_more_than_one_marketplace(self, modified_files_data):
        """
        Returns true if all the modified files are also relevant to another marketplace besides the current one
         this upload is done for.

        Args:
            modified_files_data (dict): The modified files data that are given from id-set.

        Return:
            (bool) True, if all the files are relevant to more than one marketplace.
                   False, if there is an item that is relevant only to the current marketplace.
        """
        modified_items = []

        for entities_data in modified_files_data.values():
            modified_items.extend([list(item.values())[0] for item in entities_data])

        for item in modified_items:
            if len(item['marketplaces']) == 1:
                return False

        return True

    def filter_release_notes_by_entities_display_name(self, release_notes, modified_files_data, id_set):
        """
        Filters the RN entries by the modified files display names given from id-set.

        Args:
            release_notes (dict): The release notes in a dict object.
            modified_files_data (dict): The modified files data that are given from id-set.

        Return:
            (dict) The filtered release notes.
        """
        filtered_release_notes: dict = {}
        for pack_folder, entities_data in modified_files_data.items():

            rn_header = RN_HEADER_BY_PACK_FOLDER[pack_folder]

            # This might be if the entity was filtered by the tags
            if rn_header not in release_notes:
                continue

            # Filters the RN entries by the entity display name
            display_names = [list(entity.values())[0]['display_name'] for entity in entities_data]
            filtered_release_notes_entries = self.filter_entries_by_display_name(release_notes, display_names, rn_header,
                                                                                 pack_folder, id_set)

            if filtered_release_notes_entries:
                filtered_release_notes[rn_header] = filtered_release_notes_entries

        return filtered_release_notes

    @staticmethod
    def filter_entries_by_display_name(release_notes: dict, display_names: list, rn_header: str, pack_folder: str, id_set: dict):
        """
        Filters the entries by display names and also handles special entities that their display name is not an header.

        Args:
            release_notes (dict): The release notes in a dict.
            display_names (list): The display names that are give from the id-set.
            rn_header (str): The release notes entity header.

        Returns:
            (dict) The filtered release notes entries.
        """
        filtered_entries: dict = {}
        for display_name, rn_entry in release_notes[rn_header].items():

            logging.debug(f"Searching display name '{display_name}' in '{display_names}'.")
            # TODO: The third condition should be removed after the refactoring. (Also the function)
            if display_name != '[special_msg]' and display_name.replace("New: ", "") not in display_names \
                    and not get_id_set_entity_by_display_name(display_name.replace("New: ", ""),
                                                              pack_folder, id_set):
                continue

            if display_name == '[special_msg]':
                extracted_names_from_rn = SPECIAL_DISPLAY_NAMES_PATTERN.findall(rn_entry)

                for name in extracted_names_from_rn:
                    if name not in display_names:
                        rn_entry = rn_entry.replace(f'- **{name}**', '')

            filtered_entries[display_name] = rn_entry

        return filtered_entries

    @staticmethod
    def filter_headers_without_entries(release_notes_dict: dict):
        """
        Filters out the entity type/name headers if their entries were filtered by tags.

        Args:
            release_notes_dict (dict): The release notes in a dict object.

        Returns:
            (dict) A new release notes dict after filtering.
        """
        new_release_notes_dict: dict = {}
        for entity_header, entity_entry in release_notes_dict.items():

            new_entity_entry = {name: entry.replace('\n\n', '\n') for name, entry in entity_entry.items()
                                if entry.strip() not in ['', '\n']}

            if new_entity_entry:
                new_release_notes_dict[entity_header] = new_entity_entry

        return new_release_notes_dict

    @staticmethod
    def release_notes_dont_contain_entities_sections(release_notes_str, release_notes_dict):
        """
        If the release notes didn't formatted into a dict it's because one of the following:
        - In case it's a first release of the pack then the release notes is taken from the pack description,
        - If it's just an important message for the customers who uses the pack.
        In both cases the RN entries will not contain the entity headers as in our templates.

        Args:
            release_notes_str (str): The release notes in string.
            release_notes_dict (dict): The release notes in dict object.

        Returns:
            (bool) Whther the dict contains the RN entries by the entities types.
        """
        return release_notes_str and not release_notes_dict

    def filter_release_notes_by_tags(self, release_notes, upload_marketplace):
        """
        Filters out from release notes the sub-entries that are wrapped by tags.

        Args:
            release_notes(str): The release notes entry.
            upload_marketplace (str): The marketplace to which the upload is made.

        Return:
            (str) The release notes entry after filtering.
        """

        def remove_tags_section_from_rn(release_notes, marketplace, upload_marketplace):

            start_tag, end_tag = TAGS_BY_MP[marketplace]
            if start_tag in release_notes and end_tag in release_notes and marketplace != upload_marketplace:
                logging.debug(f"Filtering irrelevant release notes by tags of marketplace "
                              f"{marketplace} for pack {self._pack_name} when uploading to marketplace "
                              f"{upload_marketplace}.")
                return re.sub(fr'{start_tag}{TAGS_SECTION_PATTERN}{end_tag}[\n]*', '', release_notes)
            else:
                logging.debug(f"Removing only the tags since the RN entry is relevant "
                              f"to marketplace {upload_marketplace}")
                return release_notes.replace(f"{start_tag}", '').replace(f"{end_tag}", '')

        # Filters out for XSIAM tags
        release_notes = remove_tags_section_from_rn(release_notes, XSIAM_MP, upload_marketplace)

        # Filters out for XSOAR tags
        release_notes = remove_tags_section_from_rn(release_notes, XSOAR_MP, upload_marketplace)
        logging.debug(f"RN result after filtering for pack {self._pack_name} in marketplace "
                      f"{upload_marketplace}\n - {release_notes}")

        return release_notes

    @staticmethod
    def get_release_notes_dict(version, release_notes):
        """
        Gets the release notes in a dict format.
        This function uses the merge_version_blocks function that intended for merging multiple
        release versions into one version.

        Args:
            version (str): The release version.
            release_notes (str): The release notes entries.

        Return:
            (dict) The release notes in a dict that should look like: {<entity type>: {<display name>: <entries>}}
        """
        release_notes_dict, _ = merge_version_blocks({version: release_notes}, return_str=False)
        return release_notes_dict

    def create_local_changelog(self, build_index_folder_path):
        """ Copies the pack index changelog.json file to the pack path

        Args:
            build_index_folder_path: The path to the build index folder

        Returns:
            bool: whether the operation succeeded.

        """
        task_status = True

        build_changelog_index_path = os.path.join(build_index_folder_path, self._pack_name, Pack.CHANGELOG_JSON)
        pack_changelog_path = os.path.join(self._pack_path, Pack.CHANGELOG_JSON)

        if os.path.exists(build_changelog_index_path):
            try:
                shutil.copyfile(src=build_changelog_index_path, dst=pack_changelog_path)
                logging.success(f"Successfully copied pack index changelog.json file from {build_changelog_index_path}"
                                f" to {pack_changelog_path}.")
            except shutil.Error as e:
                task_status = False
                logging.error(f"Failed copying changelog.json file from {build_changelog_index_path} to "
                              f"{pack_changelog_path}. Additional info: {str(e)}")
                return task_status
        else:
            task_status = False
            logging.error(
                f"{self._pack_name} index changelog file is missing in build bucket path: {build_changelog_index_path}")

        return task_status and self.is_changelog_exists()

    def collect_content_items(self):
        """ Iterates over content items folders inside pack and collects content items data.

        Returns:
            dict: Parsed content items
            .
        """
        task_status = False
        content_items_result: dict = {}

        try:
<<<<<<< HEAD
            # the format is defined in issue #19786, may change in the future
            content_item_name_mapping = {
                PackFolders.SCRIPTS.value: "automation",
                PackFolders.PLAYBOOKS.value: "playbook",
                PackFolders.INTEGRATIONS.value: "integration",
                PackFolders.INCIDENT_FIELDS.value: "incidentfield",
                PackFolders.INCIDENT_TYPES.value: "incidenttype",
                PackFolders.DASHBOARDS.value: "dashboard",
                PackFolders.INDICATOR_FIELDS.value: "indicatorfield",
                PackFolders.REPORTS.value: "report",
                PackFolders.INDICATOR_TYPES.value: "reputation",
                PackFolders.LAYOUTS.value: "layoutscontainer",
                PackFolders.CLASSIFIERS.value: "classifier",
                PackFolders.WIDGETS.value: "widget",
                PackFolders.GENERIC_DEFINITIONS.value: "genericdefinition",
                PackFolders.GENERIC_FIELDS.value: "genericfield",
                PackFolders.GENERIC_MODULES.value: "genericmodule",
                PackFolders.GENERIC_TYPES.value: "generictype",
                PackFolders.LISTS.value: "list",
                PackFolders.PREPROCESS_RULES.value: "preprocessrule",
                PackFolders.JOBS.value: "job",
                PackFolders.PARSING_RULES.value: "parsingrule",
                PackFolders.MODELING_RULES.value: "modelingrule",
                PackFolders.CORRELATION_RULES.value: "correlationrule",
                PackFolders.XSIAM_DASHBOARDS.value: "xsiamdashboard",
                PackFolders.XSIAM_REPORTS.value: "xsiamreport",
                PackFolders.TRIGGERS.value: "trigger",
                PackFolders.WIZARDS.value: "wizard",
                PackFolders.AGENT_CONFIGS.value: "agentconfig",
            }
=======
>>>>>>> ce2ee638

            for root, pack_dirs, pack_files_names in os.walk(self._pack_path, topdown=False):
                current_directory = root.split(os.path.sep)[-1]
                parent_directory = root.split(os.path.sep)[-2]

                if parent_directory in [PackFolders.GENERIC_TYPES.value, PackFolders.GENERIC_FIELDS.value]:
                    current_directory = parent_directory
                elif current_directory in [PackFolders.GENERIC_TYPES.value, PackFolders.GENERIC_FIELDS.value]:
                    continue

                folder_collected_items = []
                for pack_file_name in pack_files_names:
                    if not pack_file_name.endswith(('.json', '.yml')):
                        continue

                    pack_file_path = os.path.join(root, pack_file_name)

                    # reputation in old format aren't supported in 6.0.0 server version
                    if current_directory == PackFolders.INDICATOR_TYPES.value \
                            and not fnmatch.fnmatch(pack_file_name, 'reputation-*.json'):
                        os.remove(pack_file_path)
                        logging.info(f"Deleted pack {pack_file_name} reputation file for {self._pack_name} pack")
                        continue

                    with open(pack_file_path, 'r') as pack_file:
                        if current_directory in PackFolders.yml_supported_folders():
                            content_item = yaml.safe_load(pack_file)
                        elif current_directory in PackFolders.json_supported_folders():
                            content_item = json.load(pack_file)
                        else:
                            continue

                    # check if content item has to version
                    to_version = content_item.get('toversion') or content_item.get('toVersion')

                    if to_version and Version(to_version) < Version(Metadata.SERVER_DEFAULT_MIN_VERSION):
                        os.remove(pack_file_path)
                        logging.info(
                            f"{self._pack_name} pack content item {pack_file_name} has to version: {to_version}. "
                            f"{pack_file_name} file was deleted.")
                        continue

                    if current_directory not in PackFolders.pack_displayed_items():
                        continue  # skip content items that are not displayed in contentItems

                    logging.debug(
                        f"Iterating over {pack_file_path} file and collecting items of {self._pack_name} pack")
                    # updated min server version from current content item
                    self._server_min_version = get_updated_server_version(self._server_min_version, content_item,
                                                                          self._pack_name)

                    content_item_tags = content_item.get('tags', [])

                    if current_directory == PackFolders.SCRIPTS.value:
                        folder_collected_items.append({
                            'id': content_item.get('commonfields', {}).get('id', ''),
                            'name': content_item.get('name', ''),
                            'description': content_item.get('comment', ''),
                            'tags': content_item_tags,
                            'marketplaces': content_item.get('marketplaces', ["xsoar", "marketplacev2"]),
                        })

                        if not self._contains_transformer and 'transformer' in content_item_tags:
                            self._contains_transformer = True

                        if not self._contains_filter and 'filter' in content_item_tags:
                            self._contains_filter = True

                    elif current_directory == PackFolders.PLAYBOOKS.value:
                        self.add_pack_type_tags(content_item, 'Playbook')
                        folder_collected_items.append({
                            'id': content_item.get('id', ''),
                            'name': content_item.get('name', ''),
                            'description': content_item.get('description', ''),
                            'marketplaces': content_item.get('marketplaces', ["xsoar", "marketplacev2"]),
                        })

                    elif current_directory == PackFolders.INTEGRATIONS.value:
                        integration_commands = content_item.get('script', {}).get('commands', [])
                        self.add_pack_type_tags(content_item, 'Integration')
                        folder_collected_items.append({
                            'id': content_item.get('commonfields', {}).get('id', ''),
                            'name': content_item.get('display', ''),
                            'description': content_item.get('description', ''),
                            'category': content_item.get('category', ''),
                            'commands': [
                                {'name': c.get('name', ''), 'description': c.get('description', '')}
                                for c in integration_commands],
                            'marketplaces': content_item.get('marketplaces', ["xsoar", "marketplacev2"]),
                        })

                    elif current_directory == PackFolders.INCIDENT_FIELDS.value:
                        folder_collected_items.append({
                            'id': content_item.get('id', ''),
                            'name': content_item.get('name', ''),
                            'type': content_item.get('type', ''),
                            'description': content_item.get('description', ''),
                            'marketplaces': content_item.get('marketplaces', ["xsoar", "marketplacev2"]),
                        })

                    elif current_directory == PackFolders.INCIDENT_TYPES.value:
                        folder_collected_items.append({
                            'id': content_item.get('id', ''),
                            'name': content_item.get('name', ''),
                            'playbook': content_item.get('playbookId', ''),
                            'closureScript': content_item.get('closureScript', ''),
                            'hours': int(content_item.get('hours', 0)),
                            'days': int(content_item.get('days', 0)),
                            'weeks': int(content_item.get('weeks', 0)),
                            'marketplaces': content_item.get('marketplaces', ["xsoar", "marketplacev2"]),
                        })

                    elif current_directory == PackFolders.DASHBOARDS.value:
                        folder_collected_items.append({
                            'id': content_item.get('id', ''),
                            'name': content_item.get('name', ''),
                            'marketplaces': content_item.get('marketplaces', ["xsoar", "marketplacev2"]),
                        })

                    elif current_directory == PackFolders.INDICATOR_FIELDS.value:
                        folder_collected_items.append({
                            'id': content_item.get('id', ''),
                            'name': content_item.get('name', ''),
                            'type': content_item.get('type', ''),
                            'description': content_item.get('description', ''),
                            'marketplaces': content_item.get('marketplaces', ["xsoar", "marketplacev2"]),
                        })

                    elif current_directory == PackFolders.REPORTS.value:
                        folder_collected_items.append({
                            'id': content_item.get('id', ''),
                            'name': content_item.get('name', ''),
                            'description': content_item.get('description', ''),
                            'marketplaces': content_item.get('marketplaces', ["xsoar", "marketplacev2"]),
                        })

                    elif current_directory == PackFolders.INDICATOR_TYPES.value:
                        folder_collected_items.append({
                            'id': content_item.get('id', ''),
                            'details': content_item.get('details', ''),
                            'reputationScriptName': content_item.get('reputationScriptName', ''),
                            'enhancementScriptNames': content_item.get('enhancementScriptNames', []),
                            'marketplaces': content_item.get('marketplaces', ["xsoar", "marketplacev2"]),
                        })

                    elif current_directory == PackFolders.LAYOUTS.value:
                        layout_metadata = {
                            'id': content_item.get('id', ''),
                            'name': content_item.get('name', ''),
                            'marketplaces': content_item.get('marketplaces', ["xsoar", "marketplacev2"]),
                        }
                        layout_description = content_item.get('description')
                        if layout_description is not None:
                            layout_metadata['description'] = layout_description
                        folder_collected_items.append(layout_metadata)

                    elif current_directory == PackFolders.CLASSIFIERS.value:
                        folder_collected_items.append({
                            'id': content_item.get('id', ''),
                            'name': content_item.get('name') or content_item.get('id', ''),
                            'description': content_item.get('description', ''),
                            'marketplaces': content_item.get('marketplaces', ["xsoar", "marketplacev2"]),
                        })

                    elif current_directory == PackFolders.WIDGETS.value:
                        folder_collected_items.append({
                            'id': content_item.get('id', ''),
                            'name': content_item.get('name', ''),
                            'dataType': content_item.get('dataType', ''),
                            'widgetType': content_item.get('widgetType', ''),
                            'marketplaces': content_item.get('marketplaces', ["xsoar", "marketplacev2"]),
                        })

                    elif current_directory == PackFolders.LISTS.value:
                        folder_collected_items.append({
                            'id': content_item.get('id', ''),
                            'name': content_item.get('name', ''),
                            'marketplaces': content_item.get('marketplaces', ["xsoar", "marketplacev2"]),
                        })

                    elif current_directory == PackFolders.GENERIC_DEFINITIONS.value:
                        folder_collected_items.append({
                            'id': content_item.get('id', ''),
                            'name': content_item.get('name', ''),
                            'description': content_item.get('description', ''),
                            'marketplaces': content_item.get('marketplaces', ["xsoar", "marketplacev2"]),
                        })

                    elif parent_directory == PackFolders.GENERIC_FIELDS.value:
                        folder_collected_items.append({
                            'id': content_item.get('id', ''),
                            'name': content_item.get('name', ''),
                            'description': content_item.get('description', ''),
                            'type': content_item.get('type', ''),
                            'marketplaces': content_item.get('marketplaces', ["xsoar", "marketplacev2"]),
                        })

                    elif current_directory == PackFolders.GENERIC_MODULES.value:
                        folder_collected_items.append({
                            'id': content_item.get('id', ''),
                            'name': content_item.get('name', ''),
                            'description': content_item.get('description', ''),
                            'marketplaces': content_item.get('marketplaces', ["xsoar", "marketplacev2"]),
                        })

                    elif parent_directory == PackFolders.GENERIC_TYPES.value:
                        folder_collected_items.append({
                            'id': content_item.get('id', ''),
                            'name': content_item.get('name', ''),
                            'description': content_item.get('description', ''),
                            'marketplaces': content_item.get('marketplaces', ["xsoar", "marketplacev2"]),
                        })

                    elif current_directory == PackFolders.PREPROCESS_RULES.value:
                        folder_collected_items.append({
                            'id': content_item.get('id', ''),
                            'name': content_item.get('name', ''),
                            'description': content_item.get('description', ''),
                            'marketplaces': content_item.get('marketplaces', ["xsoar", "marketplacev2"]),
                        })

                    elif current_directory == PackFolders.JOBS.value:
                        folder_collected_items.append({
                            'id': content_item.get('id', ''),
                            # note that `name` may technically be blank, but shouldn't pass validations
                            'name': content_item.get('name', ''),
                            'details': content_item.get('details', ''),
                            'marketplaces': content_item.get('marketplaces', ["xsoar", "marketplacev2"]),
                        })

                    elif current_directory == PackFolders.PARSING_RULES.value:
                        self.add_pack_type_tags(content_item, 'ParsingRule')
                        folder_collected_items.append({
                            'id': content_item.get('id', ''),
                            'name': content_item.get('name', ''),
                            'marketplaces': content_item.get('marketplaces', ["xsoar", "marketplacev2"]),
                        })

                    elif current_directory == PackFolders.MODELING_RULES.value:
                        self.add_pack_type_tags(content_item, 'ModelingRule')
                        folder_collected_items.append({
                            'id': content_item.get('id', ''),
                            'name': content_item.get('name', ''),
                            'marketplaces': content_item.get('marketplaces', ["xsoar", "marketplacev2"]),
                        })

                    elif current_directory == PackFolders.CORRELATION_RULES.value:
                        self.add_pack_type_tags(content_item, 'CorrelationRule')
                        folder_collected_items.append({
                            'id': content_item.get('global_rule_id', ''),
                            'name': content_item.get('name', ''),
                            'description': content_item.get('description', ''),
                            'marketplaces': content_item.get('marketplaces', ["xsoar", "marketplacev2"]),
                        })

                    elif current_directory == PackFolders.XSIAM_DASHBOARDS.value:
                        folder_collected_items.append({
                            'id': content_item.get('dashboards_data', [{}])[0].get('global_id', ''),
                            'name': content_item.get('dashboards_data', [{}])[0].get('name', ''),
                            'description': content_item.get('dashboards_data', [{}])[0].get('description', ''),
                            'marketplaces': content_item.get('marketplaces', ["xsoar", "marketplacev2"]),
                        })

                    elif current_directory == PackFolders.XSIAM_REPORTS.value:
                        folder_collected_items.append({
                            'id': content_item.get('templates_data', [{}])[0].get('global_id', ''),
                            'name': content_item.get('templates_data', [{}])[0].get('report_name', ''),
                            'description': content_item.get('templates_data', [{}])[0].get('report_description', ''),
                            'marketplaces': content_item.get('marketplaces', ["xsoar", "marketplacev2"]),
                        })

                    elif current_directory == PackFolders.TRIGGERS.value:
                        folder_collected_items.append({
                            'id': content_item.get('trigger_id', ''),
                            'name': content_item.get('trigger_name', ''),
                            'description': content_item.get('description', ''),
                            'marketplaces': content_item.get('marketplaces', ["xsoar", "marketplacev2"]),
                        })

                    elif current_directory == PackFolders.WIZARDS.value:
                        folder_collected_items.append({
                            'id': content_item.get('id', ''),
                            'name': content_item.get('name', ''),
                            'description': content_item.get('description', ''),
                            'dependency_packs': content_item.get('dependency_packs', {}),
                            'fromVersion': content_item.get('fromVersion', ''),
                            'toVersion': content_item.get('toVersion', ''),
                            'marketplaces': content_item.get('marketplaces', ["xsoar", "marketplacev2"]),
                        })

                    elif current_directory == PackFolders.AGENT_CONFIGS.value:
                        folder_collected_items.append({
                            'id': content_item.get('id', ''),
                            'name': content_item.get('name', ''),
                            'os_type': content_item.get('os_type', ''),
                            'profile_type': content_item.get('profile_type', ''),
                            'yaml': content_item.get('yaml', '')
                        })

                    else:
                        logging.info(f'Failed to collect: {current_directory}')

                if current_directory in PackFolders.pack_displayed_items():
                    content_item_key = CONTENT_ITEM_NAME_MAPPING[current_directory]

                    content_items_result[content_item_key] = \
                        content_items_result.get(content_item_key, []) + folder_collected_items

            logging.success(f"Finished collecting content items for {self._pack_name} pack")
            task_status = True
        except Exception:
            logging.exception(f"Failed collecting content items in {self._pack_name} pack")
        finally:
            self._content_items = content_items_result

            def display_getter(items, display):
                return f'{display}s' if items and len(items) > 1 else display

            self._content_displays_map = {
                name: display_getter(content_items_result.get(name), display)
                for name, display in ITEMS_NAMES_TO_DISPLAY_MAPPING.items()
                if content_items_result.get(name)
            }

            return task_status

    def load_user_metadata(self):
        """ Loads user defined metadata and stores part of it's data in defined properties fields.

        Returns:
            bool: whether the operation succeeded.

        """
        task_status = False
        user_metadata = {}

        try:
            user_metadata_path = os.path.join(self._pack_path, Pack.USER_METADATA)  # user metadata path before parsing
            if not os.path.exists(user_metadata_path):
                logging.error(f"{self._pack_name} pack is missing {Pack.USER_METADATA} file.")
                return task_status

            with open(user_metadata_path, "r") as user_metadata_file:
                user_metadata = json.load(user_metadata_file)  # loading user metadata
                # part of old packs are initialized with empty list
                user_metadata = {} if isinstance(user_metadata, list) else user_metadata

            # store important user metadata fields
            self.support_type = user_metadata.get(Metadata.SUPPORT, Metadata.XSOAR_SUPPORT)
            self.current_version = user_metadata.get(Metadata.CURRENT_VERSION, '')
            self.hidden = user_metadata.get(Metadata.HIDDEN, False)
            self.description = user_metadata.get(Metadata.DESCRIPTION, False)
            self.display_name = user_metadata.get(Metadata.NAME, '')  # type: ignore[misc]
            self._user_metadata = user_metadata
            self._eula_link = user_metadata.get(Metadata.EULA_LINK, Metadata.EULA_URL)
            self._marketplaces = user_metadata.get('marketplaces', ['xsoar'])

            logging.info(f"Finished loading {self._pack_name} pack user metadata")
            task_status = True

        except Exception:
            logging.exception(f"Failed in loading {self._pack_name} user metadata.")
        finally:
            return task_status

    def _collect_pack_tags(self, user_metadata, landing_page_sections, trending_packs):
        tags = set(input_to_list(input_data=user_metadata.get('tags')))
        tags |= self._get_tags_from_landing_page(landing_page_sections)
        tags |= {PackTags.TIM} if self._is_feed else set()
        tags |= {PackTags.USE_CASE} if self._use_cases else set()
        tags |= {PackTags.TRANSFORMER} if self._contains_transformer else set()
        tags |= {PackTags.FILTER} if self._contains_filter else set()
        tags |= {PackTags.COLLECTION} if self._is_siem else set()

        if self._create_date:
            days_since_creation = (datetime.utcnow() - datetime.strptime(self._create_date, Metadata.DATE_FORMAT)).days
            if days_since_creation <= 30:
                tags |= {PackTags.NEW}
            else:
                tags -= {PackTags.NEW}

        if trending_packs:
            if self._pack_name in trending_packs:
                tags |= {PackTags.TRENDING}
            else:
                tags -= {PackTags.TRENDING}

        return tags

    def _enhance_pack_attributes(self, index_folder_path, dependencies_metadata_dict,
                                 statistics_handler=None, format_dependencies_only=False):
        """ Enhances the pack object with attributes for the metadata file

        Args:
            dependencies_metadata_dict (dict): mapping of pack dependencies metadata, for first level dependencies.
            format_dependencies_only (bool): Indicates whether the metadata formation is just for formatting the
            dependencies or not.

        Returns:
            dict: parsed pack metadata.

        """
        landing_page_sections = mp_statistics.StatisticsHandler.get_landing_page_sections()
        trending_packs = None
        pack_dependencies_by_download_count = self._displayed_images_dependent_on_packs
        if not format_dependencies_only:
            # ===== Pack Regular Attributes =====
            self._support_type = self.user_metadata.get(Metadata.SUPPORT, Metadata.XSOAR_SUPPORT)
            self._support_details = self._create_support_section(
                support_type=self._support_type, support_url=self.user_metadata.get(Metadata.URL),
                support_email=self.user_metadata.get(Metadata.EMAIL)
            )
            self._author = self._get_author(
                support_type=self._support_type, author=self.user_metadata.get(Metadata.AUTHOR, ''))
            self._certification = self._get_certification(
                support_type=self._support_type, certification=self.user_metadata.get(Metadata.CERTIFICATION)
            )
            self._legacy = self.user_metadata.get(Metadata.LEGACY, True)
            self._create_date = self._get_pack_creation_date(index_folder_path)
            self._update_date = self._get_pack_update_date(index_folder_path)
            self._use_cases = input_to_list(input_data=self.user_metadata.get(Metadata.USE_CASES),
                                            capitalize_input=True)
            self._categories = input_to_list(input_data=self.user_metadata.get(Metadata.CATEGORIES),
                                             capitalize_input=True)
            self._keywords = input_to_list(self.user_metadata.get(Metadata.KEY_WORDS))
        self._parsed_dependencies = self._parse_pack_dependencies(self.user_metadata.get(Metadata.DEPENDENCIES, {}),
                                                                  dependencies_metadata_dict)

        # ===== Pack Private Attributes =====
        if not format_dependencies_only:
            self._is_private_pack = Metadata.PARTNER_ID in self.user_metadata
            self._is_premium = self._is_private_pack
            self._preview_only = get_valid_bool(self.user_metadata.get(Metadata.PREVIEW_ONLY, False))
            self._price = convert_price(pack_id=self._pack_name, price_value_input=self.user_metadata.get('price'))
            if self._is_private_pack:
                self._vendor_id = self.user_metadata.get(Metadata.VENDOR_ID, "")
                self._partner_id = self.user_metadata.get(Metadata.PARTNER_ID, "")
                self._partner_name = self.user_metadata.get(Metadata.PARTNER_NAME, "")
                self._content_commit_hash = self.user_metadata.get(Metadata.CONTENT_COMMIT_HASH, "")
                self._disable_monthly = self.user_metadata.get(Metadata.DISABLE_MONTHLY, False)
                # Currently all content packs are legacy.
                # Since premium packs cannot be legacy, we directly set this attribute to false.
                self._legacy = False

        # ===== Pack Statistics Attributes =====
        if not self._is_private_pack and statistics_handler:  # Public Content case
            self._pack_statistics_handler = mp_statistics.PackStatisticsHandler(
                self._pack_name, statistics_handler.packs_statistics_df, statistics_handler.packs_download_count_desc,
                self._displayed_images_dependent_on_packs
            )
            self._downloads_count = self._pack_statistics_handler.download_count
            trending_packs = statistics_handler.trending_packs
            pack_dependencies_by_download_count = self._pack_statistics_handler.displayed_dependencies_sorted
        self._tags = self._collect_pack_tags(self.user_metadata, landing_page_sections, trending_packs)
        self._search_rank = mp_statistics.PackStatisticsHandler.calculate_search_rank(
            tags=self._tags, certification=self._certification, content_items=self._content_items
        )
        self._related_integration_images = self._get_all_pack_images(
            self._displayed_integration_images, self._displayed_images_dependent_on_packs, dependencies_metadata_dict,
            pack_dependencies_by_download_count
        )

    def format_metadata(self, index_folder_path, packs_dependencies_mapping, build_number, commit_hash,
                        statistics_handler, packs_dict=None, marketplace='xsoar',
                        format_dependencies_only=False):
        """ Re-formats metadata according to marketplace metadata format defined in issue #19786 and writes back
        the result.

        Args:
            index_folder_path (str): downloaded index folder directory path.
            packs_dependencies_mapping (dict): all packs dependencies lookup mapping.
            build_number (str): circleCI build number.
            commit_hash (str): current commit hash.
            statistics_handler (StatisticsHandler): The marketplace statistics handler
            packs_dict (dict): dict of all packs relevant for current marketplace, as {pack_name: pack_object}.
            marketplace (str): Marketplace of current upload.
            format_dependencies_only (bool): Indicates whether the metadata formation is just for formatting the
             dependencies or not.

        Returns:
            bool: True is returned in case metadata file was parsed successfully, otherwise False.
            bool: True is returned in pack is missing dependencies.

        """
        task_status = False
        packs_dict = packs_dict if packs_dict else {}
        is_missing_dependencies = False

        try:
            self.set_pack_dependencies(packs_dependencies_mapping, packs_dict, marketplace=marketplace)

            logging.info(f"Loading pack dependencies metadata for {self._pack_name} pack")
            dependencies_metadata_dict, is_missing_dependencies = self._load_pack_dependencies_metadata(
                index_folder_path, packs_dict)

            self._enhance_pack_attributes(index_folder_path, dependencies_metadata_dict,
                                          statistics_handler, format_dependencies_only)

            formatted_metadata = self._parse_pack_metadata(build_number, commit_hash)
            metadata_path = os.path.join(self._pack_path, Pack.METADATA)  # deployed metadata path after parsing
            json_write(metadata_path, formatted_metadata)  # writing back parsed metadata

            logging.success(f"Finished formatting {self._pack_name} packs's {Pack.METADATA} {metadata_path} file.")
            task_status = True

        except Exception as e:
            logging.exception(f"Failed in formatting {self._pack_name} pack metadata. Additional Info: {str(e)}")

        finally:
            return task_status, is_missing_dependencies

    @staticmethod
    def pack_created_in_time_delta(pack_name, time_delta: timedelta, index_folder_path: str) -> bool:
        """
        Checks if pack created before delta specified in the 'time_delta' argument and return boolean according
        to the result
        Args:
            pack_name: the pack name.
            time_delta: time_delta to check if pack was created before.
            index_folder_path: downloaded index folder directory path.

        Returns:
            True if pack was created before the time_delta from now, and False otherwise.
        """
        pack_creation_time_str = Pack._calculate_pack_creation_date(pack_name, index_folder_path)
        return datetime.utcnow() - datetime.strptime(pack_creation_time_str, Metadata.DATE_FORMAT) < time_delta

    def _get_pack_creation_date(self, index_folder_path):
        return self._calculate_pack_creation_date(self._pack_name, index_folder_path)

    @staticmethod
    def _calculate_pack_creation_date(pack_name, index_folder_path):
        """ Gets the pack created date.
        Args:
            index_folder_path (str): downloaded index folder directory path.
        Returns:
            datetime: Pack created date.
        """
        created_time = datetime.utcnow().strftime(Metadata.DATE_FORMAT)
        metadata = load_json(os.path.join(index_folder_path, pack_name, Pack.METADATA))

        if metadata:
            if metadata.get(Metadata.CREATED):
                created_time = metadata.get(Metadata.CREATED, '')
            else:
                raise Exception(f'The metadata file of the {pack_name} pack does not contain "{Metadata.CREATED}" time')

        return created_time

    def _get_pack_update_date(self, index_folder_path):
        """ Gets the pack update date.
        Args:
            index_folder_path (str): downloaded index folder directory path.
        Returns:
            datetime: Pack update date.
        """
        latest_changelog_released_date = datetime.utcnow().strftime(Metadata.DATE_FORMAT)
        changelog = load_json(os.path.join(index_folder_path, self._pack_name, Pack.CHANGELOG_JSON))

        if changelog and not self.is_modified:
            packs_latest_release_notes = max(Version(ver) for ver in changelog)
            latest_changelog_version = changelog.get(str(packs_latest_release_notes), {})
            latest_changelog_released_date = latest_changelog_version.get('released')

        return latest_changelog_released_date

    def set_pack_dependencies(self, packs_dependencies_mapping, packs_dict, marketplace='xsoar'):
        """
        Retrieve all pack's dependencies by merging the calculated dependencies from pack_dependencies.json file, given
        as input priorly, and the hard coded dependencies featured in the pack_metadata.json file.
        This is done for both first level dependencies and the all levels dependencies.
        Args:
            packs_dependencies_mapping: the calculated dependencies from pack_dependencies.json file
            packs_dict (dict): Dict of packs relevant for current marketplace as {pack_name: pack_object}
            marketplace: the current marketplace this upload is for
        """
        pack_dependencies_mapping = packs_dependencies_mapping.get(self._pack_name, {})
        first_level_dependencies = pack_dependencies_mapping.get(Metadata.DEPENDENCIES, {})
        all_levels_dependencies = pack_dependencies_mapping.get(Metadata.ALL_LEVELS_DEPENDENCIES, [])
        displayed_images_dependent_on_packs = pack_dependencies_mapping.get(Metadata.DISPLAYED_IMAGES, [])

        # filter out packs that are not a part of the marketplace this upload is for
        first_level_dependencies = {k: v for k, v in first_level_dependencies.items() if k in packs_dict}
        all_levels_dependencies = [k for k in all_levels_dependencies if k in packs_dict]
        displayed_images_dependent_on_packs = [k for k in displayed_images_dependent_on_packs if k in packs_dict]

        if Metadata.DISPLAYED_IMAGES not in self._user_metadata:
            self._user_metadata[Metadata.DISPLAYED_IMAGES] = displayed_images_dependent_on_packs

        if Metadata.DEPENDENCIES not in self._user_metadata:
            self._user_metadata[Metadata.DEPENDENCIES] = {}

        if self._pack_name != GCPConfig.BASE_PACK:
            # add base as a mandatory pack dependency, by design for all packs
            first_level_dependencies.update(BASE_PACK_DEPENDENCY_DICT)

        # update the calculated dependencies with the hardcoded dependencies
        first_level_dependencies.update(self.user_metadata[Metadata.DEPENDENCIES])

        # If it is a core pack, check that no new mandatory packs (that are not core packs) were added
        # They can be overridden in the user metadata to be not mandatory so we need to check there as well
        core_packs = GCPConfig.get_core_packs(marketplace)
        if self._pack_name in core_packs:
            mandatory_dependencies = [k for k, v in first_level_dependencies.items()
                                      if v.get(Metadata.MANDATORY, False) is True
                                      and k not in core_packs
                                      and k not in self._user_metadata[Metadata.DEPENDENCIES].keys()]
            if mandatory_dependencies:
                raise Exception(f'New mandatory dependencies {mandatory_dependencies} were '
                                f'found in the core pack {self._pack_name}')

        self._user_metadata[Metadata.DEPENDENCIES] = first_level_dependencies
        self._first_level_dependencies = first_level_dependencies
        self._all_levels_dependencies = all_levels_dependencies
        self._displayed_images_dependent_on_packs = displayed_images_dependent_on_packs

    def prepare_for_index_upload(self):
        """ Removes and leaves only necessary files in pack folder.

        Returns:
            bool: whether the operation succeeded.

        """
        task_status = False
        files_to_leave = [Pack.METADATA, Pack.CHANGELOG_JSON, Pack.README]

        try:
            for file_or_folder in os.listdir(self._pack_path):
                files_or_folder_path = os.path.join(self._pack_path, file_or_folder)

                if file_or_folder in files_to_leave:
                    continue

                if os.path.isdir(files_or_folder_path):
                    shutil.rmtree(files_or_folder_path)
                else:
                    os.remove(files_or_folder_path)

            task_status = True
        except Exception:
            logging.exception(f"Failed in preparing index for upload in {self._pack_name} pack.")
        finally:
            return task_status

    @staticmethod
    def _get_spitted_yml_image_data(root, target_folder_files):
        """ Retrieves pack integration image and integration display name and returns binding image data.

        Args:
            root (str): full path to the target folder to search integration image.
            target_folder_files (list): list of files inside the targeted folder.

        Returns:
            dict: path to integration image and display name of the integration.

        """
        image_data = {}

        for pack_file in target_folder_files:
            if pack_file.startswith('.'):
                continue
            if pack_file.endswith('_image.png'):
                image_data['repo_image_path'] = os.path.join(root, pack_file)
            elif pack_file.endswith('.yml'):
                with open(os.path.join(root, pack_file), 'r') as integration_file:
                    integration_yml = yaml.safe_load(integration_file)
                    image_data['display_name'] = integration_yml.get('display', '')

        return image_data

    def _get_image_data_from_yml(self, pack_file_path):
        """ Creates temporary image file and retrieves integration display name.

        Args:
            pack_file_path (str): full path to the target yml_path integration yml to search integration image.

        Returns:
            dict: path to temporary integration image, display name of the integrations and the basename of
            the integration in content_pack.zip.

        """
        image_data = {}

        if pack_file_path.endswith('.yml'):
            with open(pack_file_path, 'r') as integration_file:
                integration_yml = yaml.safe_load(integration_file)

            image_data['display_name'] = integration_yml.get('display', '')
            # create temporary file of base64 decoded data
            integration_name = integration_yml.get('name', '')
            base64_image = integration_yml['image'].split(',')[1] if integration_yml.get('image') else None

            if not base64_image:
                logging.warning(f"{integration_name} integration image was not found in {self._pack_name} pack")
                return {}

            temp_image_name = f'{integration_name.replace(" ", "")}_image.png'
            temp_image_path = os.path.join(self._pack_path, temp_image_name)

            with open(temp_image_path, 'wb') as image_file:
                image_file.write(base64.b64decode(base64_image))

            self._remove_files_list.append(temp_image_name)  # add temporary file to tracking list
            image_data['image_path'] = temp_image_path
            image_data['integration_path_basename'] = os.path.basename(pack_file_path)

            logging.info(f"Created temporary integration {image_data['display_name']} image for {self._pack_name} pack")

        return image_data

    def _search_for_images(self, target_folder):
        """ Searches for png files in targeted folder.
        Args:
            target_folder (str): full path to directory to search.
        Returns:
            list: list of dictionaries that include image path and display name of integration, example:
            [{'image_path': image_path, 'display_name': integration_display_name},...]
        """
        target_folder_path = os.path.join(self._pack_path, target_folder)
        images_list = []

        if os.path.exists(target_folder_path):
            for pack_item in os.scandir(target_folder_path):
                image_data = self._get_image_data_from_yml(pack_item.path)

                if image_data and image_data not in images_list:
                    images_list.append(image_data)

        return images_list

    def check_if_exists_in_index(self, index_folder_path):
        """ Checks if pack is sub-folder of downloaded index.

        Args:
            index_folder_path (str): index folder full path.

        Returns:
            bool: whether the operation succeeded.
            bool: whether pack exists in index folder.

        """
        task_status, exists_in_index = False, False

        try:
            if not os.path.exists(index_folder_path):
                logging.error(f"{GCPConfig.INDEX_NAME} does not exists.")
                return task_status, exists_in_index

            exists_in_index = os.path.exists(os.path.join(index_folder_path, self._pack_name))
            task_status = True
        except Exception:
            logging.exception(f"Failed searching {self._pack_name} pack in {GCPConfig.INDEX_NAME}")
        finally:
            return task_status, exists_in_index

    @staticmethod
    def remove_contrib_suffix_from_name(display_name: str) -> str:
        """ Removes the contribution details suffix from the integration's display name
        Args:
            display_name (str): The integration display name.

        Returns:
            str: The display name without the contrib details suffix

        """
        contribution_suffixes = ('(Partner Contribution)', '(Developer Contribution)', '(Community Contribution)')
        for suffix in contribution_suffixes:
            index = display_name.find(suffix)
            if index != -1:
                display_name = display_name[:index].rstrip(' ')
                break
        return display_name

    @staticmethod
    def need_to_upload_integration_image(image_data: dict, integration_dirs: list, unified_integrations: list):
        """ Checks whether needs to upload the integration image or not.
        We upload in one of the two cases:
        1. The integration_path_basename is one of the integration dirs detected
        2. The integration_path_basename is one of the added/modified unified integrations

        Args:
            image_data (dict): path to temporary integration image, display name of the integrations and the basename of
            the integration in content_pack.zip.
            integration_dirs (list): The list of integrations to search in for images
            unified_integrations (list): The list of unified integrations to upload their image

        Returns:
            bool: True if we need to upload the image or not
        """
        integration_path_basename = image_data['integration_path_basename']
        return any([
            re.findall(BucketUploadFlow.INTEGRATION_DIR_REGEX, integration_path_basename)[0] in integration_dirs,
            integration_path_basename in unified_integrations
        ])

    def upload_integration_images(self, storage_bucket, storage_base_path, diff_files_list=None, detect_changes=False):
        """ Uploads pack integrations images to gcs.

        The returned result of integration section are defined in issue #19786.

        Args:
            storage_bucket (google.cloud.storage.bucket.Bucket): google storage bucket where image will be uploaded.
            storage_base_path (str): The target destination of the upload in the target bucket.
            detect_changes (bool): Whether to detect changes or upload all images in any case.
            diff_files_list (list): The list of all modified/added files found in the diff
        Returns:
            bool: whether the operation succeeded.
            list: list of dictionaries with uploaded pack integration images.

        """
        task_status = True
        integration_images = []
        integration_dirs = []
        unified_integrations = []

        try:
            if detect_changes:
                # detect added/modified integration images
                for file in diff_files_list:
                    if self.is_integration_image(file.a_path):
                        # integration dir name will show up in the unified integration file path in content_packs.zip
                        integration_dirs.append(os.path.basename(os.path.dirname(file.a_path)))
                    elif self.is_unified_integration(file.a_path):
                        # if the file found in the diff is a unified integration we upload its image
                        unified_integrations.append(os.path.basename(file.a_path))

            pack_local_images = self._search_for_images(target_folder=PackFolders.INTEGRATIONS.value)

            if not pack_local_images:
                return True  # return empty list if no images were found

            pack_storage_root_path = os.path.join(storage_base_path, self._pack_name)

            for image_data in pack_local_images:
                image_path = image_data.get('image_path')
                if not image_path:
                    raise Exception(f"{self._pack_name} pack integration image was not found")

                image_name = os.path.basename(image_path)
                image_storage_path = os.path.join(pack_storage_root_path, image_name)
                pack_image_blob = storage_bucket.blob(image_storage_path)

                if not detect_changes or \
                        self.need_to_upload_integration_image(image_data, integration_dirs, unified_integrations):
                    # upload the image if needed
                    logging.info(f"Uploading image: {image_name} of integration: {image_data.get('display_name')} "
                                 f"from pack: {self._pack_name}")
                    with open(image_path, "rb") as image_file:
                        pack_image_blob.upload_from_file(image_file)
                    self._uploaded_integration_images.append(image_name)

                if GCPConfig.USE_GCS_RELATIVE_PATH:
                    image_gcs_path = urllib.parse.quote(
                        os.path.join(GCPConfig.IMAGES_BASE_PATH, self._pack_name, image_name))
                else:
                    image_gcs_path = pack_image_blob.public_url

                integration_name = image_data.get('display_name', '')

                if self.support_type != Metadata.XSOAR_SUPPORT:
                    integration_name = self.remove_contrib_suffix_from_name(integration_name)

                integration_images.append({
                    'name': integration_name,
                    'imagePath': image_gcs_path
                })

            if self._uploaded_integration_images:
                logging.info(f"Uploaded {len(self._uploaded_integration_images)} images for {self._pack_name} pack.")
        except Exception as e:
            task_status = False
            logging.exception(f"Failed to upload {self._pack_name} pack integration images. Additional Info: {str(e)}")
        finally:
            self._displayed_integration_images = integration_images
            return task_status

    def copy_integration_images(self, production_bucket, build_bucket, images_data, storage_base_path,
                                build_bucket_base_path):
        """ Copies all pack's integration images from the build bucket to the production bucket

        Args:
            production_bucket (google.cloud.storage.bucket.Bucket): The production bucket
            build_bucket (google.cloud.storage.bucket.Bucket): The build bucket
            images_data (dict): The images data structure from Prepare Content step
            storage_base_path (str): The target destination of the upload in the target bucket.
            build_bucket_base_path (str): The path of the build bucket in gcp.
        Returns:
            bool: Whether the operation succeeded.

        """
        task_status = True
        num_copied_images = 0
        err_msg = f"Failed copying {self._pack_name} pack integrations images."
        pc_uploaded_integration_images = images_data.get(self._pack_name, {}).get(BucketUploadFlow.INTEGRATIONS, [])

        for image_name in pc_uploaded_integration_images:
            build_bucket_image_path = os.path.join(build_bucket_base_path, self._pack_name, image_name)
            build_bucket_image_blob = build_bucket.blob(build_bucket_image_path)

            if not build_bucket_image_blob.exists():
                logging.error(f"Found changed/added integration image {image_name} in content repo but "
                              f"{build_bucket_image_path} does not exist in build bucket")
                task_status = False
            else:
                logging.info(f"Copying {self._pack_name} pack integration image: {image_name}")
                try:
                    copied_blob = build_bucket.copy_blob(
                        blob=build_bucket_image_blob, destination_bucket=production_bucket,
                        new_name=os.path.join(storage_base_path, self._pack_name, image_name)
                    )
                    if not copied_blob.exists():
                        logging.error(f"Copy {self._pack_name} integration image: {build_bucket_image_blob.name} "
                                      f"blob to {copied_blob.name} blob failed.")
                        task_status = False
                    else:
                        num_copied_images += 1

                except Exception as e:
                    logging.exception(f"{err_msg}. Additional Info: {str(e)}")
                    return False

        if not task_status:
            logging.error(err_msg)
        else:
            if num_copied_images == 0:
                logging.info(f"No added/modified integration images were detected in {self._pack_name} pack.")
            else:
                logging.success(f"Copied {num_copied_images} images for {self._pack_name} pack.")

        return task_status

    def upload_author_image(self, storage_bucket, storage_base_path, diff_files_list=None, detect_changes=False):
        """ Uploads pack author image to gcs.

        Searches for `Author_image.png` and uploads author image to gcs. In case no such image was found,
        default Base pack image path is used and it's gcp path is returned.

        Args:
            storage_bucket (google.cloud.storage.bucket.Bucket): gcs bucket where author image will be uploaded.
            storage_base_path (str): the path under the bucket to upload to.
            diff_files_list (list): The list of all modified/added files found in the diff
            detect_changes (bool): Whether to detect changes or upload the author image in any case.

        Returns:
            bool: whether the operation succeeded.
            str: public gcp path of author image.

        """
        task_status = True
        author_image_storage_path = ""

        try:
            author_image_path = os.path.join(self._pack_path, Pack.AUTHOR_IMAGE_NAME)  # disable-secrets-detection

            if os.path.exists(author_image_path):
                image_to_upload_storage_path = os.path.join(storage_base_path, self._pack_name,
                                                            Pack.AUTHOR_IMAGE_NAME)  # disable-secrets-detection
                pack_author_image_blob = storage_bucket.blob(image_to_upload_storage_path)

                if not detect_changes or any(self.is_author_image(file.a_path) for file in diff_files_list):
                    # upload the image if needed
                    with open(author_image_path, "rb") as author_image_file:
                        pack_author_image_blob.upload_from_file(author_image_file)
                    self._uploaded_author_image = True
                    logging.success(f"Uploaded successfully {self._pack_name} pack author image")

                if GCPConfig.USE_GCS_RELATIVE_PATH:
                    author_image_storage_path = urllib.parse.quote(
                        os.path.join(GCPConfig.IMAGES_BASE_PATH, self._pack_name, Pack.AUTHOR_IMAGE_NAME))
                else:
                    author_image_storage_path = pack_author_image_blob.public_url

            elif self.support_type == Metadata.XSOAR_SUPPORT:  # use default Base pack image for xsoar supported packs
                author_image_storage_path = os.path.join(GCPConfig.IMAGES_BASE_PATH, GCPConfig.BASE_PACK,
                                                         Pack.AUTHOR_IMAGE_NAME)  # disable-secrets-detection

                if not GCPConfig.USE_GCS_RELATIVE_PATH:
                    # disable-secrets-detection-start
                    author_image_storage_path = os.path.join(GCPConfig.GCS_PUBLIC_URL, storage_bucket.name,
                                                             author_image_storage_path)
                    # disable-secrets-detection-end
                logging.info((f"Skipping uploading of {self._pack_name} pack author image "
                              f"and use default {GCPConfig.BASE_PACK} pack image"))
            else:
                logging.info(f"Skipping uploading of {self._pack_name} pack author image. "
                             f"The pack is defined as {self.support_type} support type")

        except Exception:
            logging.exception(f"Failed uploading {self._pack_name} pack author image.")
            task_status = False
            author_image_storage_path = ""
        finally:
            self._author_image = author_image_storage_path
            return task_status

    def copy_author_image(self, production_bucket, build_bucket, images_data, storage_base_path,
                          build_bucket_base_path):
        """ Copies pack's author image from the build bucket to the production bucket

        Searches for `Author_image.png`, In case no such image was found, default Base pack image path is used and
        it's gcp path is returned.

        Args:
            production_bucket (google.cloud.storage.bucket.Bucket): The production bucket
            build_bucket (google.cloud.storage.bucket.Bucket): The build bucket
            images_data (dict): The images data structure from Prepare Content step
            storage_base_path (str): The target destination of the upload in the target bucket.
            build_bucket_base_path (str): The path of the build bucket in gcp.
        Returns:
            bool: Whether the operation succeeded.

        """
        if images_data.get(self._pack_name, {}).get(BucketUploadFlow.AUTHOR, False):

            build_author_image_path = os.path.join(build_bucket_base_path, self._pack_name, Pack.AUTHOR_IMAGE_NAME)
            build_author_image_blob = build_bucket.blob(build_author_image_path)

            if build_author_image_blob.exists():
                try:
                    copied_blob = build_bucket.copy_blob(
                        blob=build_author_image_blob, destination_bucket=production_bucket,
                        new_name=os.path.join(storage_base_path, self._pack_name,
                                              Pack.AUTHOR_IMAGE_NAME))
                    if not copied_blob.exists():
                        logging.error(f"Failed copying {self._pack_name} pack author image.")
                        return False
                    else:
                        logging.success(f"Copied successfully {self._pack_name} pack author image.")
                        return True

                except Exception as e:
                    logging.exception(f"Failed copying {Pack.AUTHOR_IMAGE_NAME} for {self._pack_name} pack. "
                                      f"Additional Info: {str(e)}")
                    return False

            else:
                logging.error(f"Found changed/added author image in content repo for {self._pack_name} pack but "
                              f"image does not exist in build bucket in path {build_author_image_path}.")
                return False

        else:
            logging.info(f"No added/modified author image was detected in {self._pack_name} pack.")
            return True

    def upload_images(self, index_folder_path, storage_bucket, storage_base_path, diff_files_list, override_all_packs):
        """
        Upload the images related to the pack.
        The image is uploaded in the case it was modified, OR if this is the first time the current pack is being
        uploaded to this current marketplace (#46785).
        Args:
            index_folder_path (str): the path to the local index folder
            storage_bucket (google.cloud.storage.bucket.Bucket): gcs bucket where author image will be uploaded.
            storage_base_path (str): the path under the bucket to upload to.
            diff_files_list (list): The list of all modified/added files found in the diff
            override_all_packs (bool): Whether to override all packs without checking for changes
        Returns:
            True if the images were successfully uploaded, false otherwise.

        """

        detect_changes = False if override_all_packs else os.path.exists(os.path.join(index_folder_path, self.name,
                                                                                      Pack.METADATA)) or self.hidden

        # Don't check if the image was modified if this is the first time it is uploaded to this marketplace, meaning it
        # doesn't exist in the index (and it isn't deprecated), or if we want to override it (upload without
        # detecting changes)

        if not detect_changes:
            logging.info(f'Uploading images of pack {self.name} which did not exist in this marketplace before')

        task_status = self.upload_integration_images(storage_bucket, storage_base_path, diff_files_list, detect_changes)
        if not task_status:
            self._status = PackStatus.FAILED_IMAGES_UPLOAD.name
            self.cleanup()
            return False

        task_status = self.upload_author_image(storage_bucket, storage_base_path, diff_files_list, detect_changes)
        if not task_status:
            self._status = PackStatus.FAILED_AUTHOR_IMAGE_UPLOAD.name
            self.cleanup()
            return False

        return True

    def cleanup(self):
        """ Finalization action, removes extracted pack folder.

        """
        if os.path.exists(self._pack_path):
            shutil.rmtree(self._pack_path)
            logging.info(f"Cleanup {self._pack_name} pack from: {self._pack_path}")

    def is_changelog_exists(self):
        """ Indicates whether the local changelog of a given pack exists or not

        Returns:
            bool: The answer

        """
        return os.path.isfile(os.path.join(self._pack_path, Pack.CHANGELOG_JSON))

    def is_failed_to_upload(self, failed_packs_dict):
        """
        Checks if the pack was failed to upload in Prepare Content step in Create Instances job
        Args:
            failed_packs_dict (dict): The failed packs file

        Returns:
            bool: Whether the operation succeeded.
            str: The pack's failing status

        """
        if self._pack_name in failed_packs_dict:
            return True, failed_packs_dict[self._pack_name].get('status')
        else:
            return False, str()

    def is_integration_image(self, file_path: str):
        """ Indicates whether a file_path is an integration image or not
        Args:
            file_path (str): The file path
        Returns:
            bool: True if the file is an integration image or False otherwise
        """
        return all([
            file_path.startswith(os.path.join(PACKS_FOLDER, self._pack_name)),
            file_path.endswith('.png'),
            'image' in os.path.basename(file_path.lower()),
            os.path.basename(file_path) != Pack.AUTHOR_IMAGE_NAME
        ])

    def is_author_image(self, file_path: str):
        """ Indicates whether a file_path is an author image or not
        Args:
            file_path (str): The file path
        Returns:
            bool: True if the file is an author image or False otherwise
        """
        return file_path == os.path.join(PACKS_FOLDER, self._pack_name, Pack.AUTHOR_IMAGE_NAME)

    def is_unified_integration(self, file_path: str):
        """ Indicates whether a file_path is a unified integration yml file or not
        Args:
            file_path (str): The file path
        Returns:
            bool: True if the file is a unified integration or False otherwise
        """
        return all([
            file_path.startswith(os.path.join(PACKS_FOLDER, self._pack_name, PackFolders.INTEGRATIONS.value)),
            os.path.basename(os.path.dirname(file_path)) == PackFolders.INTEGRATIONS.value,
            os.path.basename(file_path).startswith('integration'),
            os.path.basename(file_path).endswith('.yml')
        ])

    def add_bc_entries_if_needed(self, release_notes_dir: str, changelog: Dict[str, Any]) -> None:
        """
        Receives changelog, checks if there exists a BC version in each changelog entry (as changelog entry might be
        zipped into few RN versions, check if at least one of the versions is BC).
        Check if RN is BC is done by doing the following:
         1) Check if RN has corresponding config file, e.g 1_0_1.md has corresponding 1_0_1.json file.
         2) If it does, check if `isBreakingChanges` field is true
        If such version exists, adds a
        true value to 'breakingChanges' field.
        if JSON file also has breakingChangesNotes configures, adds `breakingChangesNotes` field to changelog file.
        This function iterates every entry in changelog because it takes into consideration four scenarios:
          a) Entry without breaking changes, changes to entry with breaking changes (because at least one of the
             versions in the entry was marked as breaking changes).
          b) Entry without breaking changes, does not change.
          c) Entry with breaking changes, changes to entry without breaking changes (because all the BC versions
             corresponding to the changelog entry were re-marked as not BC).
          d) Entry with breaking changes, does not change.
        Args:
            release_notes_dir (str): RN dir path.
            changelog (Dict[str, Any]): Changelog data represented as a dict.

        Returns:
            (None): Modifies changelog, adds bool value to 'breakingChanges' and `breakingChangesNotes` fields to every
             changelog entry, according to the logic described above.
        """
        if not os.path.exists(release_notes_dir):
            return
        bc_version_to_text: Dict[str, Optional[str]] = self._breaking_changes_versions_to_text(release_notes_dir)
        loose_versions: List[Version] = [Version(bc_ver) for bc_ver in bc_version_to_text]
        predecessor_version: Version = Version('0.0.0')
        for changelog_entry in sorted(changelog.keys(), key=Version):
            rn_loose_version: Version = Version(changelog_entry)
            if bc_versions := self._changelog_entry_bc_versions(predecessor_version, rn_loose_version, loose_versions,
                                                                bc_version_to_text):
                logging.info(f'Changelog entry {changelog_entry} contains BC versions')
                changelog[changelog_entry]['breakingChanges'] = True
                if bc_text := self._calculate_bc_text(release_notes_dir, bc_versions):
                    changelog[changelog_entry]['breakingChangesNotes'] = bc_text
                else:
                    changelog[changelog_entry].pop('breakingChangesNotes', None)
            else:
                changelog[changelog_entry].pop('breakingChanges', None)
            predecessor_version = rn_loose_version

    def _calculate_bc_text(self, release_notes_dir: str, bc_version_to_text: Dict[str, Optional[str]]) -> Optional[str]:
        """
        Receives BC versions to text dict for current changelog entry. Calculates text for BC entry.
        Args:
            release_notes_dir (str): RN dir path.
            bc_version_to_text (Dict[str, Optional[str]): {bc version, bc_text}

        Returns:
            (Optional[str]): Text for entry if such was added.
            If none is returned, server will list the full RN as the BC notes instead.
        """
        # Handle cases of one BC version in entry.
        if len(bc_version_to_text) == 1:
            return list(bc_version_to_text.values())[0]
        # Handle cases of two or more BC versions in entry.
        text_of_bc_versions, bc_without_text = self._split_bc_versions_with_and_without_text(bc_version_to_text)

        if len(text_of_bc_versions) == 0:
            # Case 1: Not even one BC version contains breaking text.
            return None

        elif len(text_of_bc_versions) < len(bc_version_to_text):
            # Case 2: Only part of BC versions contains breaking text.
            return self._handle_many_bc_versions_some_with_text(release_notes_dir, text_of_bc_versions, bc_without_text)

        else:
            # Case 3: All BC versions contains text.
            # Important: Currently, implementation of aggregating BCs was decided to concat between them
            # In the future this might be needed to re-thought.
            return '\n'.join(bc_version_to_text.values())  # type: ignore[arg-type]

    def _handle_many_bc_versions_some_with_text(self, release_notes_dir: str, text_of_bc_versions: List[str],
                                                bc_versions_without_text: List[str], ) -> str:
        """
        Calculates text for changelog entry where some BC versions contain text and some don't.
        Important: Currently, implementation of aggregating BCs was decided to concat between them (and if BC version
        does not have a BC text - concat the whole RN). In the future this might be needed to re-thought.
        Args:
            release_notes_dir (str): RN dir path.
            text_of_bc_versions ([List[str]): List of text of BC versions with text.
            bc_versions_without_text ([List[str]): List of BC versions without text.

        Returns:
            (str): Text for BC entry.
        """
        bc_with_text_str = '\n'.join(text_of_bc_versions)
        rn_file_names_without_text = [f'''{bc_version.replace('.', '_')}.md''' for
                                      bc_version in bc_versions_without_text]
        other_rn_text: str = self._get_release_notes_concat_str(release_notes_dir, rn_file_names_without_text)
        if not other_rn_text:
            logging.error('No RN text, although text was expected to be found for versions'
                          f' {rn_file_names_without_text}.')
        return f'{bc_with_text_str}{other_rn_text}'

    @staticmethod
    def _get_release_notes_concat_str(release_notes_dir: str, rn_file_names: List[str]) -> str:
        """
        Concat all RN data found in given `rn_file_names`.
        Args:
            release_notes_dir (str): RN dir path.
            rn_file_names (List[str]): List of all RN files to concat their data.

        Returns:
            (str): Concat RN data
        """
        concat_str: str = ''
        for rn_file_name in rn_file_names:
            rn_file_path = os.path.join(release_notes_dir, rn_file_name)
            with open(rn_file_path, 'r') as f:
                # Will make the concat string start with new line on purpose.
                concat_str = f'{concat_str}\n{f.read()}'
        return concat_str

    @staticmethod
    def _split_bc_versions_with_and_without_text(bc_versions: Dict[str, Optional[str]]) -> Tuple[List[str], List[str]]:
        """
        Splits BCs to tuple of BCs text of BCs containing text, and BCs versions that do not contain BC text.
        Args:
            bc_versions (Dict[str, Optional[str]): BC versions mapped to text if exists.

        Returns:
            (Tuple[List[str], List[str]]): (text of bc versions with text, bc_versions_without_text).
        """
        text_of_bc_versions_with_tests: List[str] = []
        bc_versions_without_text: List[str] = []
        for bc_version, bc_text in bc_versions.items():
            if bc_text:
                text_of_bc_versions_with_tests.append(bc_text)
            else:
                bc_versions_without_text.append(bc_version)
        return text_of_bc_versions_with_tests, bc_versions_without_text

    @staticmethod
    def _breaking_changes_versions_to_text(release_notes_dir: str) -> Dict[str, Optional[str]]:
        """
        Calculates every BC version in given RN dir and maps it to text if exists.
        Currently, text from a BC version is calculated in the following way:
        - If RN has `breakingChangesNotes` entry in its corresponding config file, then use the value of that field
          as the text of the BC to be represented.
        - Else, use the whole RN text as BC text.
        Args:
            release_notes_dir (str): RN dir path.

        Returns:
            (Dict[str, Optional[str]]): {dotted_version, text}.
        """
        bc_version_to_text: Dict[str, Optional[str]] = dict()
        # Get all config files in RN dir
        rn_config_file_names = filter_dir_files_by_extension(release_notes_dir, '.json')

        for file_name in rn_config_file_names:
            file_data: Dict = load_json(os.path.join(release_notes_dir, file_name))
            # Check if version is BC
            if file_data.get('breakingChanges'):
                # Processing name for easier calculations later on
                processed_name: str = underscore_file_name_to_dotted_version(file_name)
                bc_version_to_text[processed_name] = file_data.get('breakingChangesNotes')
        return bc_version_to_text

    @staticmethod
    def _changelog_entry_bc_versions(predecessor_version: Version, rn_version: Version,
                                     breaking_changes_versions: List[Version],
                                     bc_version_to_text: Dict[str, Optional[str]]) -> Dict[str, Optional[str]]:
        """
        Gets all BC versions of given changelog entry, every BC s.t predecessor_version < BC version <= rn_version.
        Args:
            predecessor_version (Version): Predecessor version in numeric version order.
            rn_version (Version): RN version of current processed changelog entry.
            breaking_changes_versions (List[Version]): List of BC versions.
            bc_version_to_text (Dict[str, Optional[str]): List of all BC to text in the given RN dir.

        Returns:
            Dict[str, Optional[str]]: Partial list of `bc_version_to_text`, containing only relevant versions between
                                      given versions.
        """
        return {str(bc_ver): bc_version_to_text.get(str(bc_ver)) for bc_ver in breaking_changes_versions if
                predecessor_version < bc_ver <= rn_version}

    def get_version_to_pr_numbers(self, release_notes_dir) -> Dict[str, List[int]]:
        """
        Get Dict[Version,List[PullRequests]] for the given directory
        Args:
            release_notes_dir: the directory to find the pull request numbers for

        Returns:
            a dict of version -> List[Pull Request Numbers] for each file in the release_notes_dir
        """

        def file_path(file):
            return f"Packs/{self.name}/{self.RELEASE_NOTES}/{file}"

        if not os.path.exists(release_notes_dir):
            return {}
        versions_dict = {}
        for file in filter_dir_files_by_extension(release_notes_dir, '.md'):
            rn_version = underscore_file_name_to_dotted_version(file)
            pr_numbers = get_pull_request_numbers_from_file(file_path(file))
            versions_dict[rn_version] = pr_numbers

        return versions_dict


# HELPER FUNCTIONS


def get_pull_request_numbers_from_file(file_path) -> List[int]:
    """
    Uses git and regex to find the pull request numbers for the given file
    Args:
        file_path: The file to find PRs for

    Returns:
        A list of relevant pull request numbers for the given file
    """
    log_info: str = git.Git(CONTENT_ROOT_PATH).log(file_path)
    return re.findall(PULL_REQUEST_PATTERN, log_info)


def get_upload_data(packs_results_file_path: str, stage: str) -> Tuple[dict, dict, dict, dict]:
    """ Loads the packs_results.json file to get the successful and failed packs together with uploaded images dicts

    Args:
        packs_results_file_path (str): The path to the file
        stage (str): can be BucketUploadFlow.PREPARE_CONTENT_FOR_TESTING or
        BucketUploadFlow.UPLOAD_PACKS_TO_MARKETPLACE_STORAGE

    Returns:
        dict: The successful packs dict
        dict: The failed packs dict
        dict : The successful private packs dict
        dict: The images data dict

    """
    if os.path.exists(packs_results_file_path):
        packs_results_file = load_json(packs_results_file_path)
        stage_data: dict = packs_results_file.get(stage, {})
        successful_packs_dict = stage_data.get(BucketUploadFlow.SUCCESSFUL_PACKS, {})
        failed_packs_dict = stage_data.get(BucketUploadFlow.FAILED_PACKS, {})
        successful_private_packs_dict = stage_data.get(BucketUploadFlow.SUCCESSFUL_PRIVATE_PACKS, {})
        images_data_dict = stage_data.get(BucketUploadFlow.IMAGES, {})
        return successful_packs_dict, failed_packs_dict, successful_private_packs_dict, images_data_dict

    logging.debug(f'{packs_results_file_path} does not exist in artifacts')
    return {}, {}, {}, {}


def store_successful_and_failed_packs_in_ci_artifacts(packs_results_file_path: str, stage: str, successful_packs: list,
                                                      failed_packs: list, updated_private_packs: list,
                                                      images_data: dict = None):
    """ Write the successful and failed packs to the correct section in the packs_results.json file

    Args:
        packs_results_file_path (str): The path to the pack_results.json file
        stage (str): can be BucketUploadFlow.PREPARE_CONTENT_FOR_TESTING or
        BucketUploadFlow.UPLOAD_PACKS_TO_MARKETPLACE_STORAGE
        successful_packs (list): The list of all successful packs
        failed_packs (list): The list of all failed packs
        updated_private_packs (list) : The list of all private packs that were updated
        images_data (dict): A dict containing all images that were uploaded for each pack

    """
    packs_results = load_json(packs_results_file_path)
    packs_results[stage] = dict()

    if failed_packs:
        failed_packs_dict = {
            BucketUploadFlow.FAILED_PACKS: {
                pack.name: {
                    BucketUploadFlow.STATUS: pack.status,
                    BucketUploadFlow.AGGREGATED: pack.aggregation_str if pack.aggregated and pack.aggregation_str
                    else "False"
                } for pack in failed_packs
            }
        }
        packs_results[stage].update(failed_packs_dict)
        logging.debug(f"Failed packs {failed_packs_dict}")

    if successful_packs:
        successful_packs_dict = {
            BucketUploadFlow.SUCCESSFUL_PACKS: {
                pack.name: {
                    BucketUploadFlow.STATUS: pack.status,
                    BucketUploadFlow.AGGREGATED: pack.aggregation_str if pack.aggregated and pack.aggregation_str
                    else "False",
                    BucketUploadFlow.LATEST_VERSION: pack.latest_version
                } for pack in successful_packs
            }
        }
        packs_results[stage].update(successful_packs_dict)
        logging.debug(f"Successful packs {successful_packs_dict}")

    if updated_private_packs:
        successful_private_packs_dict: dict = {
            BucketUploadFlow.SUCCESSFUL_PRIVATE_PACKS: {pack_name: {} for pack_name in updated_private_packs}
        }
        packs_results[stage].update(successful_private_packs_dict)
        logging.debug(f"Successful private packs {successful_private_packs_dict}")

    if images_data:
        packs_results[stage].update({BucketUploadFlow.IMAGES: images_data})
        logging.debug(f"Images data {images_data}")

    if packs_results:
        json_write(packs_results_file_path, packs_results)


def load_json(file_path: str) -> dict:
    """ Reads and loads json file.

    Args:
        file_path (str): full path to json file.

    Returns:
        dict: loaded json file.

    """
    try:
        if file_path and os.path.exists(file_path):
            with open(file_path, 'r') as json_file:
                result = json.load(json_file)
        else:
            result = {}
        return result
    except json.decoder.JSONDecodeError:
        return {}


def json_write(file_path: str, data: Union[list, dict]):
    """ Writes given data to a json file

    Args:
        file_path: The file path
        data: The data to write

    """
    with open(file_path, "w") as f:
        f.write(json.dumps(data, indent=4))


def init_storage_client(service_account=None):
    """Initialize google cloud storage client.

    In case of local dev usage the client will be initialized with user default credentials.
    Otherwise, client will be initialized from service account json that is stored in CircleCI.

    Args:
        service_account (str): full path to service account json.

    Return:
        storage.Client: initialized google cloud storage client.
    """
    if service_account:
        storage_client = storage.Client.from_service_account_json(service_account)
        logging.info("Created gcp service account")

        return storage_client
    else:
        # in case of local dev use, ignored the warning of non use of service account.
        warnings.filterwarnings("ignore", message=google.auth._default._CLOUD_SDK_CREDENTIALS_WARNING)
        credentials, project = google.auth.default()
        storage_client = storage.Client(credentials=credentials, project=project)
        logging.info("Created gcp private account")

        return storage_client


def input_to_list(input_data, capitalize_input=False):
    """ Helper function for handling input list or str from the user.

    Args:
        input_data (list or str): input from the user to handle.
        capitalize_input (boo): whether to capitalize the input list data or not.

    Returns:
        list: returns the original list or list that was split by comma.

    """
    input_data = input_data if input_data else []
    input_data = input_data if isinstance(input_data, list) else [s for s in input_data.split(',') if s]

    if capitalize_input:
        return [" ".join([w.title() if w.islower() else w for w in i.split()]) for i in input_data]
    else:
        return input_data


def get_valid_bool(bool_input):
    """ Converts and returns valid bool.

    Returns:
        bool: converted bool input.
    """
    return bool(strtobool(bool_input)) if isinstance(bool_input, str) else bool_input


def convert_price(pack_id, price_value_input=None):
    """ Converts to integer value price input. In case no price input provided, return zero as price.

    Args:
        pack_id (str): pack unique identifier.
        price_value_input (str): price string to convert.

    Returns:
        int: converted to int pack price.
    """

    try:
        if not price_value_input:
            return 0  # in case no price was supported, return 0
        else:
            return int(price_value_input)  # otherwise convert to int and return result
    except Exception:
        logging.exception(f"{pack_id} pack price is not valid. The price was set to 0.")
        return 0


def get_updated_server_version(current_string_version, compared_content_item, pack_name):
    """ Compares two semantic server versions and returns the higher version between them.

    Args:
         current_string_version (str): current string version.
         compared_content_item (dict): compared content item entity.
         pack_name (str): the pack name (id).

    Returns:
        str: latest version between compared versions.
    """
    lower_version_result = current_string_version

    try:
        compared_string_version = compared_content_item.get('fromversion') or compared_content_item.get(
            'fromVersion') or "99.99.99"
        current_version, compared_version = Version(current_string_version), Version(compared_string_version)

        if current_version > compared_version:
            lower_version_result = compared_string_version
    except Exception:
        content_item_name = compared_content_item.get('name') or compared_content_item.get(
            'display') or compared_content_item.get('id') or compared_content_item.get('details', '')
        logging.exception(f"{pack_name} failed in version comparison of content item {content_item_name}.")
    finally:
        return lower_version_result


def get_content_git_client(content_repo_path: str):
    """ Initializes content repo client.

    Args:
        content_repo_path (str): content repo full path

    Returns:
        git.repo.base.Repo: content repo object.

    """
    return git.Repo(content_repo_path)


def get_recent_commits_data(content_repo: Any, index_folder_path: str, is_bucket_upload_flow: bool,
                            is_private_build: bool = False, circle_branch: str = "master"):
    """ Returns recent commits hashes (of head and remote master)

    Args:
        content_repo (git.repo.base.Repo): content repo object.
        index_folder_path (str): the path to the local index folder
        is_bucket_upload_flow (bool): indicates whether its a run of bucket upload flow or regular build
        is_private_build (bool): indicates whether its a run of private build or not
        circle_branch (str): CircleCi branch of current build

    Returns:
        str: last commit hash of head.
        str: previous commit depending on the flow the script is running
    """
    return content_repo.head.commit.hexsha, get_previous_commit(content_repo, index_folder_path, is_bucket_upload_flow,
                                                                is_private_build, circle_branch)


def get_previous_commit(content_repo, index_folder_path, is_bucket_upload_flow, is_private_build, circle_branch):
    """ If running in bucket upload workflow we want to get the commit in the index which is the index
    We've last uploaded to production bucket. Otherwise, we are in a commit workflow and the diff should be from the
    head of origin/master

    Args:
        content_repo (git.repo.base.Repo): content repo object.
        index_folder_path (str): the path to the local index folder
        is_bucket_upload_flow (bool): indicates whether its a run of bucket upload flow or regular build
        is_private_build (bool): indicates whether its a run of private build or not
        circle_branch (str): CircleCi branch of current build

    Returns:
        str: previous commit depending on the flow the script is running

    """
    if is_bucket_upload_flow:
        return get_last_upload_commit_hash(content_repo, index_folder_path)
    elif is_private_build:
        previous_master_head_commit = content_repo.commit('origin/master~1').hexsha
        logging.info(f"Using origin/master HEAD~1 commit hash {previous_master_head_commit} to diff with.")
        return previous_master_head_commit
    else:
        if circle_branch == 'master':
            head_str = "HEAD~1"
            # if circle branch is master than current commit is origin/master HEAD, so we need to diff with HEAD~1
            previous_master_head_commit = content_repo.commit('origin/master~1').hexsha
        else:
            head_str = "HEAD"
            # else we are on a regular branch and the diff should be done with origin/master HEAD
            previous_master_head_commit = content_repo.commit('origin/master').hexsha
        logging.info(f"Using origin/master {head_str} commit hash {previous_master_head_commit} to diff with.")
        return previous_master_head_commit


def get_last_upload_commit_hash(content_repo, index_folder_path):
    """
    Returns the last origin/master commit hash that was uploaded to the bucket
    Args:
        content_repo (git.repo.base.Repo): content repo object.
        index_folder_path: The path to the index folder

    Returns:
        The commit hash
    """

    inner_index_json_path = os.path.join(index_folder_path, f'{GCPConfig.INDEX_NAME}.json')
    if not os.path.exists(inner_index_json_path):
        logging.critical(f"{GCPConfig.INDEX_NAME}.json not found in {GCPConfig.INDEX_NAME} folder")
        sys.exit(1)
    else:
        inner_index_json_file = load_json(inner_index_json_path)
        if 'commit' in inner_index_json_file:
            last_upload_commit_hash = inner_index_json_file['commit']
            logging.info(f"Retrieved the last commit that was uploaded to production: {last_upload_commit_hash}")
        else:
            logging.critical(f"No commit field in {GCPConfig.INDEX_NAME}.json, content: {str(inner_index_json_file)}")
            sys.exit(1)

    try:
        last_upload_commit = content_repo.commit(last_upload_commit_hash).hexsha
        logging.info(f"Using commit hash {last_upload_commit} from index.json to diff with.")
        return last_upload_commit
    except Exception as e:
        logging.critical(f'Commit {last_upload_commit_hash} in {GCPConfig.INDEX_NAME}.json does not exist in content '
                         f'repo. Additional info:\n {e}')
        sys.exit(1)


def is_ignored_pack_file(modified_file_path_parts):
    """ Indicates whether a pack file needs to be ignored or not.

    Args:
        modified_file_path_parts: The modified file parts, e.g. if file path is "a/b/c" then the
         parts list is ["a", "b", "c"]

    Returns:
        (bool): True if the file should be ignored, False otherwise

    """
    for file_suffix in PackIgnored.ROOT_FILES:
        if file_suffix in modified_file_path_parts:
            return True

    for pack_folder, file_suffixes in PackIgnored.NESTED_FILES.items():
        if pack_folder in modified_file_path_parts:
            if not file_suffixes:  # Ignore all pack folder files
                return True

            for file_suffix in file_suffixes:
                if file_suffix in modified_file_path_parts[-1]:
                    return True

    for pack_folder in PackIgnored.NESTED_DIRS:
        if pack_folder in modified_file_path_parts:
            pack_folder_path = os.sep.join(modified_file_path_parts[:modified_file_path_parts.index(pack_folder) + 1])
            file_path = os.sep.join(modified_file_path_parts)
            for folder_path in [f for f in glob.glob(os.path.join(pack_folder_path, '*/*')) if os.path.isdir(f)]:
                # Checking for all 2nd level directories. e.g. test_data directory
                if file_path.startswith(folder_path):
                    return True

    return False


def filter_dir_files_by_extension(release_notes_dir: str, extension: str) -> List[str]:
    """
    Receives path to RN dir, filters only files in RN dir corresponding to the extension.
    Needed because RN directory will be extended to contain JSON files for configurations,
    see 'release_notes_bc_calculator.py'
    Args:
        release_notes_dir (str): Path to RN dir
        extension (str): Extension to filter by.

    Returns:
        (List[str]): List of all of the files in directory corresponding to the extension.
    """
    return [file_name for file_name in os.listdir(release_notes_dir) if file_name.endswith(extension)]


def is_the_only_rn_in_block(release_notes_dir: str, version: str, changelog: dict):
    """
    Check if the given version is a key of an aggregated changelog block, as in its value in the changelog
    doesn't contains other release notes that have been aggregated in previous uploads.

    If that is the case, the adjacent previous release note in the changelog will be equal to the one in the
    release notes directory, and false otherwise (meaning there are versions in the release notes directory that are
    missing in the changelog, therefore they have been aggregated) and this function asserts that.

    Note: The comparison is done against the release notes directory to avoid cases where there are missing versions in
    the changelog due to inconsistent versions numbering, such as major version bumps. (For example, if the versions
    1.2.7 and 1.3.0 are two consecutive keys in the changelog, we need to determine if 1.3.0 has aggregated the versions
    1.2.8-1.3.0, OR 1.3.0 is the consecutive version right after 1.2.7 but is a major bump. in order to check that, we
    check it against the files in the release notes directory.)


    Args:
        release_notes_dir: the path to the release notes dir.
        version (str): the wanted version.
        changelog (dict): the changelog from the production bucket.

    Returns:
        True if this version's value in the changelog is not an aggregated release notes block. False otherwise.
    """
    if not changelog.get(version):
        return False
    all_rn_versions = []
    lowest_version = [Version('1.0.0')]
    for filename in filter_dir_files_by_extension(release_notes_dir, '.md'):
        current_version = underscore_file_name_to_dotted_version(filename)
        all_rn_versions.append(Version(current_version))
    lower_versions_all_versions = [item for item in all_rn_versions if item < Version(version)] + lowest_version
    lower_versions_in_changelog = [Version(item) for item in changelog.keys() if
                                   Version(item) < Version(version)] + lowest_version
    return max(lower_versions_all_versions) == max(lower_versions_in_changelog)


def underscore_file_name_to_dotted_version(file_name: str) -> str:
    """
    Receives file name with expected format of x_x_x<extension>, and transforms it to dotted string.
    Examples
        - underscore_file_name_to_dotted_version(1_2_3.md) --> 1.2.3
        - underscore_file_name_to_dotted_version(1_4_2.json) --> 1.4.2
    Args:
        file_name (str): File name.

    Returns:
        (str): Dotted version of file name
    """
    return os.path.splitext(file_name)[0].replace('_', '.')


def get_last_commit_from_index(service_account):
    """ Downloading index.json from GCP and extract last upload commit.

    Args:
        service_account: service account to connect to GCP

    Returns: last upload commit.

    """
    storage_client = init_storage_client(service_account)
    storage_bucket = storage_client.bucket(GCPConfig.PRODUCTION_BUCKET)
    index_storage_path = os.path.join('content/packs/', f"{GCPConfig.INDEX_NAME}.json")
    index_blob = storage_bucket.blob(index_storage_path)
    index_string = index_blob.download_as_string()
    index_json = json.loads(index_string)
    return index_json.get('commit')


def get_id_set_entity_by_path(entity_path: Path, pack_folder: str, id_set: dict):
    """
    Get the full entity dict from the id set of the entity given as a path, if it does not exist in the id set
    return None. The item's path in the id set is of the yml/json file, so for integrations, scripts and playbooks this
    function checks if there is an item in the id set that the containing folder of it's yml file is the same as the
    containing folder of the entity path given. For all other content items, we check if the path's are identical.
    Args:
        entity_path: path to entity (content item)
        pack_folder: containing folder of that item
        id_set: id set dict

    Returns:
        id set dict entity if exists, otherwise {}
    """
    logging.debug(f"Checking if the entity with the path {entity_path} is present in the id set")

    for id_set_entity in id_set[PACK_FOLDERS_TO_ID_SET_KEYS[pack_folder]]:

        if len(entity_path.parts) == 5:  # Content items that have a sub folder (integrations, scripts, etc)
            if Path(list(id_set_entity.values())[0]['file_path']).parent == entity_path.parent:
                return id_set_entity

        else:  # Other content items
            if list(id_set_entity.values())[0]['file_path'] == str(entity_path):
                return id_set_entity

    if pack_folder == PackFolders.CLASSIFIERS.value:  # For Classifiers, check also in Mappers
        for id_set_entity in id_set['Mappers']:
            if list(id_set_entity.values())[0]['file_path'] == str(entity_path):
                return id_set_entity
    return {}


def get_id_set_entity_by_display_name(display_name: str, pack_folder: str, id_set: dict):
    """
    Get the full entity dict from the id set of the entity given it's display name, if it does not exist in the id set
    return None.

    Args:
        display_name: The display name of the entity (content item)
        pack_folder: containing folder of that item
        id_set: id set dict

    Returns:
        id set dict entity if exists, otherwise None
    """
    logging.debug(f"Checking if the entity with the display name {display_name} is present in the id set")

    if not id_set:
        return None

    for id_set_entity in id_set[PACK_FOLDERS_TO_ID_SET_KEYS[pack_folder]]:

        if list(id_set_entity.values())[0]['display_name'] == display_name:
            return id_set_entity

    if pack_folder == PackFolders.CLASSIFIERS.value:  # For Classifiers, check also in Mappers
        for id_set_entity in id_set['Mappers']:
            if list(id_set_entity.values())[0]['display_name'] == display_name:
                return id_set_entity
    return None<|MERGE_RESOLUTION|>--- conflicted
+++ resolved
@@ -1949,39 +1949,6 @@
         content_items_result: dict = {}
 
         try:
-<<<<<<< HEAD
-            # the format is defined in issue #19786, may change in the future
-            content_item_name_mapping = {
-                PackFolders.SCRIPTS.value: "automation",
-                PackFolders.PLAYBOOKS.value: "playbook",
-                PackFolders.INTEGRATIONS.value: "integration",
-                PackFolders.INCIDENT_FIELDS.value: "incidentfield",
-                PackFolders.INCIDENT_TYPES.value: "incidenttype",
-                PackFolders.DASHBOARDS.value: "dashboard",
-                PackFolders.INDICATOR_FIELDS.value: "indicatorfield",
-                PackFolders.REPORTS.value: "report",
-                PackFolders.INDICATOR_TYPES.value: "reputation",
-                PackFolders.LAYOUTS.value: "layoutscontainer",
-                PackFolders.CLASSIFIERS.value: "classifier",
-                PackFolders.WIDGETS.value: "widget",
-                PackFolders.GENERIC_DEFINITIONS.value: "genericdefinition",
-                PackFolders.GENERIC_FIELDS.value: "genericfield",
-                PackFolders.GENERIC_MODULES.value: "genericmodule",
-                PackFolders.GENERIC_TYPES.value: "generictype",
-                PackFolders.LISTS.value: "list",
-                PackFolders.PREPROCESS_RULES.value: "preprocessrule",
-                PackFolders.JOBS.value: "job",
-                PackFolders.PARSING_RULES.value: "parsingrule",
-                PackFolders.MODELING_RULES.value: "modelingrule",
-                PackFolders.CORRELATION_RULES.value: "correlationrule",
-                PackFolders.XSIAM_DASHBOARDS.value: "xsiamdashboard",
-                PackFolders.XSIAM_REPORTS.value: "xsiamreport",
-                PackFolders.TRIGGERS.value: "trigger",
-                PackFolders.WIZARDS.value: "wizard",
-                PackFolders.AGENT_CONFIGS.value: "agentconfig",
-            }
-=======
->>>>>>> ce2ee638
 
             for root, pack_dirs, pack_files_names in os.walk(self._pack_path, topdown=False):
                 current_directory = root.split(os.path.sep)[-1]
@@ -2278,7 +2245,8 @@
                             'name': content_item.get('name', ''),
                             'os_type': content_item.get('os_type', ''),
                             'profile_type': content_item.get('profile_type', ''),
-                            'yaml': content_item.get('yaml', '')
+                            'yaml': content_item.get('yaml', ''),
+                            'marketplaces': content_item.get('marketplaces', ["xsoar", "marketplacev2"]),
                         })
 
                     else:
