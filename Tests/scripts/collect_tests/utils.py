from configparser import ConfigParser, MissingSectionHeaderError
from enum import Enum
from pathlib import Path
from typing import Any, Iterator, Optional, Union, NamedTuple

from demisto_sdk.commands.common.constants import FileType, MarketplaceVersions
from demisto_sdk.commands.common.tools import json, yaml
from packaging import version
from packaging._structures import InfinityType, NegativeInfinityType
from packaging.version import Version

from Tests.scripts.collect_tests.constants import ALWAYS_INSTALLED_PACKS_XSOAR
from Tests.scripts.collect_tests.exceptions import (
    BlankPackNameException, DeprecatedPackException, NonDictException,
    NonexistentPackException, NonXsoarSupportedPackException,
    NoTestsConfiguredException, NotUnderPackException, SkippedPackException)
from Tests.scripts.collect_tests.logger import logger
from Tests.scripts.collect_tests.path_manager import PathManager
from Tests.scripts.collect_tests.version_range import VersionRange


def find_pack_folder(path: Path) -> Path:
    """
    >>> find_pack_folder(Path('root/Packs/MyPack/Integrations/MyIntegration/MyIntegration.yml'))
    PosixPath('root/Packs/MyPack')
    >>> find_pack_folder(Path('Packs/MyPack1/Scripts/MyScript/MyScript.py')).name
    'MyPack1'
    >>> find_pack_folder(Path('Packs/MyPack2/Scripts/MyScript')).name
    'MyPack2'
    >>> find_pack_folder(Path('Packs/MyPack3/Scripts')).name
    'MyPack3'
    >>> find_pack_folder(Path('Packs/MyPack4')).name
    'MyPack4'
    """

    if 'Packs' not in path.parts:
        raise NotUnderPackException(path)
    if path.parent.name == 'Packs':
        return path
    return path.parents[len(path.parts) - (path.parts.index('Packs')) - 3]


class Machine(Enum):
    """
    Represents an XSOAR version.
    Serves as the single source of truth for versions used for collect_tests.
    """
    V6_5 = Version('6.5')
    V6_6 = Version('6.6')
    V6_8 = Version('6.8')
    V6_9 = Version('6.9')
    MASTER = 'Master'

    @staticmethod
    def numeric_machines() -> tuple['Machine', ...]:
        return tuple(machine for machine in Machine if isinstance(machine.value, Version))

    @staticmethod
    def get_suitable_machines(version_range: Optional[VersionRange]) -> tuple['Machine', ...]:
        """

        :param version_range: range of versions. If None, all versions are returned.
        :return: Master, as well as all Machine items matching the input.
        """
        result: list[Machine] = [Machine.MASTER]

        if not version_range:
            version_range = VersionRange(version.NegativeInfinity, version.Infinity)

        result.extend(machine for machine in Machine.numeric_machines() if machine.value in version_range)

        return tuple(result)

    def __str__(self):
        return f'Server {self.value}'


class DictBased:
    """
    Represents a dictionary-based object, parsing common properties
    """

    def __init__(self, dict_: dict):
        if not isinstance(dict_, dict):
            raise NonDictException(None)
        self.content = dict_
        self.from_version: Version | NegativeInfinityType = self._calculate_from_version()
        self.to_version: Version | InfinityType = self._calculate_to_version()
        self.version_range = VersionRange(self.from_version, self.to_version)
        self.marketplaces: Optional[tuple[MarketplaceVersions, ...]] = \
            tuple(MarketplaceVersions(v) for v in self.get('marketplaces', (), warn_if_missing=False)) or None

    def get(self, key: str, default: Any = None, warn_if_missing: bool = True, warning_comment: str = ''):
        """
        allows fetching an attribute, with or without logging (useful for debug purposes)
        """
        if key not in self.content and warn_if_missing:
            suffix = f' ({warning_comment})' if warning_comment else ''
            logger.warning(f'attempted to access nonexistent key {key}{suffix}')
        return self.content.get(key, default)

    def __getitem__(self, key):
        return self.content[key]

    def __contains__(self, item):
        return item in self.content

    def _calculate_from_version(self) -> Version | NegativeInfinityType:
        # all three options are equivalent
        if value := (
                self.get('fromversion', warn_if_missing=False)
                or self.get('fromVersion', warn_if_missing=False)
                or self.get('fromServerVersion', warn_if_missing=False)
        ):
            return Version(value)
        return version.NegativeInfinity

    def _calculate_to_version(self) -> Version | InfinityType:
        # all three options are equivalent
        if value := (
                self.get('toversion', warn_if_missing=False)
                or self.get('toVersion', warn_if_missing=False)
                or self.get('toServerVersion', warn_if_missing=False)
        ):
            return Version(value)
        return version.Infinity


class DictFileBased(DictBased):
    """
    Represents a dictfile (json, yml), allowing access to common attributes (see DictBased)
    raising a NonDictException when called with an unsupported extension.
    """

    def __init__(self, path: Path, is_infrastructure: bool = False):
        if not path.exists():
            raise FileNotFoundError(path)

        if ('Packs' not in path.parts) and (not is_infrastructure):
            raise NotUnderPackException(path)

        if path.suffix not in ('.json', '.yml'):
            raise NonDictException(path)

        self.path = path
        with path.open() as file:
            match path.suffix:
                case '.json':
                    body = json.load(file)
                case '.yml':
                    body = yaml.load(file)
                case _:
                    raise NonDictException(path)
        try:
            super().__init__(body)
        except NonDictException:
            raise NonDictException(path)


class ContentItem(DictFileBased):
    """
    Represents a dict-based content item (yml, json), providing access to common attributes.
    """

    def __init__(self, path: Path):
        super().__init__(path)
        self.pack_path = find_pack_folder(self.path)
        self.deprecated = self.get('deprecated', warn_if_missing=False)
        self._tests = self.get('tests', default=(), warn_if_missing=False)

    @property
    def _has_no_id(self):
        # some content files may not have an id
        file_path_splitted = self.path.parts
        return self.path.name == 'pack_metadata.json' \
            or self.path.name.endswith('_schema.json') \
            or self.path.name.endswith('testdata.json') \
            or len(file_path_splitted) > 1 \
            and file_path_splitted[-2] == 'ReleaseNotes' \
            and self.path.suffix == '.json'

    @property
    def id_(self) -> Optional[str]:  # Optional as some content items don't have an id
        if self._has_no_id:
            return None
        # todo use get_id from the SDK once https://github.com/demisto/demisto-sdk/pull/2345 is merged & released
        if 'commonfields' in self:
            return self['commonfields']['id']
        if self.path.parent.name == 'Layouts' and self.path.name.startswith('layout-') and self.path.suffix == '.json':
            return self['layout']['id']
<<<<<<< HEAD
        if self.path.parent.name == 'LayoutRules' and self.path.suffix == '.json':
            return self['rule_id']
=======
        if self.path.parent.name == 'CorrelationRules' and self.path.suffix == '.yml':
            return self['global_rule_id']
        if self.path.parent.name == 'XSIAMDashboards' and self.path.suffix == '.json':
            return self['dashboards_data'][0]['global_id']
        if self.path.parent.name == 'Triggers' and self.path.suffix == '.json':
            return self['trigger_id']
        if self.path.parent.parent.name == 'XDRCTemplates' and self.path.suffix == '.json':
            return self['content_global_id']
>>>>>>> 002936ac
        return self['id']

    @property
    def name(self) -> str:
        return self.get('name', default='', warn_if_missing=False, warning_comment=self.id_ or '')

    @property
    def tests(self) -> list[str]:
        if self.explicitly_no_tests():
            raise NoTestsConfiguredException(self.id_ or str(self.path))
        return self._tests

    @property
    def pack_id(self):
        return self.pack_path.name

    def explicitly_no_tests(self) -> bool:
        return len(self._tests) == 1 and 'no test' in self._tests[0].lower()


def read_skipped_test_playbooks(pack_folder: Path) -> set[str]:
    """
    :param pack_folder: containing .pack_ignore
    :return: all file names of test playbooks skipped under the .pack_ignore.
    """
    file_prefix = 'file:'

    skipped_playbooks = set()
    config = ConfigParser(allow_no_value=True)
    config.read(pack_folder / '.pack_ignore')

    try:
        for section in filter(lambda s: s.startswith(file_prefix), config.sections()):
            file_name = section[(len(file_prefix)):]

            for key in filter(lambda k: k == 'ignore', config[section]):
                if config[section][key] == 'auto-test':
                    skipped_playbooks.add(file_name)

    except MissingSectionHeaderError:  # no `ignore` header
        pass

    return skipped_playbooks


class PackManager:
    skipped_packs = {'DeprecatedContent', 'NonSupported', 'ApiModules'}

    def __init__(self, path_manager: PathManager):
        self.packs_path = path_manager.packs_path
        self.deprecated_packs: set[str] = set()
        self._pack_id_to_pack_metadata: dict[str, ContentItem] = {}  # NOTE: The ID of a pack is its folder name
        self._pack_id_to_skipped_test_playbooks: dict[str, set[str]] = {}

        for pack_folder in (pack_folder for pack_folder in self.packs_path.iterdir() if pack_folder.is_dir()):
            metadata = ContentItem(pack_folder / 'pack_metadata.json')
            pack_id = pack_folder.name

            self._pack_id_to_skipped_test_playbooks[pack_id] = read_skipped_test_playbooks(pack_folder)

            self._pack_id_to_pack_metadata[pack_id] = metadata
            if metadata.deprecated:
                self.deprecated_packs.add(pack_id)

        self.pack_ids: set[str] = set(self._pack_id_to_pack_metadata.keys())

    def get_pack_metadata(self, pack_id: str) -> ContentItem:
        return self._pack_id_to_pack_metadata[pack_id]

    def iter_pack_metadata(self) -> Iterator[ContentItem]:
        yield from self._pack_id_to_pack_metadata.values()

    def is_test_skipped_in_pack_ignore(self, test_file_name: str, pack_id: str):
        return test_file_name in self._pack_id_to_skipped_test_playbooks[pack_id]

    def relative_to_packs(self, path: Path | str):
        try:
            return Path(path).absolute().relative_to(self.packs_path.absolute())
        except ValueError:
            raise NotUnderPackException(path)

    def validate_pack(self, pack: str) -> None:
        """raises InvalidPackException if the pack name is not valid."""
        if pack in ALWAYS_INSTALLED_PACKS_XSOAR:
            return
        if not pack:
            raise BlankPackNameException(pack)
        if pack in PackManager.skipped_packs:
            raise SkippedPackException(pack)
        if pack in self.deprecated_packs:
            raise DeprecatedPackException(pack)
        if pack not in self.pack_ids:
            logger.error(f'nonexistent pack {pack}')
            raise NonexistentPackException(pack)
        if not (support_level := self.get_support_level(pack)):
            raise ValueError(f'pack {pack} has no support level (`support`) field or value')
        if support_level.lower() != 'xsoar':
            raise NonXsoarSupportedPackException(pack, support_level)

    def get_support_level(self, pack_id: str) -> Optional[str]:
        return self.get_pack_metadata(pack_id).get('support', '').lower() or None


def to_tuple(value: Union[str, int, MarketplaceVersions, list]) -> Optional[tuple]:
    if value is None:
        return value
    if not value:
        return ()
    if isinstance(value, tuple):
        return value
    if isinstance(value, (str, int, MarketplaceVersions)):
        return value,
    return tuple(value)


def find_yml_content_type(yml_path: Path) -> Optional[FileType]:
    """
    :param yml_path: path to some yml of a content item
    :return: matching FileType, based on the yml path
    """
    return {'Playbooks': FileType.PLAYBOOK, 'TestPlaybooks': FileType.TEST_PLAYBOOK}.get(yml_path.parent.name) or \
           {'Integrations': FileType.INTEGRATION, 'Scripts': FileType.SCRIPT, }.get(yml_path.parents[1].name)


def hotfix_detect_old_script_yml(path: Path):
    # a hotfix until SDK v1.7.5 is released
    if path.parent.name == 'Scripts' and path.name.startswith('script-') and path.suffix == '.yml':
        return FileType.SCRIPT
    return None


class FilesToCollect(NamedTuple):
    changed_files: tuple[str, ...]
    pack_ids_files_were_removed_from: tuple[str, ...]<|MERGE_RESOLUTION|>--- conflicted
+++ resolved
@@ -188,10 +188,6 @@
             return self['commonfields']['id']
         if self.path.parent.name == 'Layouts' and self.path.name.startswith('layout-') and self.path.suffix == '.json':
             return self['layout']['id']
-<<<<<<< HEAD
-        if self.path.parent.name == 'LayoutRules' and self.path.suffix == '.json':
-            return self['rule_id']
-=======
         if self.path.parent.name == 'CorrelationRules' and self.path.suffix == '.yml':
             return self['global_rule_id']
         if self.path.parent.name == 'XSIAMDashboards' and self.path.suffix == '.json':
@@ -200,7 +196,8 @@
             return self['trigger_id']
         if self.path.parent.parent.name == 'XDRCTemplates' and self.path.suffix == '.json':
             return self['content_global_id']
->>>>>>> 002936ac
+        if self.path.parent.name == 'LayoutRules' and self.path.suffix == '.json':
+            return self['rule_id']
         return self['id']
 
     @property
