--- conflicted
+++ resolved
@@ -721,13 +721,8 @@
         xsiam_servers = get_json_file(xsiam_servers_path)
         conf = xsiam_servers.get(xsiam_machine)
         xsiam_servers_api_keys = get_json_file(xsiam_servers_api_keys_path)
-<<<<<<< HEAD
-        return xsiam_servers_api_keys.get(xsiam_machine), conf.get('demisto_version'), \
-               conf.get('base_url'), conf.get('x-xdr-auth-id')
-=======
         api_key = xsiam_servers_api_keys.get(xsiam_machine)
         return api_key, conf.get('demisto_version'), conf.get('base_url'), conf.get('x-xdr-auth-id')
->>>>>>> daea4f9a
 
     def configure_servers_and_restart(self):
         # No need of this step in XSIAM.
