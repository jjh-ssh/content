version: 2
jobs:
  build:
    docker:
      - image: devdemisto/content-build-2and3:1.0.0.197 # disable-secrets-detection
    resource_class: medium+
    environment:
      CONTENT_VERSION: "19.4.0"
      SERVER_VERSION: "5.0.0"
      GIT_SHA1: "3e4ecb7ab0e0b995b5c8b5449d792caa85220946" # guardrails-disable-line disable-secrets-detection
    steps:
      - checkout
      - run:
          name: Prepare Environment
          command: |
              echo 'export CIRCLE_ARTIFACTS="/home/circleci/project/artifacts"' >> $BASH_ENV
              echo 'export PATH="/home/circleci/.pyenv/shims:/home/circleci/.local/bin:/home/circleci/.pyenv/bin:${PATH}"' >> $BASH_ENV # disable-secrets-detection
              echo 'export PYTHONPATH="/home/circleci/project:${PYTHONPATH}"' >> $BASH_ENV
              echo "=== sourcing $BASH_ENV ==="
              source $BASH_ENV
              sudo mkdir -p -m 777 $CIRCLE_ARTIFACTS
              chmod +x ./Tests/scripts/*
              chmod +x ./Tests/lastest_server_build_scripts/*
              pyenv versions
              python --version
              python3 --version
      - add_ssh_keys:
          fingerprints:
              - "02:df:a5:6a:53:9a:f5:5d:bd:a6:fc:b2:db:9b:c9:47" # disable-secrets-detection
              - "f5:25:6a:e5:ac:4b:84:fb:60:54:14:82:f1:e9:6c:f9" # disable-secrets-detection
      - run:
<<<<<<< HEAD
          name: Infrastucture testing
          command: |
            pytest ./Tests/scripts/hook_validations/tests/ -v
            pytest ./Tests/scripts/infrastructure_tests/ -v
      - run:
=======
>>>>>>> be30d06f
          name: Create ID Set
          command: |
            python ./Tests/scripts/update_id_set.py -r
      - run:
          name: Infrastucture testing
          command: |
            pytest ./Tests/scripts/hook_validations/tests/ -v
            pytest ./Tests/scripts/infrastructure_tests/ -v
            pytest ./Tests/scripts/test_configure_tests.py -v
      - run:
          name: Validate Files and Yaml
          command: |
              ./Tests/scripts/pyflake.sh

              [ -n "${BACKWARD_COMPATIBILITY}" ] && CHECK_BACKWARD=false || CHECK_BACKWARD=true
              python ./Tests/scripts/validate_files.py -c true -b $CHECK_BACKWARD
      - run:
          name: Configure Test Filter
          command: |
              [ -n "${NIGHTLY}" ] && IS_NIGHTLY=true || IS_NIGHTLY=false
              python ./Tests/scripts/configure_tests.py -n $IS_NIGHTLY
      - run:
          name: Build Content Descriptor
          command: ./setContentDescriptor.sh $CIRCLE_BUILD_NUM $GIT_SHA1 $CONTENT_VERSION $SERVER_VERSION
      - run:
          name: Common Server Documentation
          command: ./Documentation/commonServerDocs.sh
      - run:
          name: Create Content Artifacts
          command: python content_creator.py $CIRCLE_ARTIFACTS
      - store_artifacts:
          path: artifacts
          destination: artifacts
      - setup_remote_docker
      - run:
          name: Run Unit Testing and Lint
          command: SKIP_GIT_COMPARE_FILTER=${NIGHTLY} ./Tests/scripts/run_all_pkg_dev_tasks.sh
      - run:
          name: Download Artifacts
          command: |
            if ./Tests/scripts/is_ami.sh ;
              then
                echo "Using AMI - Not downloading artifacts"

              else
                ./Tests/scripts/server_get_artifact.sh $SERVER_CI_TOKEN
            fi
      - run:
          name: Download Configuration
          command: |
            if ./Tests/scripts/is_ami.sh ;
              then
                ./Tests/scripts/download_demisto_conf.sh

              else
                ./Tests/lastest_server_build_scripts/download_demisto_conf.sh
            fi
      - run:
          name: Create Instance
          command: |
            if ./Tests/scripts/is_ami.sh ;
              then
                [ -n "${NIGHTLY}" ] && IS_NIGHTLY=true || IS_NIGHTLY=false
                python ./Tests/scripts/create_instances.py -n $IS_NIGHTLY -b $CIRCLE_BRANCH

              else
                ./Tests/lastest_server_build_scripts/create_instance.sh instance.json
            fi
      - run:
          name: Setup Instance
          command: |
            if ./Tests/scripts/is_ami.sh ;
              then
                python ./Tests/scripts/run_content_installation.py
                python ./Tests/scripts/wait_until_server_ready.py -c $(cat secret_conf_path)

              else
                ./Tests/lastest_server_build_scripts/run_installer_on_instance.sh
                ./Tests/lastest_server_build_scripts/wait_until_server_ready.sh
            fi
      - run:
          name: Run Tests - Latest GA
          shell: /bin/bash
          when: always
          command: |
            if ./Tests/scripts/is_ami.sh ;
              then
                ./Tests/scripts/run_tests.sh "Demisto GA"

              else
                ./Tests/lastest_server_build_scripts/run_tests.sh
            fi
      - run:
          name: Run Tests - One Before GA
          shell: /bin/bash
          when: always
          command: |
            if ./Tests/scripts/is_ami.sh ;
              then
                ./Tests/scripts/run_tests.sh "Demisto one before GA"

              else
                echo "Not AMI run, can't run on this version"
            fi
      - run:
          name: Run Tests - Two Before GA
          shell: /bin/bash
          when: always
          command: |
            if ./Tests/scripts/is_ami.sh ;
              then
                ./Tests/scripts/run_tests.sh "Demisto two before GA"

              else
                echo "Not AMI run, can't run on this version"
            fi
      - run:
          name: Run Tests - Server Master
          shell: /bin/bash
          when: always
          command: |
            if ./Tests/scripts/is_ami.sh ;
              then
                ./Tests/scripts/run_tests.sh "Server Master"

              else
                echo "Not AMI run, can't run on this version"
            fi
      - run:
          name: Slack Notifier
          shell: /bin/bash
          command: ./Tests/scripts/slack_notifier.sh
          when: always
      - run:
          name: Instance Test
          command: ./Tests/scripts/instance_test.sh
          when: always
      - run:
          name: Destroy Instances
          command: python ./Tests/scripts/destroy_instances.py $CIRCLE_ARTIFACTS
          when: always
      - store_artifacts:
          path: artifacts
          destination: artifacts
          when: always


workflows:
  version: 2
  commit:
    jobs:
      - build<|MERGE_RESOLUTION|>--- conflicted
+++ resolved
@@ -29,14 +29,6 @@
               - "02:df:a5:6a:53:9a:f5:5d:bd:a6:fc:b2:db:9b:c9:47" # disable-secrets-detection
               - "f5:25:6a:e5:ac:4b:84:fb:60:54:14:82:f1:e9:6c:f9" # disable-secrets-detection
       - run:
-<<<<<<< HEAD
-          name: Infrastucture testing
-          command: |
-            pytest ./Tests/scripts/hook_validations/tests/ -v
-            pytest ./Tests/scripts/infrastructure_tests/ -v
-      - run:
-=======
->>>>>>> be30d06f
           name: Create ID Set
           command: |
             python ./Tests/scripts/update_id_set.py -r
