{
    "name": "Microsoft Graph Identity and Access",
    "description": "Use this pack to manage roles and members in Microsoft.",
    "support": "xsoar",
<<<<<<< HEAD
    "currentVersion": "1.2.9",
=======
    "currentVersion": "1.2.12",
>>>>>>> 0297bcfd
    "author": "Cortex XSOAR",
    "url": "https://www.paloaltonetworks.com/cortex",
    "email": "",
    "categories": [
        "Authentication"
    ],
    "tags": [],
    "useCases": [],
    "keywords": [],
    "marketplaces": [
        "xsoar",
        "marketplacev2"
    ]
}<|MERGE_RESOLUTION|>--- conflicted
+++ resolved
@@ -2,11 +2,7 @@
     "name": "Microsoft Graph Identity and Access",
     "description": "Use this pack to manage roles and members in Microsoft.",
     "support": "xsoar",
-<<<<<<< HEAD
-    "currentVersion": "1.2.9",
-=======
     "currentVersion": "1.2.12",
->>>>>>> 0297bcfd
     "author": "Cortex XSOAR",
     "url": "https://www.paloaltonetworks.com/cortex",
     "email": "",
