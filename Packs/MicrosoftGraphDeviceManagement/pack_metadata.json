{
    "name": "Microsoft Graph Device Management",
    "description": "Microsoft Graph Device Management",
    "support": "xsoar",
<<<<<<< HEAD
    "currentVersion": "1.1.6",
=======
    "currentVersion": "1.1.9",
>>>>>>> 0297bcfd
    "author": "Cortex XSOAR",
    "url": "https://www.paloaltonetworks.com/cortex",
    "email": "",
    "created": "2020-02-18T12:06:08Z",
    "categories": [
        "IT Services"
    ],
    "tags": [],
    "useCases": [],
    "keywords": [],
    "marketplaces": [
        "xsoar",
        "marketplacev2"
    ]
}<|MERGE_RESOLUTION|>--- conflicted
+++ resolved
@@ -2,11 +2,7 @@
     "name": "Microsoft Graph Device Management",
     "description": "Microsoft Graph Device Management",
     "support": "xsoar",
-<<<<<<< HEAD
-    "currentVersion": "1.1.6",
-=======
     "currentVersion": "1.1.9",
->>>>>>> 0297bcfd
     "author": "Cortex XSOAR",
     "url": "https://www.paloaltonetworks.com/cortex",
     "email": "",
