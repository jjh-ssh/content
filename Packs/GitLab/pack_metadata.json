{
    "name": "GitLab",
    "description": "Pack for handling gitlab operations",
    "support": "xsoar",
<<<<<<< HEAD
    "currentVersion": "2.0.1",
=======
    "currentVersion": "2.1.0",
>>>>>>> c75cd773
    "author": "Cortex XSOAR",
    "url": "https://www.paloaltonetworks.com/cortex",
    "email": "",
    "created": "2020-04-14T00:00:00Z",
    "categories": [
        "Cloud Services"
    ],
    "tags": [
        "Data Source"
    ],
    "useCases": [],
    "keywords": [],
    "marketplaces": [
        "marketplacev2",
        "xsoar"
    ]
}<|MERGE_RESOLUTION|>--- conflicted
+++ resolved
@@ -2,11 +2,7 @@
     "name": "GitLab",
     "description": "Pack for handling gitlab operations",
     "support": "xsoar",
-<<<<<<< HEAD
-    "currentVersion": "2.0.1",
-=======
     "currentVersion": "2.1.0",
->>>>>>> c75cd773
     "author": "Cortex XSOAR",
     "url": "https://www.paloaltonetworks.com/cortex",
     "email": "",
