--- conflicted
+++ resolved
@@ -10,13 +10,9 @@
     "categories": [
         "Cloud Services"
     ],
-<<<<<<< HEAD
-    "tags": ["Data Source"],
-=======
     "tags": [
         "Data Source"
     ],
->>>>>>> 95940fc6
     "useCases": [],
     "keywords": [],
     "marketplaces": [
