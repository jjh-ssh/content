category: Analytics & SIEM
sectionOrder:
- Connect
- Collect
commonfields:
  id: GitLab Event Collector
  version: -1
sectionOrder:
- Connect
- Collect
configuration:
- display: Server URL
  name: url
  required: true
  type: 0
  section: Connect
- displaypassword: API Key
  additionalinfo: The API Key to use for connection.
  name: api_key
  required: true
  hiddenusername: true
  type: 9
  section: Connect
- display: Groups IDs
  name: group_ids
  required: false
  type: 0
<<<<<<< HEAD
  section: Connect
  advanced: true
=======
  section: Collect
>>>>>>> 8fdb018d
- display: Projects IDS
  name: project_ids
  required: false
  type: 0
<<<<<<< HEAD
  section: Connect
  advanced: true
=======
  section: Collect
>>>>>>> 8fdb018d
- display: First fetch timestamp (<number> <time unit>, for example, 12 hours, 7 days, 3 months, 1 year)
  name: after
  required: true
  defaultvalue: 1 day
  type: 0
  section: Collect
- display: Trust any certificate (not secure)
  name: insecure
  required: false
  type: 8
  section: Connect
  advanced: true
- display: Use system proxy settings
  name: proxy
  type: 8
  required: false
  section: Connect
  advanced: true
description: ''
display: GitLab Event Collector
name: GitLab Event Collector
script:
  script: ""
  type: python
  commands:
  - arguments:
    - auto: PREDEFINED
      defaultValue: 'False'
      description: Set this argument to True in order to create events, otherwise the command will only display them.
      isArray: false
      name: should_push_events
      predefined:
      - 'True'
      - 'False'
      required: true
    deprecated: false
    description: Manual command to fetch events and display them.
    execution: false
    name: gitlab-get-events
  dockerimage: demisto/fastapi:1.0.0.36992
  runonce: false
  isfetchevents: true
  subtype: python3
marketplaces:
- marketplacev2
fromversion: 6.8.0
tests:
- No tests<|MERGE_RESOLUTION|>--- conflicted
+++ resolved
@@ -5,9 +5,6 @@
 commonfields:
   id: GitLab Event Collector
   version: -1
-sectionOrder:
-- Connect
-- Collect
 configuration:
 - display: Server URL
   name: url
@@ -25,22 +22,12 @@
   name: group_ids
   required: false
   type: 0
-<<<<<<< HEAD
-  section: Connect
-  advanced: true
-=======
   section: Collect
->>>>>>> 8fdb018d
 - display: Projects IDS
   name: project_ids
   required: false
   type: 0
-<<<<<<< HEAD
-  section: Connect
-  advanced: true
-=======
   section: Collect
->>>>>>> 8fdb018d
 - display: First fetch timestamp (<number> <time unit>, for example, 12 hours, 7 days, 3 months, 1 year)
   name: after
   required: true
