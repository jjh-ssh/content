from enum import Enum
from typing import Dict, List
import demistomock as demisto
from CommonServerPython import *

special = ['n', 't', '\\', '"', '\'', '7', 'r']


class AlertSeverity(Enum):
    UNKNOWN = 0
    INFO = 0.5
    LOW = 1
    MEDIUM = 2
    HIGH = 3
    CRITICAL = 4


class AlertStatus(Enum):
    PENDING = 0
    ACTIVE = 1
    DONE = 2
    ARCHIVE = 3


def check_if_found_incident(res: List):
    if res and isinstance(res, list) and isinstance(res[0].get('Contents'), dict):
        if 'data' not in res[0]['Contents']:
            raise DemistoException(res[0].get('Contents'))
        elif res[0]['Contents']['data'] is None:
            return False
        return True
    else:
        raise DemistoException(f'failed to get incidents from demisto.\nGot: {res}')


def is_valid_args(args: Dict):
    array_args: List[str] = ['id', 'name', 'status', 'notstatus', 'reason', 'level', 'owner', 'type', 'query']
    error_msg: List[str] = []
    for _key, value in args.items():
        if _key in array_args:
            try:
                if _key == 'id':
                    if not isinstance(value, (int, str, list)):
                        error_msg.append(
                            f'Error while parsing the incident id with the value: {value}. The given type: '
                            f'{type(value)} is not a valid type for an ID. The supported id types are: int, list and str')
                    elif isinstance(value, str):
                        _ = bytes(value, "utf-8").decode("unicode_escape")
                else:
                    _ = bytes(value, "utf-8").decode("unicode_escape")
            except UnicodeDecodeError as ex:
                error_msg.append(f'Error while parsing the argument: "{_key}" '
                                 f'\nError:\n- "{str(ex)}"')

    if len(error_msg) != 0:
        raise DemistoException('\n'.join(error_msg))

    return True


def apply_filters(incidents: List, args: Dict):
    names_to_filter = set(argToList(args.get('name')))
    types_to_filter = set(argToList(args.get('type')))
    filtered_incidents = []
    for incident in incidents:
        if names_to_filter and incident['name'] not in names_to_filter:
            continue
        if types_to_filter and incident['type'] not in types_to_filter:
            continue

        filtered_incidents.append(incident)

    return filtered_incidents


def add_incidents_link(data: List, platform: str):
    # For XSIAM links
    if platform == 'x2':
        server_url = 'https://' + demisto.getLicenseCustomField('Http_Connector.url')
        for incident in data:
            incident_link = urljoin(server_url,
                                    f'alerts?action:openAlertDetails={incident.get("id")}-investigation')
            incident['alertLink'] = incident_link
    # For XSOAR links
    else:
        server_url = demisto.demistoUrls().get('server')
        for incident in data:
            incident_link = urljoin(server_url, f'#/Details/{incident.get("id")}')
            incident['incidentLink'] = incident_link
    return data


def transform_to_alert_data(incidents: List):
    for incident in incidents:
        incident['hostname'] = incident.get('CustomFields', {}).get('hostname')
        incident['initiatedby'] = incident.get('CustomFields', {}).get('initiatedby')
        incident['targetprocessname'] = incident.get('CustomFields', {}).get('targetprocessname')
        incident['username'] = incident.get('CustomFields', {}).get('username')
        incident['status'] = AlertStatus(incident.get('status')).name
        incident['severity'] = AlertSeverity(incident.get('severity')).name

    return incidents


def search_incidents(args: Dict):   # pragma: no cover
    if not is_valid_args(args):
        return

    if fromdate := arg_to_datetime(args.get('fromdate')):
        from_date = fromdate.isoformat()
        args['fromdate'] = from_date
    if todate := arg_to_datetime(args.get('todate')):
        to_date = todate.isoformat()
        args['todate'] = to_date

    if args.get('trimevents') == '0':
        args.pop('trimevents')

    platform = get_demisto_version().get('platform')

    # handle list of ids
    if args.get('id'):
        args['id'] = ','.join(argToList(args.get('id'), transform=str))

    res: List = execute_command('getIncidents', args, extract_contents=False)
    incident_found: bool = check_if_found_incident(res)
    if incident_found is False:
<<<<<<< HEAD
        return 'Incidents not found.', [{}], []

    data = apply_filters(res[0]['Contents']['data'], args)
    data = add_incidents_link(data)
    if not data:
        return 'Incidents not found.', [{}], []

    headers: List[str] = ['id', 'name', 'severity', 'status', 'owner', 'created', 'closed', 'incidentLink']
    md: str = tableToMarkdown(name="Incidents found", t=data, headers=headers)
=======
        if platform == 'x2':
            return 'Alerts not found.', {}, {}
        return 'Incidents not found.', {}, {}

    data = apply_filters(res[0]['Contents']['data'], args)
    data = add_incidents_link(data, platform)
    headers: List[str]
    if platform == 'x2':
        headers = ['id', 'name', 'severity', 'details', 'hostname', 'initiatedby', 'status',
                   'owner', 'targetprocessname', 'username', 'alertLink']
        data = transform_to_alert_data(data)
        md = tableToMarkdown(name="Alerts found", t=data, headers=headers, removeNull=True, url_keys=['alertLink'])
    else:
        headers = ['id', 'name', 'severity', 'status', 'owner', 'created', 'closed', 'incidentLink']
        md = tableToMarkdown(name="Incidents found", t=data, headers=headers)
>>>>>>> 1a11b356
    return md, data, res


def main():  # pragma: no cover
    args: Dict = demisto.args()
    try:
        readable_output, outputs, raw_response = search_incidents(args)
        if search_results_label := args.get('searchresultslabel'):
            for output in outputs:
                output['searchResultsLabel'] = search_results_label
        results = CommandResults(
            outputs_prefix='foundIncidents',
            outputs_key_field='id',
            readable_output=readable_output,
            outputs=outputs,
            raw_response=raw_response
        )
        return_results(results)
    except DemistoException as error:
        return_error(str(error), error)


if __name__ in ('__main__', '__builtin__', 'builtins'):  # pragma: no cover
    main()<|MERGE_RESOLUTION|>--- conflicted
+++ resolved
@@ -125,23 +125,15 @@
     res: List = execute_command('getIncidents', args, extract_contents=False)
     incident_found: bool = check_if_found_incident(res)
     if incident_found is False:
-<<<<<<< HEAD
-        return 'Incidents not found.', [{}], []
-
-    data = apply_filters(res[0]['Contents']['data'], args)
-    data = add_incidents_link(data)
-    if not data:
-        return 'Incidents not found.', [{}], []
-
-    headers: List[str] = ['id', 'name', 'severity', 'status', 'owner', 'created', 'closed', 'incidentLink']
-    md: str = tableToMarkdown(name="Incidents found", t=data, headers=headers)
-=======
         if platform == 'x2':
             return 'Alerts not found.', {}, {}
         return 'Incidents not found.', {}, {}
 
     data = apply_filters(res[0]['Contents']['data'], args)
     data = add_incidents_link(data, platform)
+    if not data:
+        return 'Incidents not found.', [{}], []
+
     headers: List[str]
     if platform == 'x2':
         headers = ['id', 'name', 'severity', 'details', 'hostname', 'initiatedby', 'status',
@@ -151,7 +143,6 @@
     else:
         headers = ['id', 'name', 'severity', 'status', 'owner', 'created', 'closed', 'incidentLink']
         md = tableToMarkdown(name="Incidents found", t=data, headers=headers)
->>>>>>> 1a11b356
     return md, data, res
 
 
