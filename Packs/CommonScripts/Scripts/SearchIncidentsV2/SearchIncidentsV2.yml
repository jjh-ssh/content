args:
- default: true
  description: A comma-separated list of incident IDs by which to filter the results.
  isArray: true
  name: id
  required: false
  secret: false
- default: false
  description: A comma-separated list of incident names by which to filter the results.
  isArray: true
  name: name
  required: false
  secret: false
- default: false
  description: 'A comma-separated list of incident statuses by which to filter the results. For example: assigned.'
  isArray: true
  name: status
  required: false
  secret: false
- default: false
  description: 'A comma-separated list of incident statuses to exclude from the results.  For example: assigned.'
  isArray: true
  name: notstatus
  required: false
  secret: false
- default: false
  description: A comma-separated list of incident close reasons by which to filter the results.
  isArray: true
  name: reason
  required: false
  secret: false
- default: false
  description: Filter by from date (e.g. "3 days ago" or 2006-01-02T15:04:05+07:00 or 2006-01-02T15:04:05Z)
  isArray: false
  name: fromdate
  required: false
  secret: false
- default: false
  description: Filter by to date (e.g. "3 days ago" or 2006-01-02T15:04:05+07:00 or 2006-01-02T15:04:05Z)
  isArray: false
  name: todate
  required: false
  secret: false
- default: false
  description: Filter by from close date (e.g. 2006-01-02T15:04:05+07:00 or 2006-01-02T15:04:05Z)
  isArray: false
  name: fromclosedate
  required: false
  secret: false
- default: false
  description: Filter by to close date (e.g. 2006-01-02T15:04:05+07:00 or 2006-01-02T15:04:05Z)
  isArray: false
  name: toclosedate
  required: false
  secret: false
- default: false
  description: Filter by from due date (e.g. 2006-01-02T15:04:05+07:00 or 2006-01-02T15:04:05Z)
  isArray: false
  name: fromduedate
  required: false
  secret: false
- default: false
  description: Filter by to due date (e.g. 2006-01-02T15:04:05+07:00 or 2006-01-02T15:04:05Z)
  isArray: false
  name: toduedate
  required: false
  secret: false
- default: false
  description: Filter by Severity
  isArray: true
  name: level
  required: false
  secret: false
- default: false
  description: Filter by incident owners
  isArray: true
  name: owner
  required: false
  secret: false
- default: false
  description: Filter by incident details
  isArray: false
  name: details
  required: false
  secret: false
- default: false
  description: Filter by incident type
  isArray: true
  name: type
  required: false
  secret: false
- default: false
  description: Use free form query (use Lucene syntax) as filter. All other filters will be ignored when this filter is used.
  isArray: false
  name: query
  required: false
  secret: false
- default: false
  description: Filter by the page number
  isArray: false
  name: page
  required: false
  secret: false
- default: false
  description: |-
    The number of events to return from the alert JSON. The default is 0, which returns all events.
    Note that the count is from the head of the list, regardless of event time or other properties.
  isArray: false
  name: trimevents
  required: false
  secret: false
  hidden: true
- default: false
  description: Number of incidents per page (per fetch)
  isArray: false
  name: size
  required: false
  secret: false
- default: false
  description: Sort in format of field.asc,field.desc,...
  isArray: false
  name: sort
  required: false
  secret: false
- default: false
  description: If provided, the value of this argument will be set under the searchResultsLabel context key for each incident found.
  isArray: false
  name: searchresultslabel
  required: false
  secret: false
- default: false
  description: If enabled runs a summarized version of this script. Disables auto-extract, sets fromDate to 30 days, and minimizes the context output. You can add sepcific fields to context using the add_fields_to_summarize_context argument. Default is false.
  isArray: false
  name: summarizedversion
  required: false
  secret: false
  auto: PREDEFINED
  predefined:
  - "false"
  - "true"
- default: false
  description: A comma seperated list of fields to add to context when using summarized version, (default- id,name,type,severity,status,owner,created,closed)
  isArray: false
  name: add_fields_to_summarize_context
  required: false
  secret: false
comment: |-
  Searches Demisto incidents. A summarized version of this scrips is avilable with the summarizedversion argument.

  This automation runs using the default Limited User role, unless you explicitly change the permissions.
  For more information, see the section about permissions here:
  https://docs-cortex.paloaltonetworks.com/r/Cortex-XSOAR/6.10/Cortex-XSOAR-Administrator-Guide/Automations
commonfields:
  id: SearchIncidentsV2
  version: -1
enabled: true
name: SearchIncidentsV2
outputs:
- contextPath: foundIncidents.id
  description: A list of incident IDs returned from the query.
  type: Unknown
- contextPath: foundIncidents.name
  description: A list of incident names returned from the query.
  type: Unknown
- contextPath: foundIncidents.severity
  description: A list of incident severities returned from the query.
  type: Unknown
- contextPath: foundIncidents.status
  description: A list of incident statuses returned from the query.
  type: Unknown
- contextPath: foundIncidents.owner
  description: A list of incident owners returned from the query.
  type: Unknown
- contextPath: foundIncidents.created
  description: A list of the incident create date returned from the query.
  type: Unknown
- contextPath: foundIncidents.closed
  description: A list of incident close dates returned from the query.
  type: Unknown
- contextPath: foundIncidents.labels
  description: An array of labels per incident returned from the query.
  type: Unknown
- contextPath: foundIncidents.details
  description: Details of the incidents returned from the query.
  type: Unknown
- contextPath: foundIncidents.dueDate
  description: A list of incident due dates returned from the query.
  type: Unknown
- contextPath: foundIncidents.phase
  description: A list of incident phases returned from the query.
  type: Unknown
- contextPath: foundIncidents.incidentLink
  description: A list with links to the incidents returned from the query.
  type: Unknown
- contextPath: foundIncidents.searchResultsLabel
  description: The value provided in the searchresultslabel argument.
  type: String
script: '-'
subtype: python3
system: false
tags:
- Utility
timeout: '0'
type: python
<<<<<<< HEAD
dockerimage: demisto/python3:3.10.9.46807
=======
dockerimage: demisto/python3:3.10.10.47713
>>>>>>> 9a91a56f
fromversion: 5.0.0
tests:
- No tests (auto formatted)<|MERGE_RESOLUTION|>--- conflicted
+++ resolved
@@ -109,7 +109,7 @@
   name: trimevents
   required: false
   secret: false
-  hidden: true
+  defaultValue: '0'
 - default: false
   description: Number of incidents per page (per fetch)
   isArray: false
@@ -149,7 +149,7 @@
 
   This automation runs using the default Limited User role, unless you explicitly change the permissions.
   For more information, see the section about permissions here:
-  https://docs-cortex.paloaltonetworks.com/r/Cortex-XSOAR/6.10/Cortex-XSOAR-Administrator-Guide/Automations
+  https://docs.paloaltonetworks.com/cortex/cortex-xsoar/6-2/cortex-xsoar-admin/playbooks/automations.html
 commonfields:
   id: SearchIncidentsV2
   version: -1
@@ -202,11 +202,7 @@
 - Utility
 timeout: '0'
 type: python
-<<<<<<< HEAD
-dockerimage: demisto/python3:3.10.9.46807
-=======
-dockerimage: demisto/python3:3.10.10.47713
->>>>>>> 9a91a56f
+dockerimage: demisto/python3:3.10.9.45313
 fromversion: 5.0.0
 tests:
 - No tests (auto formatted)