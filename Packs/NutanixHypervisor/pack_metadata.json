--- conflicted
+++ resolved
@@ -11,11 +11,8 @@
         "IT Services"
     ],
     "tags": [
-<<<<<<< HEAD
-=======
         "IT",
         "Data Source"
->>>>>>> 95940fc6
     ],
     "useCases": [],
     "keywords": [],
