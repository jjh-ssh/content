--- conflicted
+++ resolved
@@ -10,14 +10,7 @@
     "categories": [
         "IT Services"
     ],
-<<<<<<< HEAD
-    "tags": [
-        "IT",
-        "Data Source"
-    ],
-=======
     "tags": [],
->>>>>>> 6ac11836
     "useCases": [],
     "keywords": [],
     "dependencies": {},
