<<<<<<< HEAD
id: Brute Force Investigation - Generic - SANS
version: -1
name: Brute Force Investigation - Generic - SANS
description: "This playbook investigates a \"Brute Force\" incident by gathering user and IP information, and calculating the incident severity based on the gathered information and information received from the user. It then performs remediation.\nThis is done based on the phases for handling an incident as they are described in the SANS Institute â€˜Incident Handlerâ€™s Handbookâ€™ by Patrick Kral.\n\nhttps://www.sans.org/reading-room/whitepapers/incident/incident-handlers-handbook-33901\n\nThe playbook handles the following use-cases:\n\n* Brute Force IP Detected - A detection of source IPs that are exceeding a high threshold of rejected and/or invalid logins. \n* Brute Force Increase Percentage - A detection of large increase percentages in various brute force statistics over different periods of time.\n* Brute Force Potentially Compromised Accounts - A detection of accounts that have shown high amount of failed logins with one successful login.\n\nUsed Sub-playbooks:\n- IP Enrichment - Generic v2\n- Account Enrichment - Generic v2.1\n- Calculate Severity - Critical Assets v2\n- Isolate Endpoint - Generic\n- Block Indicators - Generic v3\n- SANS - Lessons Learned\n\n***Disclaimer: This playbook does not ensure compliance to SANS regulations."
starttaskid: "0"
tasks:
  "0":
    id: "0"
    taskid: e0772674-d7ff-43df-8075-a871655a3f9b
    type: start
    task:
      id: e0772674-d7ff-43df-8075-a871655a3f9b
      version: -1
      name: start_task
      type: start
      iscommand: false
      brand: ""
      description: ''
    nexttasks:
      '#none#':
      - "61"
    separatecontext: false
    view: |-
      {
        "position": {
          "x": 377.5,
          "y": -1185
        }
      }
    note: false
    timertriggers: []
    ignoreworker: false
    skipunavailable: false
    quietmode: 0
  "2":
    id: "2"
    taskid: 74815757-2721-4e81-887d-93f17e71172f
    type: collection
    task:
      id: 74815757-2721-4e81-887d-93f17e71172f
      version: -1
      name: Ask user to confirm login attempts
      description: Sends the user a direct message in Slack requesting that they confirm
        the account activity. The message includes predefined reply options. The response
        can also close a task (might be conditional) in a playbook.
      clonedfrom: 7a39f05d-23c9-412d-8e36-3dd1ba0dd2f2
      type: collection
      iscommand: false
      brand: ""
    nexttasks:
      '#none#':
      - "16"
    separatecontext: false
    view: |-
      {
        "position": {
          "x": 377.5,
          "y": 180
        }
      }
    note: false
    timertriggers: []
    ignoreworker: false
    message:
      to:
        complex:
          root: ActiveDirectory
          accessor: Users.mail
      subject:
        simple: Failed login attempts
      body:
        simple: "Hello,\n\nWe have identified several failed login attempts with your\
          \ user ID. Please confirm or deny that you attempted these logins. "
      methods:
      - email
      format: ""
      bcc:
      cc:
      timings:
        retriescount: 2
        retriesinterval: 360
        completeafterreplies: 1
      replyOptions:
      - "Yes"
      - "No"
    form:
      questions:
      - id: "0"
        label: ""
        labelarg:
          simple: Were the login attempts made by you?
        required: true
        gridcolumns: []
        defaultrows: []
        type: singleSelect
        options:
        - ""
        - "Yes"
        - "No"
        optionsarg: []
        fieldassociated: ""
        placeholder: ""
        tooltip: ""
        readonly: false
      - id: "1"
        label: ""
        labelarg:
          simple: If you confirm the multiple failed logins found from your account
            were made by you, would you like your password to be reset?
        required: false
        gridcolumns: []
        defaultrows: []
        type: singleSelect
        options:
        - ""
        - "Yes"
        - "No"
        optionsarg: []
        fieldassociated: ""
        placeholder: ""
        tooltip: ""
        readonly: false
      title: Failed login attempts
      description: 'We have identified several failed login attempts with your user
        ID. Please confirm or deny that you attempted these logins. '
      sender: ""
      expired: false
      totalanswers: 0
    skipunavailable: false
    quietmode: 0
  "6":
    id: "6"
    taskid: a6c6ce8d-c7aa-4252-8cb3-51969ab9a40d
    type: condition
    task:
      id: a6c6ce8d-c7aa-4252-8cb3-51969ab9a40d
      version: -1
      name: Should the password be reset?
      description: Answer `yes` if password should be reset. Also checks if Active
        Directory Query v2 is enabled.
      type: condition
      iscommand: false
      brand: ""
    nexttasks:
      '#default#':
      - "17"
      "yes":
      - "7"
    separatecontext: false
    conditions:
    - label: "yes"
      condition:
      - - operator: isEqualString
          left:
            value:
              complex:
                root: Failed login attempts
                accessor: Answers.1
                transformers:
                - operator: toLowerCase
            iscontext: true
          right:
            value:
              simple: "yes"
      - - operator: isExists
          left:
            value:
              complex:
                root: modules
                filters:
                - - operator: isEqualString
                    left:
                      value:
                        simple: modules.brand
                      iscontext: true
                    right:
                      value:
                        simple: Active Directory Query v2
                - - operator: isEqualString
                    left:
                      value:
                        simple: modules.state
                      iscontext: true
                    right:
                      value:
                        simple: active
            iscontext: true
    view: |-
      {
        "position": {
          "x": -100,
          "y": 890
        }
      }
    note: false
    timertriggers: []
    ignoreworker: false
    skipunavailable: false
    quietmode: 0
  "7":
    id: "7"
    taskid: 134b2e1a-1ba3-44e1-8f32-9014dd74e94f
    type: regular
    task:
      id: 134b2e1a-1ba3-44e1-8f32-9014dd74e94f
      version: -1
      name: Active Directory - Expire Password
      description: Expires the password of an Active Directory user.
      script: '|||ad-expire-password'
      clonedfrom: b061d5be-194d-4413-804b-ea47a7f05317
      type: regular
      iscommand: true
      brand: ""
    nexttasks:
      '#none#':
      - "8"
    scriptarguments:
      base-dn: {}
      username:
        complex:
          root: inputs.username
    separatecontext: false
    view: |-
      {
        "position": {
          "x": -420,
          "y": 1060
        }
      }
    note: false
    timertriggers: []
    ignoreworker: false
    skipunavailable: false
    quietmode: 0
  "8":
    id: "8"
    taskid: c08d6b8b-6ce7-488c-88f5-63c258371cfe
    type: regular
    task:
      id: c08d6b8b-6ce7-488c-88f5-63c258371cfe
      version: -1
      name: Notify User about password reset
      description: Send an email
      script: '|||send-mail'
      clonedfrom: 5e3d77e5-2172-4f74-87b6-c54e0f70fa62
      type: regular
      iscommand: true
      brand: ""
    nexttasks:
      '#none#':
      - "17"
    scriptarguments:
      additionalHeader: {}
      attachCIDs: {}
      attachIDs: {}
      attachNames: {}
      bcc: {}
      body:
        simple: |-
          Hello,

          Your account password has been reset through a Cortex XSOAR investigation.

          Thank you.
      cc: {}
      htmlBody: {}
      raw_message: {}
      replyTo: {}
      subject:
        simple: Your password has been reset
      templateParams: {}
      to:
        complex:
          root: ActiveDirectory
          accessor: Users.mail
      transientFile: {}
      transientFileCID: {}
      transientFileContent: {}
    separatecontext: false
    view: |-
      {
        "position": {
          "x": -420,
          "y": 1250
        }
      }
    note: false
    timertriggers: []
    ignoreworker: false
    skipunavailable: false
    quietmode: 0
  "9":
    id: "9"
    taskid: b19417c3-62f5-49e0-8d6b-a5c87b80f313
    type: regular
    task:
      id: b19417c3-62f5-49e0-8d6b-a5c87b80f313
      version: -1
      name: Close Investigation
      description: Closes the investigation.
      script: Builtin|||closeInvestigation
      type: regular
      iscommand: true
      brand: Builtin
    nexttasks:
      '#none#':
      - "38"
    scriptarguments:
      assetid: {}
      closeNotes: {}
      closeReason: {}
      emailclassification: {}
      id: {}
      mndadone: {}
      phishingconfirmationstatus: {}
      phishingsubtype: {}
    separatecontext: false
    view: |-
      {
        "position": {
          "x": -100,
          "y": 6935
        }
      }
    note: false
    timertriggers: []
    ignoreworker: false
    skipunavailable: false
    quietmode: 0
  "10":
    id: "10"
    taskid: ee16a6ce-05cd-47b8-8c92-acaff9ce9de7
    type: regular
    task:
      id: ee16a6ce-05cd-47b8-8c92-acaff9ce9de7
      version: -1
      name: Set incident severity to low
      description: Sets incident severity to low.
      script: Builtin|||setIncident
      type: regular
      iscommand: true
      brand: Builtin
    nexttasks:
      '#none#':
      - "6"
    scriptarguments:
      Crowdstrikefamily: {}
      Crowdstrikescore: {}
      account: {}
      accountdisplayname: {}
      accountgroups: {}
      accountid: {}
      accountmanager: {}
      accountname: {}
      accounttype: {}
      addLabels: {}
      affecteddata: {}
      affecteddatatype: {}
      affectedindividualscontactinformation: {}
      agentid: {}
      agentversion: {}
      analysis: {}
      app: {}
      approximatenumberofaffecteddatasubjects: {}
      assetid: {}
      attachmentcount: {}
      attachmentextension: {}
      attachmenthash: {}
      attachmentid: {}
      attachmentname: {}
      attachmentsize: {}
      attachmenttype: {}
      awsfindingid: {}
      awsfindingtype: {}
      awsinstanceid: {}
      awsinstancename: {}
      bdcontactemail: {}
      bdcontactname: {}
      blockedaction: {}
      bugtraq: {}
      city: {}
      clicktime: {}
      closeNotes: {}
      closeReason: {}
      cluster: {}
      commandline: {}
      companyaddress: {}
      companycity: {}
      companycountry: {}
      companyhasinsuranceforthebreach: {}
      companyname: {}
      companypostalcode: {}
      compliancemetadata: {}
      contactaddress: {}
      contactname: {}
      containmenteradicationandrecovery: {}
      coordinates: {}
      country: {}
      countrywherebusinesshasitsmainestablishment: {}
      countrywherethebreachtookplace: {}
      criticalassets: {}
      currentip: {}
      customFields: {}
      customidstring: {}
      cve: {}
      cvss: {}
      dataencryptionstatus: {}
      datetimeofthebreach: {}
      deleteEmptyField: {}
      demoautomatedcondition: {}
      demomanualcondition: {}
      description: {}
      dest: {}
      desthostname: {}
      destinationip: {}
      destntdomain: {}
      destos: {}
      details: {}
      detectid: {}
      detection: {}
      detectionendtime: {}
      detectionid: {}
      detectionticketed: {}
      detectionupdatetime: {}
      detectionurl: {}
      detectname: {}
      detectorid: {}
      detecttime: {}
      devicename: {}
      dpoemailaddress: {}
      duration: {}
      emailaddress: {}
      emailauthenticitycheck: {}
      emailbcc: {}
      emailbody: {}
      emailbodyformat: {}
      emailbodyhtml: {}
      emailcc: {}
      emailclassification: {}
      emailclientname: {}
      emailfrom: {}
      emailheaders: {}
      emailhtml: {}
      emailinreplyto: {}
      emailkeywords: {}
      emailmessageid: {}
      emailreceived: {}
      emailrecipient: {}
      emailreplyto: {}
      emailreturnpath: {}
      emailsenderip: {}
      emailsize: {}
      emailsource: {}
      emailsubject: {}
      emailto: {}
      emailtocount: {}
      emailurlclicked: {}
      endpointgrid: {}
      eventtype: {}
      exactlywhathappenedandatwhattimes: {}
      executableswritten: {}
      exposedport: {}
      externalip: {}
      extrahopapplianceid: {}
      extrahophostname: {}
      falconhostlink: {}
      filehash: {}
      filename: {}
      filepath: {}
      filesize: {}
      findingid: {}
      firstseen: {}
      groupid: {}
      guid: {}
      hadasanothershorttext: {}
      hadasanothertest: {}
      hostname: {}
      howcouldinformationsharingwithotherorganizationshavebeenimproved: {}
      howwelldidstaffandmanagementperformindealingwiththeincidentwerethedocumentedproceduresfollowedweretheyadequate: {}
      id: {}
      indicatorsofinterest: {}
      infected: {}
      infectedhosts: {}
      internalip: {}
      involvedusers: {}
      ioctype: {}
      iocvalue: {}
      isolated: {}
      isthedatasubjecttodpia: {}
      labels: {}
      lastmodifiedby: {}
      lastmodifiedon: {}
      lastseen: {}
      licenseexpirydate: {}
      likelyimpact: {}
      localip: {}
      macaddress: {}
      maliciousbehavior: {}
      maliciouscauseifthecauseisamaliciousattack: {}
      malwarefamily: {}
      malwarescore: {}
      md5string: {}
      measurestomitigate: {}
      messageparts: {}
      messagetime: {}
      mnda: {}
      mndadone: {}
      myhtml: {}
      mymultiselect: {}
      myrequiredtext: {}
      name: {}
      nextsteps: {}
      niststage: {}
      notes: {}
      objective: {}
      occurred: {}
      offset: {}
      operator: {}
      osname: {}
      ostype: {}
      osversion: {}
      owner: {}
      parantprocessname: {}
      parentprocessid: {}
      parentprocessname: {}
      participants: {}
      partnercontacts: {}
      partnerproduct: {}
      patterndispositiondescription: {}
      patterndispositionflags: {}
      patterndispositionvalue: {}
      phase: {}
      phishingconfirmationstatus: {}
      phishingsubtype: {}
      phishscore: {}
      pid: {}
      platform: {}
      policydeleted: {}
      policydescription: {}
      policydetails: {}
      policyid: {}
      policyname: {}
      policyrecommendation: {}
      policyremediable: {}
      policyroutes: {}
      policyseverity: {}
      policytype: {}
      possiblecauseofthebreach: {}
      postalcode: {}
      postincidentactivity: {}
      preparation: {}
      previouscoordinates: {}
      previouscountry: {}
      previousip: {}
      previoussignindatetime: {}
      previoussourceip: {}
      prismacloudid: {}
      prismacloudreason: {}
      prismacloudrules: {}
      prismacloudstatus: {}
      prismacloudtime: {}
      processendtime: {}
      processid: {}
      processname: {}
      processstarttime: {}
      qid: {}
      quarantined: {}
      quarantinefolder: {}
      quarantinerule: {}
      rating: {}
      rawparticipants: {}
      redlockalertid: {}
      redlockpolicyname: {}
      region: {}
      regionid: {}
      replacePlaybook: {}
      reporteremailaddress: {}
      reportingdepartment: {}
      resourceapiname: {}
      resourcecloudtype: {}
      resourceid: {}
      resourcename: {}
      resourcetype: {}
      riskrating: {}
      riskscore: {}
      roles: {}
      rrn: {}
      samaccountname: {}
      sectorofaffectedparty: {}
      securitygroupid: {}
      sensorid: {}
      severity:
        simple: low
      severityname: {}
      sha1: {}
      sha256: {}
      signature: {}
      signindatetime: {}
      sizenumberofemployees: {}
      sizeturnover: {}
      skuname: {}
      skutier: {}
      sla: {}
      slaField: {}
      solutionbrief: {}
      sourceip: {}
      spamscore: {}
      src: {}
      srchostname: {}
      srcntdomain: {}
      srcos: {}
      srcuser: {}
      subscriptionassignedby: {}
      subscriptioncreatedby: {}
      subscriptioncreatedon: {}
      subscriptiondescription: {}
      subscriptionid: {}
      subscriptionname: {}
      subscriptiontype: {}
      subscriptionupdatedby: {}
      subscriptionupdatedon: {}
      subtype: {}
      systemdefault: {}
      systems: {}
      tactic: {}
      technique: {}
      telephoneno: {}
      terminatedaction: {}
      test: {}
      testfieldhadas: {}
      threatactor: {}
      threatinfomap: {}
      threattime: {}
      ticketnumber: {}
      trapsid: {}
      travelmaplink: {}
      triggeredsecurityprofile: {}
      type: {}
      urlsslverification: {}
      user: {}
      useragent: {}
      username: {}
      vendorid: {}
      vendorproduct: {}
      version: {}
      vpcid: {}
      vulnerabilitycategory: {}
      wereanystepsoractionstakenthatmighthaveinhibitedtherecovery: {}
      whatadditionaltoolsorresourcesareneededtodetectanalyzeandmitigatefutureincidents: {}
      whatcorrectiveactionscanpreventsimilarincidentsinthefuture: {}
      whatinformationwasneededsooner: {}
      whatprecursorsorindicatorsshouldbewatchedforinthefuturetodetectsimilarincidents: {}
      whatwouldthestaffandmanagementdodifferentlythenexttimeasimilarincidentoccurs: {}
      whereisdatahosted: {}
      wildfiresubtype: {}
      xdralertcount: {}
      xdralerts: {}
      xdrassigneduseremail: {}
      xdrassigneduserprettyname: {}
      xdrdescription: {}
      xdrdetectiontime: {}
      xdrfileartifacts: {}
      xdrhighseverityalertcount: {}
      xdrhighseverityalerts: {}
      xdrhostcount: {}
      xdrincidentid: {}
      xdrincidentmarkdown: {}
      xdrlowseverityalertcount: {}
      xdrlowseverityalerts: {}
      xdrmanualseverity: {}
      xdrmediumseverityalertcount: {}
      xdrmediumseverityalerts: {}
      xdrnetworkartifacts: {}
      xdrnotes: {}
      xdrresolvecomment: {}
      xdrstatus: {}
      xdrurl: {}
      xdrusercount: {}
    separatecontext: false
    view: |-
      {
        "position": {
          "x": -100,
          "y": 690
        }
      }
    note: false
    timertriggers: []
    ignoreworker: false
    skipunavailable: false
    quietmode: 0
  "12":
    id: "12"
    taskid: 74381d29-880c-4adf-8b61-8047ecc709b0
    type: playbook
    task:
      id: 74381d29-880c-4adf-8b61-8047ecc709b0
      version: -1
      name: Account Enrichment - Generic v2.1
      playbookName: Account Enrichment - Generic v2.1
      type: playbook
      iscommand: false
      brand: ""
      description: ''
    nexttasks:
      '#none#':
      - "59"
    scriptarguments:
      Username:
        complex:
          root: inputs.username
    separatecontext: true
    loop:
      iscommand: false
      exitCondition: ""
      wait: 1
      max: 0
    view: |-
      {
        "position": {
          "x": 150,
          "y": -520
        }
      }
    note: false
    timertriggers: []
    ignoreworker: false
    skipunavailable: false
    quietmode: 0
  "13":
    id: "13"
    taskid: 60a2e186-8629-4ce6-83db-1c1197974074
    type: title
    task:
      id: 60a2e186-8629-4ce6-83db-1c1197974074
      version: -1
      name: Enrich Indicators
      type: title
      iscommand: false
      brand: ""
      description: ''
    nexttasks:
      '#none#':
      - "12"
      - "14"
    separatecontext: false
    view: |-
      {
        "position": {
          "x": 377.5,
          "y": -665
        }
      }
    note: false
    timertriggers: []
    ignoreworker: false
    skipunavailable: false
    quietmode: 0
  "14":
    id: "14"
    taskid: e6aba170-90f5-43e8-897a-fe08aacc5914
    type: playbook
    task:
      id: e6aba170-90f5-43e8-897a-fe08aacc5914
      version: -1
      name: IP Enrichment - Generic v2
      description: |-
        Enrich IP addresses using one or more integrations.

        - Resolve IP addresses to hostnames (DNS)
        - Provide threat information
        - Separate internal and external IP addresses
        - For internal IP addresses, get host information
      playbookName: IP Enrichment - Generic v2
      type: playbook
      iscommand: false
      brand: ""
    nexttasks:
      '#none#':
      - "59"
    scriptarguments:
      IP:
        complex:
          root: IP
          accessor: Address
          transformers:
          - operator: append
            args:
              item:
                value:
                  simple: incident.src
                iscontext: true
          - operator: append
            args:
              item:
                value:
                  simple: incident.dest
                iscontext: true
      InternalRange:
        complex:
          root: inputs.internal_range
      ResolveIP:
        simple: "True"
    separatecontext: true
    loop:
      iscommand: false
      exitCondition: ""
      wait: 1
      max: 0
    view: |-
      {
        "position": {
          "x": 620,
          "y": -520
        }
      }
    note: false
    timertriggers: []
    ignoreworker: false
    skipunavailable: false
    quietmode: 0
  "15":
    id: "15"
    taskid: 35bc4f61-5c39-4f25-8268-0bb8d4cff00d
    type: regular
    task:
      id: 35bc4f61-5c39-4f25-8268-0bb8d4cff00d
      version: -1
      name: Manual - Asses the scope of the impact
      description: ""
      type: regular
      iscommand: false
      brand: ""
    nexttasks:
      '#none#':
      - "34"
    separatecontext: false
    view: |-
      {
        "position": {
          "x": 645,
          "y": 5095
        }
      }
    note: false
    timertriggers: []
    ignoreworker: false
    skipunavailable: false
    quietmode: 0
  "16":
    id: "16"
    taskid: bdf41c9f-279a-4b88-8321-9598dcc1cab4
    type: condition
    task:
      id: bdf41c9f-279a-4b88-8321-9598dcc1cab4
      version: -1
      name: User confirmed the account activity?
      description: ""
      type: condition
      iscommand: false
      brand: ""
    nexttasks:
      '#default#':
      - "51"
      "yes":
      - "53"
    separatecontext: false
    conditions:
    - label: "yes"
      condition:
      - - operator: isEqualString
          left:
            value:
              complex:
                root: Failed login attempts
                accessor: Answers.0
                transformers:
                - operator: toLowerCase
            iscontext: true
          right:
            value:
              simple: "yes"
    view: |-
      {
        "position": {
          "x": 377.5,
          "y": 360
        }
      }
    note: false
    timertriggers: []
    ignoreworker: false
    skipunavailable: false
    quietmode: 0
  "17":
    id: "17"
    taskid: 16f2fdb2-16dc-4ab7-8a1c-7bbce9cad2da
    type: title
    task:
      id: 16f2fdb2-16dc-4ab7-8a1c-7bbce9cad2da
      version: -1
      name: Lessons Learned
      description: |-
        A script to generate investigation summary report in an automated way.
        Can be used in the post-processing flow as well.
      type: title
      iscommand: false
      brand: ""
    nexttasks:
      '#none#':
      - "69"
    separatecontext: false
    view: |-
      {
        "position": {
          "x": -100,
          "y": 6030
        }
      }
    note: false
    timertriggers: []
    ignoreworker: false
    skipunavailable: false
    quietmode: 0
  "18":
    id: "18"
    taskid: 53bfefd7-13b2-45a0-8a5e-0507a8cd6db5
    type: title
    task:
      id: 53bfefd7-13b2-45a0-8a5e-0507a8cd6db5
      version: -1
      name: Containment
      type: title
      iscommand: false
      brand: ""
      description: ''
    nexttasks:
      '#none#':
      - "63"
    separatecontext: false
    view: |-
      {
        "position": {
          "x": 645,
          "y": 1960
        }
      }
    note: false
    timertriggers: []
    ignoreworker: false
    skipunavailable: false
    quietmode: 0
  "19":
    id: "19"
    taskid: 88be23ac-6010-43bd-809c-82f56d83b20f
    type: regular
    task:
      id: 88be23ac-6010-43bd-809c-82f56d83b20f
      version: -1
      name: Active Directory - expire password
      description: Expires the password of an Active Directory user.
      script: '|||ad-expire-password'
      clonedfrom: b061d5be-194d-4413-804b-ea47a7f05317
      type: regular
      iscommand: true
      brand: ""
    nexttasks:
      '#none#':
      - "21"
    scriptarguments:
      base-dn: {}
      username:
        complex:
          root: inputs.username
    separatecontext: false
    view: |-
      {
        "position": {
          "x": 365,
          "y": 2840
        }
      }
    note: false
    timertriggers: []
    ignoreworker: false
    fieldMapping:
    - incidentfield: Password Expiration Status
      output:
        simple: Password is expired.
    skipunavailable: false
    quietmode: 0
  "21":
    id: "21"
    taskid: 652af55c-a6c7-4538-8c70-0c3e309f77ca
    type: regular
    task:
      id: 652af55c-a6c7-4538-8c70-0c3e309f77ca
      version: -1
      name: Active Directory - disable account
      description: Disables an Active Directory user account.
      script: '|||ad-disable-account'
      type: regular
      iscommand: true
      brand: ""
    nexttasks:
      '#none#':
      - "64"
    scriptarguments:
      base-dn: {}
      username:
        complex:
          root: inputs.username
    separatecontext: false
    view: |-
      {
        "position": {
          "x": 365,
          "y": 3020
        }
      }
    note: false
    timertriggers: []
    ignoreworker: false
    fieldMapping:
    - incidentfield: User Disabled Status
      output:
        simple: Used has been disabled.
    skipunavailable: false
    quietmode: 0
  "22":
    id: "22"
    taskid: 079d0d8e-2d57-4a3b-8402-ff07c0d85f47
    type: playbook
    task:
      id: 079d0d8e-2d57-4a3b-8402-ff07c0d85f47
      version: -1
      name: Isolate Endpoint - Generic
      description: |-
        This playbook isolates a given endpoint using the following integrations:
        - Carbon Black Enterprise Response
        - Palo Alto Networks Traps
      playbookName: Isolate Endpoint - Generic
      type: playbook
      iscommand: false
      brand: ""
    nexttasks:
      '#none#':
      - "72"
    scriptarguments:
      EndpointId:
        complex:
          root: inputs.traps_endpoint_id
          filters:
          - - operator: isEqualString
              left:
                value:
                  simple: successful
                iscontext: true
              right:
                value:
                  simple: "yes"
      Hostname:
        complex:
          root: Endpoint
          filters:
          - - operator: isEqualString
              left:
                value:
                  simple: successful
                iscontext: true
              right:
                value:
                  simple: "yes"
          accessor: Hostname
    separatecontext: true
    loop:
      iscommand: false
      exitCondition: ""
      wait: 1
      max: 0
    view: |-
      {
        "position": {
          "x": 370,
          "y": 2440
        }
      }
    note: false
    timertriggers: []
    ignoreworker: false
    skipunavailable: false
    quietmode: 0
  "29":
    id: "29"
    taskid: ae347de2-d9b9-4eb9-88af-ae193b01d828
    type: collection
    task:
      id: ae347de2-d9b9-4eb9-88af-ae193b01d828
      version: -1
      name: Perform manual investigation for malicious artifacts
      description: Perform manual investigation for malicious artifacts and affected
        systems.
      type: collection
      iscommand: false
      brand: ""
    nexttasks:
      '#none#':
      - "31"
    separatecontext: false
    view: |-
      {
        "position": {
          "x": 645,
          "y": 3630
        }
      }
    note: false
    timertriggers: []
    ignoreworker: false
    message:
      to:
      subject:
      body:
        simple: Insert IOCs found in the manual investigation.
      methods: []
      format: ""
      bcc:
      cc:
      timings:
        retriescount: 2
        retriesinterval: 360
        completeafterreplies: 1
    form:
      questions:
      - id: "0"
        label: ""
        labelarg:
          simple: MD5
        required: false
        gridcolumns: []
        defaultrows: []
        type: shortText
        options: []
        optionsarg: []
        fieldassociated: ""
        placeholder: ""
        tooltip: ""
        readonly: false
      - id: "1"
        label: ""
        labelarg:
          simple: SHA1
        required: false
        gridcolumns: []
        defaultrows: []
        type: shortText
        options: []
        optionsarg: []
        fieldassociated: ""
        placeholder: ""
        tooltip: ""
        readonly: false
      - id: "2"
        label: ""
        labelarg:
          simple: SHA256
        required: false
        gridcolumns: []
        defaultrows: []
        type: shortText
        options: []
        optionsarg: []
        fieldassociated: ""
        placeholder: ""
        tooltip: ""
        readonly: false
      - id: "3"
        label: ""
        labelarg:
          simple: IP Addresses
        required: false
        gridcolumns: []
        defaultrows: []
        type: shortText
        options: []
        optionsarg: []
        fieldassociated: ""
        placeholder: ""
        tooltip: ""
        readonly: false
      - id: "4"
        label: ""
        labelarg:
          simple: URLs
        required: false
        gridcolumns: []
        defaultrows: []
        type: shortText
        options: []
        optionsarg: []
        fieldassociated: ""
        placeholder: ""
        tooltip: ""
        readonly: false
      - id: "5"
        label: ""
        labelarg:
          simple: Domains
        required: false
        gridcolumns: []
        defaultrows: []
        type: shortText
        options: []
        optionsarg: []
        fieldassociated: ""
        placeholder: ""
        tooltip: ""
        readonly: false
      title: IOCs found in investigation
      description: Insert a comma-separated list of IOCs found in the manual investigation.
      sender: ""
      expired: false
      totalanswers: 0
    skipunavailable: false
    quietmode: 0
  "31":
    id: "31"
    taskid: e14ad9c1-c5aa-4bb1-8047-85e75b8ac8de
    type: title
    task:
      id: e14ad9c1-c5aa-4bb1-8047-85e75b8ac8de
      version: -1
      name: Eradication
      type: title
      iscommand: false
      brand: ""
      description: ''
    nexttasks:
      '#none#':
      - "66"
    separatecontext: false
    view: |-
      {
        "position": {
          "x": 645,
          "y": 3820
        }
      }
    note: false
    timertriggers: []
    ignoreworker: false
    skipunavailable: false
    quietmode: 0
  "32":
    id: "32"
    taskid: 192cbf41-d000-4661-890d-70190ffc7222
    type: condition
    task:
      id: 192cbf41-d000-4661-890d-70190ffc7222
      version: -1
      name: Were IOCs found in the investigation?
      description: ""
      type: condition
      iscommand: false
      brand: ""
    nexttasks:
      '#default#':
      - "33"
      "yes":
      - "71"
    separatecontext: false
    conditions:
    - label: "yes"
      condition:
      - - operator: isExists
          left:
            value:
              complex:
                root: IP
                filters:
                - - operator: isExists
                    left:
                      value:
                        simple: IP.Malicious
                      iscontext: true
                accessor: Address
            iscontext: true
        - operator: isExists
          left:
            value:
              complex:
                root: URL
                filters:
                - - operator: isExists
                    left:
                      value:
                        simple: URL.Malicious
                      iscontext: true
                accessor: Data
            iscontext: true
        - operator: isNotEmpty
          left:
            value:
              simple: IOCs found in investigation.Answers.0
            iscontext: true
        - operator: isNotEmpty
          left:
            value:
              simple: IOCs found in investigation.Answers.1
            iscontext: true
        - operator: isNotEmpty
          left:
            value:
              simple: IOCs found in investigation.Answers.2
            iscontext: true
        - operator: isNotEmpty
          left:
            value:
              simple: IOCs found in investigation.Answers.3
            iscontext: true
        - operator: isNotEmpty
          left:
            value:
              simple: IOCs found in investigation.Answers.4
            iscontext: true
        - operator: isNotEmpty
          left:
            value:
              simple: IOCs found in investigation.Answers.5
            iscontext: true
    view: |-
      {
        "position": {
          "x": 645,
          "y": 4150
        }
      }
    note: false
    timertriggers: []
    ignoreworker: false
    skipunavailable: false
    quietmode: 0
  "33":
    id: "33"
    taskid: 9ae73d2f-e22c-45ee-8644-100bc522c3ca
    type: title
    task:
      id: 9ae73d2f-e22c-45ee-8644-100bc522c3ca
      version: -1
      name: Recovery
      type: title
      iscommand: false
      brand: ""
      description: ''
    nexttasks:
      '#none#':
      - "67"
    separatecontext: false
    view: |-
      {
        "position": {
          "x": 645,
          "y": 4740
        }
      }
    note: false
    timertriggers: []
    ignoreworker: false
    skipunavailable: false
    quietmode: 0
  "34":
    id: "34"
    taskid: 7e426703-bd6a-4241-87fe-bc10829c175b
    type: condition
    task:
      id: 7e426703-bd6a-4241-87fe-bc10829c175b
      version: -1
      name: Would you like to perform auto-recovery?
      description: ""
      type: condition
      iscommand: false
      brand: ""
    nexttasks:
      "No":
      - "36"
      "Yes":
      - "73"
    separatecontext: false
    view: |-
      {
        "position": {
          "x": 645,
          "y": 5290
        }
      }
    note: false
    timertriggers: []
    ignoreworker: false
    skipunavailable: false
    quietmode: 0
  "35":
    id: "35"
    taskid: 2c5023c5-0834-4e26-8600-f4450be49838
    type: regular
    task:
      id: 2c5023c5-0834-4e26-8600-f4450be49838
      version: -1
      name: Active Directory - enable account
      description: Enables a previously disabled Active Directory account.
      script: '|||ad-enable-account'
      type: regular
      iscommand: true
      brand: ""
    nexttasks:
      '#none#':
      - "36"
    scriptarguments:
      base-dn: {}
      username:
        complex:
          root: inputs.username
    separatecontext: false
    view: |-
      {
        "position": {
          "x": 1230,
          "y": 5660
        }
      }
    note: false
    timertriggers: []
    ignoreworker: false
    skipunavailable: false
    quietmode: 0
  "36":
    id: "36"
    taskid: 8ea55c61-861d-425b-89e3-1424bc4640e8
    type: regular
    task:
      id: 8ea55c61-861d-425b-89e3-1424bc4640e8
      version: -1
      name: Manual - unisolate affected systems
      description: ""
      type: regular
      iscommand: false
      brand: ""
    nexttasks:
      '#none#':
      - "17"
    separatecontext: false
    view: |-
      {
        "position": {
          "x": 645,
          "y": 5860
        }
      }
    note: false
    timertriggers: []
    ignoreworker: false
    skipunavailable: false
    quietmode: 0
  "38":
    id: "38"
    taskid: 0ad8584d-38a9-46d1-8dc8-36ebf514ea8c
    type: title
    task:
      id: 0ad8584d-38a9-46d1-8dc8-36ebf514ea8c
      version: -1
      name: Done
      type: title
      iscommand: false
      brand: ""
      description: ''
    separatecontext: false
    view: |-
      {
        "position": {
          "x": -100,
          "y": 7120
        }
      }
    note: false
    timertriggers: []
    ignoreworker: false
    skipunavailable: false
    quietmode: 0
  "41":
    id: "41"
    taskid: 9f215dcb-f1e0-4d6a-829e-2e5cee2ee0bb
    type: title
    task:
      id: 9f215dcb-f1e0-4d6a-829e-2e5cee2ee0bb
      version: -1
      name: Remediation
      type: title
      iscommand: false
      brand: ""
      description: ''
    nexttasks:
      '#none#':
      - "43"
    separatecontext: false
    view: |-
      {
        "position": {
          "x": 920,
          "y": 1635
        }
      }
    note: false
    timertriggers: []
    ignoreworker: false
    skipunavailable: false
    quietmode: 0
  "42":
    id: "42"
    taskid: 6a85df27-543c-4fc3-882d-c455546080a6
    type: title
    task:
      id: 6a85df27-543c-4fc3-882d-c455546080a6
      version: -1
      name: Investigation
      type: title
      iscommand: false
      brand: ""
      description: ''
    nexttasks:
      '#none#':
      - "52"
    separatecontext: false
    view: |-
      {
        "position": {
          "x": 377.5,
          "y": -165
        }
      }
    note: false
    timertriggers: []
    ignoreworker: false
    skipunavailable: false
    quietmode: 0
  "43":
    id: "43"
    taskid: 447c8b64-6114-44a6-88eb-8606e9014983
    type: condition
    task:
      id: 447c8b64-6114-44a6-88eb-8606e9014983
      version: -1
      name: Auto remediation?
      description: ""
      type: condition
      iscommand: false
      brand: ""
    nexttasks:
      '#default#':
      - "44"
      "yes":
      - "18"
    separatecontext: false
    conditions:
    - label: "yes"
      condition:
      - - operator: greaterThanOrEqual
          left:
            value:
              complex:
                root: incident
                accessor: severity
            iscontext: true
          right:
            value:
              complex:
                root: inputs.severity_threshold
            iscontext: true
    view: |-
      {
        "position": {
          "x": 920,
          "y": 1790
        }
      }
    note: false
    timertriggers: []
    ignoreworker: false
    skipunavailable: false
    quietmode: 0
  "44":
    id: "44"
    taskid: c969a2b3-794b-49d4-83d7-1ad653e45695
    type: regular
    task:
      id: c969a2b3-794b-49d4-83d7-1ad653e45695
      version: -1
      name: Manual remediation
      description: ""
      type: regular
      iscommand: false
      brand: ""
    nexttasks:
      '#none#':
      - "33"
    separatecontext: false
    view: |-
      {
        "position": {
          "x": 1200,
          "y": 1960
        }
      }
    note: false
    timertriggers: []
    ignoreworker: false
    skipunavailable: false
    quietmode: 0
  "46":
    id: "46"
    taskid: 666eabcf-cf52-4081-8cf3-8d62cb16e9a9
    type: condition
    task:
      id: 666eabcf-cf52-4081-8cf3-8d62cb16e9a9
      version: -1
      name: Was there a successful login?
      description: ""
      type: condition
      iscommand: false
      brand: ""
    nexttasks:
      '#default#':
      - "57"
      "no":
      - "41"
      "yes":
      - "60"
    separatecontext: false
    conditions:
    - label: "yes"
      condition:
      - - operator: isEqualString
          left:
            value:
              complex:
                root: incident
                accessor: successfullogin
                transformers:
                - operator: toLowerCase
            iscontext: true
          right:
            value:
              simple: "yes"
    - label: "no"
      condition:
      - - operator: isEqualString
          left:
            value:
              complex:
                root: incident
                accessor: successfullogin
                transformers:
                - operator: toLowerCase
            iscontext: true
          right:
            value:
              simple: "no"
    view: |-
      {
        "position": {
          "x": 920,
          "y": 900
        }
      }
    note: false
    timertriggers: []
    ignoreworker: false
    skipunavailable: false
    quietmode: 0
  "47":
    id: "47"
    taskid: 8af55a8d-64c9-4ca3-8a7c-61fc6a48991a
    type: regular
    task:
      id: 8af55a8d-64c9-4ca3-8a7c-61fc6a48991a
      version: -1
      name: Set incident severity
      description: Set incident severity.
      script: Builtin|||setIncident
      type: regular
      iscommand: true
      brand: Builtin
    nexttasks:
      '#none#':
      - "46"
    scriptarguments:
      Crowdstrikefamily: {}
      Crowdstrikescore: {}
      account: {}
      accountdisplayname: {}
      accountgroups: {}
      accountid: {}
      accountmanager: {}
      accountname: {}
      accounttype: {}
      activedirectoryaccountstatus: {}
      activedirectorydisplayname: {}
      activedirectorypasswordstatus: {}
      addLabels: {}
      affecteddata: {}
      affecteddatatype: {}
      affectedindividualscontactinformation: {}
      agentid: {}
      agentversion: {}
      analysis: {}
      app: {}
      appreleasedate: {}
      approximatenumberofaffecteddatasubjects: {}
      appversion: {}
      assetid: {}
      attachmentcount: {}
      attachmentextension: {}
      attachmenthash: {}
      attachmentid: {}
      attachmentname: {}
      attachmentsize: {}
      attachmenttype: {}
      avreleasedate: {}
      avversion: {}
      awsfindingid: {}
      awsfindingtype: {}
      awsinstanceid: {}
      awsinstancename: {}
      bdcontactemail: {}
      bdcontactname: {}
      blockedaction: {}
      bugtraq: {}
      city: {}
      clarotyalertresolved: {}
      clarotyalerttype: {}
      clarotycategory: {}
      clarotynetworkid: {}
      clarotyrelatedassets: {}
      clarotyresourceid: {}
      clarotysiteid: {}
      clicktime: {}
      closeNotes: {}
      closeReason: {}
      cloudmode: {}
      cluster: {}
      commandline: {}
      companyaddress: {}
      companycity: {}
      companycountry: {}
      companyhasinsuranceforthebreach: {}
      companyname: {}
      companypostalcode: {}
      companypropertystatus: {}
      compliancemetadata: {}
      contactaddress: {}
      contactname: {}
      containmenteradicationandrecovery: {}
      coordinates: {}
      country: {}
      countrywherebusinesshasitsmainestablishment: {}
      countrywherethebreachtookplace: {}
      criticalassets: {}
      currentip: {}
      customFields: {}
      customidstring: {}
      cve: {}
      cvss: {}
      dataencryptionstatus: {}
      datetimeofthebreach: {}
      dbotprediction: {}
      dbotpredictionprobability: {}
      dbottextsuggestionhighlighted: {}
      defaultgateway: {}
      deleteEmptyField: {}
      demoautomatedcondition: {}
      demomanualcondition: {}
      description: {}
      dest: {}
      desthostname: {}
      destinationip: {}
      destntdomain: {}
      destos: {}
      details: {}
      detectid: {}
      detection: {}
      detectionendtime: {}
      detectionid: {}
      detectionticketed: {}
      detectionupdatetime: {}
      detectionurl: {}
      detectname: {}
      detectorid: {}
      detecttime: {}
      devicegsuiteaccountstatus: {}
      devicename: {}
      dpoemailaddress: {}
      duoaccountstatus: {}
      duration: {}
      edlconfigurationinfo: {}
      emailaddress: {}
      emailauthenticitycheck: {}
      emailautoreply: {}
      emailbcc: {}
      emailbody: {}
      emailbodyformat: {}
      emailbodyhtml: {}
      emailcc: {}
      emailclassification: {}
      emailclientname: {}
      emailfrom: {}
      emailheaders: {}
      emailhtml: {}
      emailinreplyto: {}
      emailkeywords: {}
      emailmessageid: {}
      emailreceived: {}
      emailrecipient: {}
      emailreplyto: {}
      emailreturnpath: {}
      emailsenderip: {}
      emailsize: {}
      emailsource: {}
      emailsubject: {}
      emailto: {}
      emailtocount: {}
      emailurlclicked: {}
      employeedisplayname: {}
      employeeemail: {}
      employeemanageremail: {}
      endpointgrid: {}
      eventtype: {}
      exactlywhathappenedandatwhattimes: {}
      executableswritten: {}
      expanseexposuretype: {}
      expanserawjsonevent: {}
      expanseseverity: {}
      exposedport: {}
      externalip: {}
      extrahopapplianceid: {}
      extrahophostname: {}
      falconhostlink: {}
      family: {}
      filehash: {}
      filename: {}
      filepath: {}
      filesize: {}
      findingid: {}
      firstseen: {}
      globaldirectoryvisibility: {}
      globalprotectclientlessvpnreleasedate: {}
      globalprotectclientlessvpnversion: {}
      globalprotectclientpackageversion: {}
      globalprotectdatafilereleasedate: {}
      globalprotectdatafileversion: {}
      googleaccountstatus: {}
      googleadminrolesstatus: {}
      googledisplayname: {}
      googledrivestatus: {}
      googlemailstatus: {}
      googlepasswordstatus: {}
      groupid: {}
      guid: {}
      hadasanothershorttext: {}
      hadasanothertest: {}
      hostname: {}
      howcouldinformationsharingwithotherorganizationshavebeenimproved: {}
      howwelldidstaffandmanagementperformindealingwiththeincidentwerethedocumentedproceduresfollowedweretheyadequate: {}
      id: {}
      indenideviceid: {}
      indeniissueid: {}
      indicatorsofinterest: {}
      infected: {}
      infectedhosts: {}
      internalip: {}
      involvedusers: {}
      ioctype: {}
      iocvalue: {}
      ipv6defaultgateway: {}
      isolated: {}
      isthedatasubjecttodpia: {}
      labels: {}
      lastmodifiedby: {}
      lastmodifiedon: {}
      lastseen: {}
      licenseexpirydate: {}
      likelyimpact: {}
      localip: {}
      logdbversion: {}
      logforwardingobjectname: {}
      macaddress: {}
      mailboxdelegation: {}
      maliciousbehavior: {}
      maliciouscauseifthecauseisamaliciousattack: {}
      malwarefamily: {}
      malwarescore: {}
      md5string: {}
      measurestomitigate: {}
      messageparts: {}
      messagetime: {}
      mnda: {}
      mndadone: {}
      multivsys: {}
      myhtml: {}
      mymultiselect: {}
      myrequiredtext: {}
      name: {}
      netmask: {}
      nextsteps: {}
      niststage: {}
      notes: {}
      objective: {}
      occurred: {}
      offboardingdate: {}
      offboardingstage: {}
      offset: {}
      oktaaccountstatus: {}
      operationalmode: {}
      operator: {}
      osname: {}
      ostype: {}
      osversion: {}
      owner: {}
      parantprocessname: {}
      parentprocessid: {}
      parentprocessname: {}
      participants: {}
      partnercontacts: {}
      partnerproduct: {}
      patterndispositiondescription: {}
      patterndispositionflags: {}
      patterndispositionvalue: {}
      phase: {}
      phishingconfirmationstatus: {}
      phishingsubtype: {}
      phishscore: {}
      pid: {}
      platform: {}
      platformfamily: {}
      policydeleted: {}
      policydescription: {}
      policydetails: {}
      policyid: {}
      policyname: {}
      policyrecommendation: {}
      policyremediable: {}
      policyroutes: {}
      policyseverity: {}
      policytype: {}
      possiblecauseofthebreach: {}
      postalcode: {}
      postincidentactivity: {}
      preparation: {}
      previouscoordinates: {}
      previouscountry: {}
      previousip: {}
      previoussignindatetime: {}
      previoussourceip: {}
      prismacloudcomputeactivitytype: {}
      prismacloudcomputeappid: {}
      prismacloudcomputecategory: {}
      prismacloudcomputecollections: {}
      prismacloudcomputecommand: {}
      prismacloudcomputecontainer: {}
      prismacloudcomputecredentialid: {}
      prismacloudcomputedistribution: {}
      prismacloudcomputeerror: {}
      prismacloudcomputeforensic: {}
      prismacloudcomputefqdn: {}
      prismacloudcomputefunction: {}
      prismacloudcomputehost: {}
      prismacloudcomputeimage: {}
      prismacloudcomputeinteractive: {}
      prismacloudcomputekubernetesresource: {}
      prismacloudcomputelabels: {}
      prismacloudcomputeline: {}
      prismacloudcomputelogfile: {}
      prismacloudcomputemarkdown: {}
      prismacloudcomputemessage: {}
      prismacloudcomputeproject: {}
      prismacloudcomputeprotected: {}
      prismacloudcomputeprovider: {}
      prismacloudcomputerawalertjson: {}
      prismacloudcomputeregion: {}
      prismacloudcomputeregistry: {}
      prismacloudcomputerule: {}
      prismacloudcomputeruntime: {}
      prismacloudcomputeservice: {}
      prismacloudcomputeservicetype: {}
      prismacloudcomputetotal: {}
      prismacloudcomputetype: {}
      prismacloudcomputeuser: {}
      prismacloudid: {}
      prismacloudreason: {}
      prismacloudrules: {}
      prismacloudstatus: {}
      prismacloudtime: {}
      processendtime: {}
      processid: {}
      processname: {}
      processstarttime: {}
      publicipaddress: {}
      qid: {}
      quarantined: {}
      quarantinefolder: {}
      quarantinerule: {}
      rating: {}
      rawparticipants: {}
      redlockalertid: {}
      redlockpolicyname: {}
      region: {}
      regionid: {}
      replacePlaybook: {}
      reporteremailaddress: {}
      reportingdepartment: {}
      resourceapiname: {}
      resourcecloudtype: {}
      resourceid: {}
      resourcename: {}
      resourcetype: {}
      riskrating: {}
      riskscore: {}
      roles: {}
      rrn: {}
      samaccountname: {}
      sectorofaffectedparty: {}
      securitygroupid: {}
      sensorid: {}
      severity:
        complex:
          root: Severities
          accessor: CriticalAssetsSeverity
      severityname: {}
      sha1: {}
      sha256: {}
      signature: {}
      signindatetime: {}
      sixgillalertid: {}
      sixgillcontent: {}
      sixgillthreatlevel: {}
      sixgillthreattype: {}
      sizenumberofemployees: {}
      sizeturnover: {}
      skuname: {}
      skutier: {}
      sla: {}
      slaField: {}
      solutionbrief: {}
      sourceip: {}
      spamscore: {}
      src: {}
      srchostname: {}
      srcntdomain: {}
      srcos: {}
      srcuser: {}
      staticroutes: {}
      subscriptionassignedby: {}
      subscriptioncreatedby: {}
      subscriptioncreatedon: {}
      subscriptiondescription: {}
      subscriptionid: {}
      subscriptionname: {}
      subscriptiontype: {}
      subscriptionupdatedby: {}
      subscriptionupdatedon: {}
      subtype: {}
      swversion: {}
      systemdefault: {}
      systemdhcp: {}
      systemhostname: {}
      systemipaddress: {}
      systemipv6address: {}
      systemmodel: {}
      systems: {}
      systemserial: {}
      systemuptime: {}
      tactic: {}
      targetfirewallversion: {}
      technique: {}
      telephoneno: {}
      terminatedaction: {}
      test: {}
      testfieldhadas: {}
      threatactor: {}
      threatinfomap: {}
      threatreleasedate: {}
      threattime: {}
      threatversion: {}
      ticketnumber: {}
      trapsid: {}
      travelmaplink: {}
      triggeredsecurityprofile: {}
      type: {}
      urlfilteringversion: {}
      urlsslverification: {}
      user: {}
      useragent: {}
      username: {}
      vendorid: {}
      vendorproduct: {}
      version: {}
      vmcpuid: {}
      vmlicense: {}
      vmmacbase: {}
      vmmode: {}
      vmuuid: {}
      vpcid: {}
      vulnerabilitycategory: {}
      wereanystepsoractionstakenthatmighthaveinhibitedtherecovery: {}
      whatadditionaltoolsorresourcesareneededtodetectanalyzeandmitigatefutureincidents: {}
      whatcorrectiveactionscanpreventsimilarincidentsinthefuture: {}
      whatinformationwasneededsooner: {}
      whatprecursorsorindicatorsshouldbewatchedforinthefuturetodetectsimilarincidents: {}
      whatwouldthestaffandmanagementdodifferentlythenexttimeasimilarincidentoccurs: {}
      whereisdatahosted: {}
      wildfireprivatereleasedate: {}
      wildfireprivateversion: {}
      wildfirereleasedate: {}
      wildfiresubtype: {}
      wildfireversion: {}
      xdralertcount: {}
      xdralerts: {}
      xdrassigneduseremail: {}
      xdrassigneduserprettyname: {}
      xdrdescription: {}
      xdrdetectiontime: {}
      xdrfileartifacts: {}
      xdrhighseverityalertcount: {}
      xdrhighseverityalerts: {}
      xdrhostcount: {}
      xdrincidentid: {}
      xdrincidentmarkdown: {}
      xdrlowseverityalertcount: {}
      xdrlowseverityalerts: {}
      xdrmanualseverity: {}
      xdrmediumseverityalertcount: {}
      xdrmediumseverityalerts: {}
      xdrnetworkartifacts: {}
      xdrnotes: {}
      xdrresolvecomment: {}
      xdrstatus: {}
      xdrurl: {}
      xdrusercount: {}
      yaakovi: {}
    separatecontext: false
    view: |-
      {
        "position": {
          "x": 920,
          "y": 710
        }
      }
    note: false
    timertriggers: []
    ignoreworker: false
    skipunavailable: false
    quietmode: 0
  "50":
    id: "50"
    taskid: 67d108c6-0cf1-4b77-8bdd-97db28bd1340
    type: regular
    task:
      id: 67d108c6-0cf1-4b77-8bdd-97db28bd1340
      version: -1
      name: Manual - close investigation in the source product
      description: ""
      type: regular
      iscommand: false
      brand: ""
    nexttasks:
      '#none#':
      - "9"
    separatecontext: false
    view: |-
      {
        "position": {
          "x": -100,
          "y": 6750
        }
      }
    note: false
    timertriggers: []
    ignoreworker: false
    skipunavailable: false
    quietmode: 0
  "51":
    id: "51"
    taskid: 31aa999f-3bb9-4a70-8d41-53a25c93eeba
    type: playbook
    task:
      id: 31aa999f-3bb9-4a70-8d41-53a25c93eeba
      version: -1
      name: Calculate Severity - Critical Assets v2
      description: |-
        Determines if a critical assest is associated with the invesigation. The playbook returns a severity level of "Critical" if at least one critical asset is associated with the investigation.
        Critical assets refer to: users, user groups, endpoints and endpoint groups.
      playbookName: Calculate Severity - Critical Assets v2
      type: playbook
      iscommand: false
      brand: ""
    nexttasks:
      '#none#':
      - "47"
    scriptarguments:
      Account:
        complex:
          root: Account
          transformers:
          - operator: uniq
      CriticalEndpoints:
        complex:
          root: inputs.critical_endpoints
      CriticalGroups:
        complex:
          root: inputs.critical_groups
      CriticalUsers:
        complex:
          root: inputs.critical_users
      Endpoint:
        complex:
          root: Endpoint
          filters:
          - - operator: IsInCidrRanges
              left:
                value:
                  simple: Endpoint.IP
                iscontext: true
              right:
                value:
                  simple: inputs.internal_range
                iscontext: true
          transformers:
          - operator: uniq
    separatecontext: true
    loop:
      iscommand: false
      exitCondition: ""
      wait: 1
      max: 0
    view: |-
      {
        "position": {
          "x": 920,
          "y": 530
        }
      }
    note: false
    timertriggers: []
    ignoreworker: false
    skipunavailable: false
    quietmode: 0
  "52":
    id: "52"
    taskid: 2a61c44f-8553-44a3-8210-2d55065e5829
    type: condition
    task:
      id: 2a61c44f-8553-44a3-8210-2d55065e5829
      version: -1
      name: Communicate with user?
      description: ""
      type: condition
      iscommand: false
      brand: ""
    nexttasks:
      '#default#':
      - "51"
      "yes":
      - "2"
    separatecontext: false
    conditions:
    - label: "yes"
      condition:
      - - operator: lessThanOrEqual
          left:
            value:
              complex:
                root: incident
                accessor: loginattemptcount
            iscontext: true
          right:
            value:
              complex:
                root: inputs.logins_count_threshold
            iscontext: true
    view: |-
      {
        "position": {
          "x": 377.5,
          "y": -20
        }
      }
    note: false
    timertriggers: []
    ignoreworker: false
    skipunavailable: false
    quietmode: 0
  "53":
    id: "53"
    taskid: 4acb3776-cc42-4bd1-85e0-00216c810e21
    type: title
    task:
      id: 4acb3776-cc42-4bd1-85e0-00216c810e21
      version: -1
      name: False Positive
      type: title
      iscommand: false
      brand: ""
      description: ''
    nexttasks:
      '#none#':
      - "10"
    separatecontext: false
    view: |-
      {
        "position": {
          "x": -100,
          "y": 530
        }
      }
    note: false
    timertriggers: []
    ignoreworker: false
    skipunavailable: false
    quietmode: 0
  "54":
    id: "54"
    taskid: 3ff1034c-8d81-49af-858a-9bc6f814a705
    type: regular
    task:
      id: 3ff1034c-8d81-49af-858a-9bc6f814a705
      version: -1
      name: Raise incident severity
      description: Increases the incident severity.
      script: Builtin|||setIncident
      type: regular
      iscommand: true
      brand: Builtin
    nexttasks:
      '#none#':
      - "41"
    scriptarguments:
      Crowdstrikefamily: {}
      Crowdstrikescore: {}
      account: {}
      accountdisplayname: {}
      accountgroups: {}
      accountid: {}
      accountmanager: {}
      accountname: {}
      accounttype: {}
      activedirectoryaccountstatus: {}
      activedirectorydisplayname: {}
      activedirectorypasswordstatus: {}
      addLabels: {}
      affecteddata: {}
      affecteddatatype: {}
      affectedindividualscontactinformation: {}
      agentid: {}
      agentversion: {}
      analysis: {}
      app: {}
      appreleasedate: {}
      approximatenumberofaffecteddatasubjects: {}
      appversion: {}
      assetid: {}
      attachmentcount: {}
      attachmentextension: {}
      attachmenthash: {}
      attachmentid: {}
      attachmentname: {}
      attachmentsize: {}
      attachmenttype: {}
      avreleasedate: {}
      avversion: {}
      awsfindingid: {}
      awsfindingtype: {}
      awsinstanceid: {}
      awsinstancename: {}
      bdcontactemail: {}
      bdcontactname: {}
      blockedaction: {}
      bugtraq: {}
      city: {}
      clarotyalertresolved: {}
      clarotyalerttype: {}
      clarotycategory: {}
      clarotynetworkid: {}
      clarotyrelatedassets: {}
      clarotyresourceid: {}
      clarotysiteid: {}
      clicktime: {}
      closeNotes: {}
      closeReason: {}
      cloudmode: {}
      cluster: {}
      commandline: {}
      companyaddress: {}
      companycity: {}
      companycountry: {}
      companyhasinsuranceforthebreach: {}
      companyname: {}
      companypostalcode: {}
      companypropertystatus: {}
      compliancemetadata: {}
      contactaddress: {}
      contactname: {}
      containmenteradicationandrecovery: {}
      coordinates: {}
      country: {}
      countrywherebusinesshasitsmainestablishment: {}
      countrywherethebreachtookplace: {}
      criticalassets: {}
      currentip: {}
      customFields: {}
      customidstring: {}
      cve: {}
      cvss: {}
      dataencryptionstatus: {}
      datetimeofthebreach: {}
      dbotprediction: {}
      dbotpredictionprobability: {}
      dbottextsuggestionhighlighted: {}
      defaultgateway: {}
      deleteEmptyField: {}
      demoautomatedcondition: {}
      demomanualcondition: {}
      description: {}
      dest: {}
      desthostname: {}
      destinationip: {}
      destntdomain: {}
      destos: {}
      details: {}
      detectid: {}
      detection: {}
      detectionendtime: {}
      detectionid: {}
      detectionticketed: {}
      detectionupdatetime: {}
      detectionurl: {}
      detectname: {}
      detectorid: {}
      detecttime: {}
      devicegsuiteaccountstatus: {}
      devicename: {}
      dpoemailaddress: {}
      duoaccountstatus: {}
      duration: {}
      edlconfigurationinfo: {}
      emailaddress: {}
      emailauthenticitycheck: {}
      emailautoreply: {}
      emailbcc: {}
      emailbody: {}
      emailbodyformat: {}
      emailbodyhtml: {}
      emailcc: {}
      emailclassification: {}
      emailclientname: {}
      emailfrom: {}
      emailheaders: {}
      emailhtml: {}
      emailinreplyto: {}
      emailkeywords: {}
      emailmessageid: {}
      emailreceived: {}
      emailrecipient: {}
      emailreplyto: {}
      emailreturnpath: {}
      emailsenderip: {}
      emailsize: {}
      emailsource: {}
      emailsubject: {}
      emailto: {}
      emailtocount: {}
      emailurlclicked: {}
      employeedisplayname: {}
      employeeemail: {}
      employeemanageremail: {}
      endpointgrid: {}
      eventtype: {}
      exactlywhathappenedandatwhattimes: {}
      executableswritten: {}
      expanseexposuretype: {}
      expanserawjsonevent: {}
      expanseseverity: {}
      exposedport: {}
      externalip: {}
      extrahopapplianceid: {}
      extrahophostname: {}
      falconhostlink: {}
      family: {}
      filehash: {}
      filename: {}
      filepath: {}
      filesize: {}
      findingid: {}
      firstseen: {}
      globaldirectoryvisibility: {}
      globalprotectclientlessvpnreleasedate: {}
      globalprotectclientlessvpnversion: {}
      globalprotectclientpackageversion: {}
      globalprotectdatafilereleasedate: {}
      globalprotectdatafileversion: {}
      googleaccountstatus: {}
      googleadminrolesstatus: {}
      googledisplayname: {}
      googledrivestatus: {}
      googlemailstatus: {}
      googlepasswordstatus: {}
      groupid: {}
      guid: {}
      hadasanothershorttext: {}
      hadasanothertest: {}
      hostname: {}
      howcouldinformationsharingwithotherorganizationshavebeenimproved: {}
      howwelldidstaffandmanagementperformindealingwiththeincidentwerethedocumentedproceduresfollowedweretheyadequate: {}
      id: {}
      indenideviceid: {}
      indeniissueid: {}
      indicatorsofinterest: {}
      infected: {}
      infectedhosts: {}
      internalip: {}
      involvedusers: {}
      ioctype: {}
      iocvalue: {}
      ipv6defaultgateway: {}
      isolated: {}
      isthedatasubjecttodpia: {}
      labels: {}
      lastmodifiedby: {}
      lastmodifiedon: {}
      lastseen: {}
      licenseexpirydate: {}
      likelyimpact: {}
      localip: {}
      logdbversion: {}
      logforwardingobjectname: {}
      loginattemptcount: {}
      loginbehavior:
        simple: Success
      macaddress: {}
      mailboxdelegation: {}
      maliciousbehavior: {}
      maliciouscauseifthecauseisamaliciousattack: {}
      malwarefamily: {}
      malwarescore: {}
      md5string: {}
      measurestomitigate: {}
      messageparts: {}
      messagetime: {}
      mnda: {}
      mndadone: {}
      multivsys: {}
      myhtml: {}
      mymultiselect: {}
      myrequiredtext: {}
      name: {}
      netmask: {}
      nextsteps: {}
      niststage: {}
      notes: {}
      objective: {}
      occurred: {}
      offboardingdate: {}
      offboardingstage: {}
      offset: {}
      oktaaccountstatus: {}
      operationalmode: {}
      operator: {}
      osname: {}
      ostype: {}
      osversion: {}
      owner: {}
      parantprocessname: {}
      parentprocessid: {}
      parentprocessname: {}
      participants: {}
      partnercontacts: {}
      partnerproduct: {}
      passwordexpirationstatus: {}
      patterndispositiondescription: {}
      patterndispositionflags: {}
      patterndispositionvalue: {}
      phase: {}
      phishingconfirmationstatus: {}
      phishingsubtype: {}
      phishscore: {}
      pid: {}
      platform: {}
      platformfamily: {}
      policydeleted: {}
      policydescription: {}
      policydetails: {}
      policyid: {}
      policyname: {}
      policyrecommendation: {}
      policyremediable: {}
      policyroutes: {}
      policyseverity: {}
      policytype: {}
      possiblecauseofthebreach: {}
      postalcode: {}
      postincidentactivity: {}
      preparation: {}
      previouscoordinates: {}
      previouscountry: {}
      previousip: {}
      previoussignindatetime: {}
      previoussourceip: {}
      prismacloudcomputeactivitytype: {}
      prismacloudcomputeappid: {}
      prismacloudcomputecategory: {}
      prismacloudcomputecollections: {}
      prismacloudcomputecommand: {}
      prismacloudcomputecontainer: {}
      prismacloudcomputecredentialid: {}
      prismacloudcomputedistribution: {}
      prismacloudcomputeerror: {}
      prismacloudcomputeforensic: {}
      prismacloudcomputefqdn: {}
      prismacloudcomputefunction: {}
      prismacloudcomputehost: {}
      prismacloudcomputeimage: {}
      prismacloudcomputeinteractive: {}
      prismacloudcomputekubernetesresource: {}
      prismacloudcomputelabels: {}
      prismacloudcomputeline: {}
      prismacloudcomputelogfile: {}
      prismacloudcomputemarkdown: {}
      prismacloudcomputemessage: {}
      prismacloudcomputeproject: {}
      prismacloudcomputeprotected: {}
      prismacloudcomputeprovider: {}
      prismacloudcomputerawalertjson: {}
      prismacloudcomputeregion: {}
      prismacloudcomputeregistry: {}
      prismacloudcomputerule: {}
      prismacloudcomputeruntime: {}
      prismacloudcomputeservice: {}
      prismacloudcomputeservicetype: {}
      prismacloudcomputetotal: {}
      prismacloudcomputetype: {}
      prismacloudcomputeuser: {}
      prismacloudid: {}
      prismacloudreason: {}
      prismacloudrules: {}
      prismacloudstatus: {}
      prismacloudtime: {}
      processendtime: {}
      processid: {}
      processname: {}
      processstarttime: {}
      publicipaddress: {}
      qid: {}
      quarantined: {}
      quarantinefolder: {}
      quarantinerule: {}
      rating: {}
      rawparticipants: {}
      redlockalertid: {}
      redlockpolicyname: {}
      region: {}
      regionid: {}
      remediationnotes: {}
      replacePlaybook: {}
      reporteremailaddress: {}
      reportingdepartment: {}
      resourceapiname: {}
      resourcecloudtype: {}
      resourceid: {}
      resourcename: {}
      resourcetype: {}
      riskrating: {}
      riskscore: {}
      roles: {}
      rrn: {}
      samaccountname: {}
      sansstage: {}
      sectorofaffectedparty: {}
      securitygroupid: {}
      sensorid: {}
      severity:
        complex:
          root: incident
          accessor: severity
          transformers:
          - operator: addition
            args:
              by:
                value:
                  simple: "1"
      severityname: {}
      sha1: {}
      sha256: {}
      signature: {}
      signindatetime: {}
      sixgillalertid: {}
      sixgillcontent: {}
      sixgillthreatlevel: {}
      sixgillthreattype: {}
      sizenumberofemployees: {}
      sizeturnover: {}
      skuname: {}
      skutier: {}
      sla: {}
      slaField: {}
      solutionbrief: {}
      sourceip: {}
      spamscore: {}
      src: {}
      srchostname: {}
      srcntdomain: {}
      srcos: {}
      srcuser: {}
      staticroutes: {}
      subscriptionassignedby: {}
      subscriptioncreatedby: {}
      subscriptioncreatedon: {}
      subscriptiondescription: {}
      subscriptionid: {}
      subscriptionname: {}
      subscriptiontype: {}
      subscriptionupdatedby: {}
      subscriptionupdatedon: {}
      subtype: {}
      swversion: {}
      systemdefault: {}
      systemdhcp: {}
      systemhostname: {}
      systemipaddress: {}
      systemipv6address: {}
      systemmodel: {}
      systems: {}
      systemserial: {}
      systemuptime: {}
      tactic: {}
      targetfirewallversion: {}
      technique: {}
      telephoneno: {}
      terminatedaction: {}
      test: {}
      testfieldhadas: {}
      threatactor: {}
      threatinfomap: {}
      threatreleasedate: {}
      threattime: {}
      threatversion: {}
      ticketnumber: {}
      trapsid: {}
      travelmaplink: {}
      triggeredsecurityprofile: {}
      type: {}
      urlfilteringversion: {}
      urlsslverification: {}
      user: {}
      useraccountcontrol: {}
      useragent: {}
      userdisabledstatus: {}
      username: {}
      vendorid: {}
      vendorproduct: {}
      version: {}
      vmcpuid: {}
      vmlicense: {}
      vmmacbase: {}
      vmmode: {}
      vmuuid: {}
      vpcid: {}
      vulnerabilitycategory: {}
      wereanystepsoractionstakenthatmighthaveinhibitedtherecovery: {}
      whatadditionaltoolsorresourcesareneededtodetectanalyzeandmitigatefutureincidents: {}
      whatcorrectiveactionscanpreventsimilarincidentsinthefuture: {}
      whatinformationwasneededsooner: {}
      whatprecursorsorindicatorsshouldbewatchedforinthefuturetodetectsimilarincidents: {}
      whatwouldthestaffandmanagementdodifferentlythenexttimeasimilarincidentoccurs: {}
      whereisdatahosted: {}
      wildfireprivatereleasedate: {}
      wildfireprivateversion: {}
      wildfirereleasedate: {}
      wildfiresubtype: {}
      wildfireversion: {}
      xdralertcount: {}
      xdralerts: {}
      xdrassigneduseremail: {}
      xdrassigneduserprettyname: {}
      xdrdescription: {}
      xdrdetectiontime: {}
      xdrfileartifacts: {}
      xdrhighseverityalertcount: {}
      xdrhighseverityalerts: {}
      xdrhostcount: {}
      xdrincidentid: {}
      xdrincidentmarkdown: {}
      xdrlowseverityalertcount: {}
      xdrlowseverityalerts: {}
      xdrmanualseverity: {}
      xdrmediumseverityalertcount: {}
      xdrmediumseverityalerts: {}
      xdrnetworkartifacts: {}
      xdrnotes: {}
      xdrresolvecomment: {}
      xdrstatus: {}
      xdrurl: {}
      xdrusercount: {}
      yaakovi: {}
    separatecontext: false
    view: |-
      {
        "position": {
          "x": 1150,
          "y": 1460
        }
      }
    note: false
    timertriggers: []
    ignoreworker: false
    skipunavailable: false
    quietmode: 0
  "56":
    id: "56"
    taskid: 0fd8dd83-9924-421f-8235-7381201063a9
    type: condition
    task:
      id: 0fd8dd83-9924-421f-8235-7381201063a9
      version: -1
      name: Was there a successful login?
      description: ""
      type: condition
      iscommand: false
      brand: ""
    nexttasks:
      '#default#':
      - "72"
      "yes":
      - "22"
    separatecontext: false
    conditions:
    - label: "yes"
      condition:
      - - operator: containsString
          left:
            value:
              complex:
                root: incident
                accessor: loginbehavior
                transformers:
                - operator: toLowerCase
            iscontext: true
          right:
            value:
              simple: succe
    view: |-
      {
        "position": {
          "x": 645,
          "y": 2270
        }
      }
    note: false
    timertriggers: []
    ignoreworker: false
    skipunavailable: false
    quietmode: 0
  "57":
    id: "57"
    taskid: 61179f6d-fece-4cc1-82cb-5a2311a4771d
    type: condition
    task:
      id: 61179f6d-fece-4cc1-82cb-5a2311a4771d
      version: -1
      name: Manual - was there a successful login?
      description: ""
      type: condition
      iscommand: false
      brand: ""
    nexttasks:
      "no":
      - "41"
      "yes":
      - "60"
    separatecontext: false
    view: |-
      {
        "position": {
          "x": 1630,
          "y": 1070
        }
      }
    note: false
    timertriggers: []
    ignoreworker: false
    skipunavailable: false
    quietmode: 0
    isoversize: false
    isautoswitchedtoquietmode: false
  "59":
    id: "59"
    taskid: 48cdf688-1ef8-4558-8c5e-d72a068e9f2b
    type: regular
    task:
      id: 48cdf688-1ef8-4558-8c5e-d72a068e9f2b
      version: -1
      name: Set Incident
      description: commands.local.cmd.set.incident
      script: Builtin|||setIncident
      type: regular
      iscommand: true
      brand: Builtin
    nexttasks:
      '#none#':
      - "42"
    scriptarguments:
      Crowdstrikefamily: {}
      Crowdstrikescore: {}
      accountdisplayname: {}
      accountgroups:
        complex:
          root: ActiveDirectory
          accessor: Users.memberOf
      accountid: {}
      accountmanager: {}
      accountname: {}
      accounttype: {}
      activedirectoryaccountstatus: {}
      activedirectorydisplayname: {}
      activedirectorypasswordstatus: {}
      addLabels: {}
      affecteddata: {}
      affecteddatatype: {}
      affectedindividualscontactinformation: {}
      agentid: {}
      agentversion: {}
      analysis: {}
      app: {}
      appreleasedate: {}
      approximatenumberofaffecteddatasubjects: {}
      appversion: {}
      assetid: {}
      attachmentcount: {}
      attachmentextension: {}
      attachmenthash: {}
      attachmentid: {}
      attachmentname: {}
      attachmentsize: {}
      attachmenttype: {}
      avreleasedate: {}
      avversion: {}
      awsfindingid: {}
      awsfindingtype: {}
      awsinstanceid: {}
      awsinstancename: {}
      bdcontactemail: {}
      bdcontactname: {}
      blockedaction: {}
      bugtraq: {}
      city: {}
      clarotyalertresolved: {}
      clarotyalerttype: {}
      clarotycategory: {}
      clarotynetworkid: {}
      clarotyrelatedassets: {}
      clarotyresourceid: {}
      clarotysiteid: {}
      clicktime: {}
      closeNotes: {}
      closeReason: {}
      cloudmode: {}
      cluster: {}
      commandline: {}
      companyaddress: {}
      companycity: {}
      companycountry: {}
      companyhasinsuranceforthebreach: {}
      companyname: {}
      companypostalcode: {}
      companypropertystatus: {}
      compliancemetadata: {}
      contactaddress: {}
      contactname: {}
      containmenteradicationandrecovery: {}
      coordinates: {}
      country: {}
      countrywherebusinesshasitsmainestablishment: {}
      countrywherethebreachtookplace: {}
      criticalassets: {}
      currentip: {}
      customFields: {}
      customidstring: {}
      cve: {}
      cvss: {}
      dataencryptionstatus: {}
      datetimeofthebreach: {}
      dbotprediction: {}
      dbotpredictionprobability: {}
      dbottextsuggestionhighlighted: {}
      defaultgateway: {}
      deleteEmptyField: {}
      demoautomatedcondition: {}
      demomanualcondition: {}
      description: {}
      dest: {}
      desthostname: {}
      destinationip: {}
      destntdomain: {}
      destos: {}
      details: {}
      detectid: {}
      detection: {}
      detectionendtime: {}
      detectionid: {}
      detectionticketed: {}
      detectionupdatetime: {}
      detectionurl: {}
      detectname: {}
      detectorid: {}
      detecttime: {}
      devicegsuiteaccountstatus: {}
      devicename: {}
      dpoemailaddress: {}
      duoaccountstatus: {}
      duration: {}
      edlconfigurationinfo: {}
      emailaddress:
        complex:
          root: ActiveDirectory
          accessor: Users.mail
      emailauthenticitycheck: {}
      emailautoreply: {}
      emailbcc: {}
      emailbody: {}
      emailbodyformat: {}
      emailbodyhtml: {}
      emailcc: {}
      emailclassification: {}
      emailclientname: {}
      emailfrom: {}
      emailheaders: {}
      emailhtml: {}
      emailinreplyto: {}
      emailkeywords: {}
      emailmessageid: {}
      emailreceived: {}
      emailrecipient: {}
      emailreplyto: {}
      emailreturnpath: {}
      emailsenderip: {}
      emailsize: {}
      emailsource: {}
      emailsubject: {}
      emailto: {}
      emailtocount: {}
      emailurlclicked: {}
      employeedisplayname: {}
      employeeemail: {}
      employeemanageremail: {}
      endpointgrid: {}
      eventtype: {}
      exactlywhathappenedandatwhattimes: {}
      executableswritten: {}
      expanseexposuretype: {}
      expanserawjsonevent: {}
      expanseseverity: {}
      exposedport: {}
      externalip: {}
      extrahopapplianceid: {}
      extrahophostname: {}
      falconhostlink: {}
      family: {}
      filehash: {}
      filename: {}
      filepath: {}
      filesize: {}
      findingid: {}
      firstseen: {}
      globaldirectoryvisibility: {}
      globalprotectclientlessvpnreleasedate: {}
      globalprotectclientlessvpnversion: {}
      globalprotectclientpackageversion: {}
      globalprotectdatafilereleasedate: {}
      globalprotectdatafileversion: {}
      googleaccountstatus: {}
      googleadminrolesstatus: {}
      googledisplayname: {}
      googledrivestatus: {}
      googlemailstatus: {}
      googlepasswordstatus: {}
      groupid: {}
      guid: {}
      hadasanothershorttext: {}
      hadasanothertest: {}
      hostname: {}
      howcouldinformationsharingwithotherorganizationshavebeenimproved: {}
      howwelldidstaffandmanagementperformindealingwiththeincidentwerethedocumentedproceduresfollowedweretheyadequate: {}
      id: {}
      indenideviceid: {}
      indeniissueid: {}
      indicatorsofinterest: {}
      infected: {}
      infectedhosts: {}
      internalip: {}
      involvedusers: {}
      ioctype: {}
      iocvalue: {}
      ipv6defaultgateway: {}
      isolated: {}
      isthedatasubjecttodpia: {}
      labels: {}
      lastmodifiedby: {}
      lastmodifiedon: {}
      lastseen: {}
      licenseexpirydate: {}
      likelyimpact: {}
      localip: {}
      logdbversion: {}
      logforwardingobjectname: {}
      loginattemptcount: {}
      loginbehavior: {}
      macaddress: {}
      mailboxdelegation: {}
      maliciousbehavior: {}
      maliciouscauseifthecauseisamaliciousattack: {}
      malwarefamily: {}
      malwarescore: {}
      md5string: {}
      measurestomitigate: {}
      messageparts: {}
      messagetime: {}
      mnda: {}
      mndadone: {}
      multivsys: {}
      myhtml: {}
      mymultiselect: {}
      name: {}
      netmask: {}
      nextsteps: {}
      niststage: {}
      notes: {}
      objective: {}
      occurred: {}
      offboardingdate: {}
      offboardingstage: {}
      offset: {}
      oktaaccountstatus: {}
      operationalmode: {}
      operator: {}
      osname: {}
      ostype: {}
      osversion: {}
      owner: {}
      parantprocessname: {}
      parentprocessid: {}
      parentprocessname: {}
      participants: {}
      partnercontacts: {}
      partnerproduct: {}
      passwordexpirationstatus: {}
      patterndispositiondescription: {}
      patterndispositionflags: {}
      patterndispositionvalue: {}
      phase: {}
      phishingconfirmationstatus: {}
      phishingsubtype: {}
      phishscore: {}
      pid: {}
      platform: {}
      platformfamily: {}
      policydeleted: {}
      policydescription: {}
      policydetails: {}
      policyid: {}
      policyname: {}
      policyrecommendation: {}
      policyremediable: {}
      policyroutes: {}
      policyseverity: {}
      policytype: {}
      possiblecauseofthebreach: {}
      postalcode: {}
      postincidentactivity: {}
      preparation: {}
      previouscoordinates: {}
      previouscountry: {}
      previousip: {}
      previoussignindatetime: {}
      previoussourceip: {}
      prismacloudcomputeactivitytype: {}
      prismacloudcomputeappid: {}
      prismacloudcomputecategory: {}
      prismacloudcomputecollections: {}
      prismacloudcomputecommand: {}
      prismacloudcomputecontainer: {}
      prismacloudcomputecredentialid: {}
      prismacloudcomputedistribution: {}
      prismacloudcomputeerror: {}
      prismacloudcomputeforensic: {}
      prismacloudcomputefqdn: {}
      prismacloudcomputefunction: {}
      prismacloudcomputehost: {}
      prismacloudcomputeimage: {}
      prismacloudcomputeinteractive: {}
      prismacloudcomputekubernetesresource: {}
      prismacloudcomputelabels: {}
      prismacloudcomputeline: {}
      prismacloudcomputelogfile: {}
      prismacloudcomputemarkdown: {}
      prismacloudcomputemessage: {}
      prismacloudcomputeproject: {}
      prismacloudcomputeprotected: {}
      prismacloudcomputeprovider: {}
      prismacloudcomputerawalertjson: {}
      prismacloudcomputeregion: {}
      prismacloudcomputeregistry: {}
      prismacloudcomputerule: {}
      prismacloudcomputeruntime: {}
      prismacloudcomputeservice: {}
      prismacloudcomputeservicetype: {}
      prismacloudcomputetotal: {}
      prismacloudcomputetype: {}
      prismacloudcomputeuser: {}
      prismacloudid: {}
      prismacloudreason: {}
      prismacloudrules: {}
      prismacloudstatus: {}
      prismacloudtime: {}
      processendtime: {}
      processid: {}
      processname: {}
      processstarttime: {}
      publicipaddress: {}
      qid: {}
      quarantined: {}
      quarantinefolder: {}
      quarantinerule: {}
      rating: {}
      rawparticipants: {}
      redlockalertid: {}
      redlockpolicyname: {}
      region: {}
      regionid: {}
      remediationnotes: {}
      replacePlaybook: {}
      reporteremailaddress: {}
      reportingdepartment: {}
      resourceapiname: {}
      resourcecloudtype: {}
      resourceid: {}
      resourcename: {}
      resourcetype: {}
      riskrating: {}
      riskscore: {}
      roles: {}
      rrn: {}
      samaccountname:
        complex:
          root: ActiveDirectory
          accessor: Users.sAMAccountName
      sansstage: {}
      sectorofaffectedparty: {}
      securitygroupid: {}
      sensorid: {}
      severity: {}
      severityname: {}
      sha1: {}
      sha256: {}
      signature: {}
      signindatetime: {}
      sixgillalertid: {}
      sixgillcontent: {}
      sixgillthreatlevel: {}
      sixgillthreattype: {}
      sizenumberofemployees: {}
      sizeturnover: {}
      skuname: {}
      skutier: {}
      sla: {}
      slaField: {}
      solutionbrief: {}
      sourceip: {}
      spamscore: {}
      src: {}
      srchostname: {}
      srcntdomain: {}
      srcos: {}
      srcuser: {}
      staticroutes: {}
      subscriptionassignedby: {}
      subscriptioncreatedby: {}
      subscriptioncreatedon: {}
      subscriptiondescription: {}
      subscriptionid: {}
      subscriptionname: {}
      subscriptiontype: {}
      subscriptionupdatedby: {}
      subscriptionupdatedon: {}
      subtype: {}
      swversion: {}
      systemdefault: {}
      systemdhcp: {}
      systemhostname: {}
      systemipaddress: {}
      systemipv6address: {}
      systemmodel: {}
      systems: {}
      systemserial: {}
      systemuptime: {}
      tactic: {}
      targetfirewallversion: {}
      technique: {}
      telephoneno: {}
      terminatedaction: {}
      test: {}
      testfieldhadas: {}
      threatactor: {}
      threatinfomap: {}
      threatreleasedate: {}
      threattime: {}
      threatversion: {}
      ticketnumber: {}
      trapsid: {}
      travelmaplink: {}
      triggeredsecurityprofile: {}
      type: {}
      urlfilteringversion: {}
      urlsslverification: {}
      user: {}
      useraccountcontrol:
        complex:
          root: ActiveDirectory
          accessor: Users.userAccountControl
      useragent: {}
      userdisabledstatus: {}
      username: {}
      vendorid: {}
      vendorproduct: {}
      version: {}
      vmcpuid: {}
      vmlicense: {}
      vmmacbase: {}
      vmmode: {}
      vmuuid: {}
      vpcid: {}
      vulnerabilitycategory: {}
      wereanystepsoractionstakenthatmighthaveinhibitedtherecovery: {}
      whatadditionaltoolsorresourcesareneededtodetectanalyzeandmitigatefutureincidents: {}
      whatcorrectiveactionscanpreventsimilarincidentsinthefuture: {}
      whatinformationwasneededsooner: {}
      whatprecursorsorindicatorsshouldbewatchedforinthefuturetodetectsimilarincidents: {}
      whatwouldthestaffandmanagementdodifferentlythenexttimeasimilarincidentoccurs: {}
      whereisdatahosted: {}
      wildfireprivatereleasedate: {}
      wildfireprivateversion: {}
      wildfirereleasedate: {}
      wildfiresubtype: {}
      wildfireversion: {}
      xdralertcount: {}
      xdralerts: {}
      xdrassigneduseremail: {}
      xdrassigneduserprettyname: {}
      xdrdescription: {}
      xdrdetectiontime: {}
      xdrfileartifacts: {}
      xdrhighseverityalertcount: {}
      xdrhighseverityalerts: {}
      xdrhostcount: {}
      xdrincidentid: {}
      xdrincidentmarkdown: {}
      xdrlowseverityalertcount: {}
      xdrlowseverityalerts: {}
      xdrmanualseverity: {}
      xdrmediumseverityalertcount: {}
      xdrmediumseverityalerts: {}
      xdrnetworkartifacts: {}
      xdrnotes: {}
      xdrresolvecomment: {}
      xdrstatus: {}
      xdrurl: {}
      xdrusercount: {}
    separatecontext: false
    view: |-
      {
        "position": {
          "x": 377.5,
          "y": -350
        }
      }
    note: false
    timertriggers: []
    ignoreworker: false
    skipunavailable: false
    quietmode: 0
  "60":
    id: "60"
    taskid: e3815d94-afa6-4c6c-8d32-d1aff297e699
    type: condition
    task:
      id: e3815d94-afa6-4c6c-8d32-d1aff297e699
      version: -1
      name: Can incident severity be raised?
      description: ""
      type: condition
      iscommand: false
      brand: ""
    nexttasks:
      '#default#':
      - "41"
      "yes":
      - "54"
    separatecontext: false
    conditions:
    - label: "yes"
      condition:
      - - operator: isNotEqualString
          left:
            value:
              simple: incident.severity
            iscontext: true
          right:
            value:
              simple: "4"
    view: |-
      {
        "position": {
          "x": 1150,
          "y": 1260
        }
      }
    note: false
    timertriggers: []
    ignoreworker: false
    skipunavailable: false
    quietmode: 0
  "61":
    id: "61"
    taskid: c176b3e6-9f16-415a-84fe-3582d080afb2
    type: title
    task:
      id: c176b3e6-9f16-415a-84fe-3582d080afb2
      version: -1
      name: Identification
      type: title
      iscommand: false
      brand: ""
      description: ''
    nexttasks:
      '#none#':
      - "62"
    separatecontext: false
    view: |-
      {
        "position": {
          "x": 377.5,
          "y": -1020
        }
      }
    note: false
    timertriggers: []
    ignoreworker: false
    skipunavailable: false
    quietmode: 0
  "62":
    id: "62"
    taskid: 4ba51448-709e-43c9-88dc-21b6012b0a72
    type: regular
    task:
      id: 4ba51448-709e-43c9-88dc-21b6012b0a72
      version: -1
      name: Set SANS stage to Identification
      description: Sets the SANS stage to Identification.
      script: Builtin|||setIncident
      type: regular
      iscommand: true
      brand: Builtin
    nexttasks:
      '#none#':
      - "13"
    scriptarguments:
      Crowdstrikefamily: {}
      Crowdstrikescore: {}
      accountdisplayname: {}
      accountgroups: {}
      accountid: {}
      accountmanager: {}
      accountname: {}
      accounttype: {}
      activedirectoryaccountstatus: {}
      activedirectorydisplayname: {}
      activedirectorypasswordstatus: {}
      addLabels: {}
      affecteddata: {}
      affecteddatatype: {}
      affectedindividualscontactinformation: {}
      agentid: {}
      agentversion: {}
      analysis: {}
      app: {}
      appreleasedate: {}
      approximatenumberofaffecteddatasubjects: {}
      appversion: {}
      assetid: {}
      attachmentcount: {}
      attachmentextension: {}
      attachmenthash: {}
      attachmentid: {}
      attachmentname: {}
      attachmentsize: {}
      attachmenttype: {}
      avreleasedate: {}
      avversion: {}
      awsfindingid: {}
      awsfindingtype: {}
      awsinstanceid: {}
      awsinstancename: {}
      bdcontactemail: {}
      bdcontactname: {}
      blockedaction: {}
      bugtraq: {}
      city: {}
      clarotyalertresolved: {}
      clarotyalerttype: {}
      clarotycategory: {}
      clarotynetworkid: {}
      clarotyrelatedassets: {}
      clarotyresourceid: {}
      clarotysiteid: {}
      clicktime: {}
      closeNotes: {}
      closeReason: {}
      cloudmode: {}
      cluster: {}
      commandline: {}
      companyaddress: {}
      companycity: {}
      companycountry: {}
      companyhasinsuranceforthebreach: {}
      companyname: {}
      companypostalcode: {}
      companypropertystatus: {}
      compliancemetadata: {}
      contactaddress: {}
      contactname: {}
      containmenteradicationandrecovery: {}
      coordinates: {}
      country: {}
      countrywherebusinesshasitsmainestablishment: {}
      countrywherethebreachtookplace: {}
      criticalassets: {}
      currentip: {}
      customFields: {}
      customidstring: {}
      cve: {}
      cvss: {}
      dataencryptionstatus: {}
      datetimeofthebreach: {}
      dbotprediction: {}
      dbotpredictionprobability: {}
      dbottextsuggestionhighlighted: {}
      defaultgateway: {}
      deleteEmptyField: {}
      demoautomatedcondition: {}
      demomanualcondition: {}
      description: {}
      dest: {}
      desthostname: {}
      destinationip: {}
      destntdomain: {}
      destos: {}
      details: {}
      detectid: {}
      detection: {}
      detectionendtime: {}
      detectionid: {}
      detectionticketed: {}
      detectionupdatetime: {}
      detectionurl: {}
      detectname: {}
      detectorid: {}
      detecttime: {}
      devicegsuiteaccountstatus: {}
      devicename: {}
      dpoemailaddress: {}
      duoaccountstatus: {}
      duration: {}
      edlconfigurationinfo: {}
      emailaddress: {}
      emailauthenticitycheck: {}
      emailautoreply: {}
      emailbcc: {}
      emailbody: {}
      emailbodyformat: {}
      emailbodyhtml: {}
      emailcc: {}
      emailclassification: {}
      emailclientname: {}
      emailfrom: {}
      emailheaders: {}
      emailhtml: {}
      emailinreplyto: {}
      emailkeywords: {}
      emailmessageid: {}
      emailreceived: {}
      emailrecipient: {}
      emailreplyto: {}
      emailreturnpath: {}
      emailsenderip: {}
      emailsize: {}
      emailsource: {}
      emailsubject: {}
      emailto: {}
      emailtocount: {}
      emailurlclicked: {}
      employeedisplayname: {}
      employeeemail: {}
      employeemanageremail: {}
      endpointgrid: {}
      eventtype: {}
      exactlywhathappenedandatwhattimes: {}
      executableswritten: {}
      expanseexposuretype: {}
      expanserawjsonevent: {}
      expanseseverity: {}
      exposedport: {}
      externalip: {}
      extrahopapplianceid: {}
      extrahophostname: {}
      falconhostlink: {}
      family: {}
      filehash: {}
      filename: {}
      filepath: {}
      filesize: {}
      findingid: {}
      firstseen: {}
      globaldirectoryvisibility: {}
      globalprotectclientlessvpnreleasedate: {}
      globalprotectclientlessvpnversion: {}
      globalprotectclientpackageversion: {}
      globalprotectdatafilereleasedate: {}
      globalprotectdatafileversion: {}
      googleaccountstatus: {}
      googleadminrolesstatus: {}
      googledisplayname: {}
      googledrivestatus: {}
      googlemailstatus: {}
      googlepasswordstatus: {}
      groupid: {}
      guid: {}
      hadasanothershorttext: {}
      hadasanothertest: {}
      hostname: {}
      howcouldinformationsharingwithotherorganizationshavebeenimproved: {}
      howwelldidstaffandmanagementperformindealingwiththeincidentwerethedocumentedproceduresfollowedweretheyadequate: {}
      id: {}
      indenideviceid: {}
      indeniissueid: {}
      indicatorsofinterest: {}
      infected: {}
      infectedhosts: {}
      internalip: {}
      involvedusers: {}
      ioctype: {}
      iocvalue: {}
      ipv6defaultgateway: {}
      isolated:
        simple: Isolated destination endpoint.
      isthedatasubjecttodpia: {}
      labels: {}
      lastmodifiedby: {}
      lastmodifiedon: {}
      lastseen: {}
      licenseexpirydate: {}
      likelyimpact: {}
      localip: {}
      logdbversion: {}
      logforwardingobjectname: {}
      loginattemptcount: {}
      loginbehavior: {}
      macaddress: {}
      mailboxdelegation: {}
      maliciousbehavior: {}
      maliciouscauseifthecauseisamaliciousattack: {}
      malwarefamily: {}
      malwarescore: {}
      md5string: {}
      measurestomitigate: {}
      messageparts: {}
      messagetime: {}
      mnda: {}
      mndadone: {}
      multivsys: {}
      myhtml: {}
      mymultiselect: {}
      name: {}
      netmask: {}
      nextsteps: {}
      niststage: {}
      notes: {}
      objective: {}
      occurred: {}
      offboardingdate: {}
      offboardingstage: {}
      offset: {}
      oktaaccountstatus: {}
      operationalmode: {}
      operator: {}
      osname: {}
      ostype: {}
      osversion: {}
      owner: {}
      parantprocessname: {}
      parentprocessid: {}
      parentprocessname: {}
      participants: {}
      partnercontacts: {}
      partnerproduct: {}
      passwordexpirationstatus: {}
      patterndispositiondescription: {}
      patterndispositionflags: {}
      patterndispositionvalue: {}
      phase: {}
      phishingconfirmationstatus: {}
      phishingsubtype: {}
      phishscore: {}
      pid: {}
      platform: {}
      platformfamily: {}
      policydeleted: {}
      policydescription: {}
      policydetails: {}
      policyid: {}
      policyname: {}
      policyrecommendation: {}
      policyremediable: {}
      policyroutes: {}
      policyseverity: {}
      policytype: {}
      possiblecauseofthebreach: {}
      postalcode: {}
      postincidentactivity: {}
      preparation: {}
      previouscoordinates: {}
      previouscountry: {}
      previousip: {}
      previoussignindatetime: {}
      previoussourceip: {}
      prismacloudcomputeactivitytype: {}
      prismacloudcomputeappid: {}
      prismacloudcomputecategory: {}
      prismacloudcomputecollections: {}
      prismacloudcomputecommand: {}
      prismacloudcomputecontainer: {}
      prismacloudcomputecredentialid: {}
      prismacloudcomputedistribution: {}
      prismacloudcomputeerror: {}
      prismacloudcomputeforensic: {}
      prismacloudcomputefqdn: {}
      prismacloudcomputefunction: {}
      prismacloudcomputehost: {}
      prismacloudcomputeimage: {}
      prismacloudcomputeinteractive: {}
      prismacloudcomputekubernetesresource: {}
      prismacloudcomputelabels: {}
      prismacloudcomputeline: {}
      prismacloudcomputelogfile: {}
      prismacloudcomputemarkdown: {}
      prismacloudcomputemessage: {}
      prismacloudcomputeproject: {}
      prismacloudcomputeprotected: {}
      prismacloudcomputeprovider: {}
      prismacloudcomputerawalertjson: {}
      prismacloudcomputeregion: {}
      prismacloudcomputeregistry: {}
      prismacloudcomputerule: {}
      prismacloudcomputeruntime: {}
      prismacloudcomputeservice: {}
      prismacloudcomputeservicetype: {}
      prismacloudcomputetotal: {}
      prismacloudcomputetype: {}
      prismacloudcomputeuser: {}
      prismacloudid: {}
      prismacloudreason: {}
      prismacloudrules: {}
      prismacloudstatus: {}
      prismacloudtime: {}
      processendtime: {}
      processid: {}
      processname: {}
      processstarttime: {}
      publicipaddress: {}
      qid: {}
      quarantined: {}
      quarantinefolder: {}
      quarantinerule: {}
      rating: {}
      rawparticipants: {}
      redlockalertid: {}
      redlockpolicyname: {}
      region: {}
      regionid: {}
      remediationnotes: {}
      replacePlaybook: {}
      reporteremailaddress: {}
      reportingdepartment: {}
      resourceapiname: {}
      resourcecloudtype: {}
      resourceid: {}
      resourcename: {}
      resourcetype: {}
      riskrating: {}
      riskscore: {}
      roles: {}
      rrn: {}
      samaccountname: {}
      sansstage:
        simple: Identification
      sectorofaffectedparty: {}
      securitygroupid: {}
      sensorid: {}
      severity: {}
      severityname: {}
      sha1: {}
      sha256: {}
      signature: {}
      signindatetime: {}
      sixgillalertid: {}
      sixgillcontent: {}
      sixgillthreatlevel: {}
      sixgillthreattype: {}
      sizenumberofemployees: {}
      sizeturnover: {}
      skuname: {}
      skutier: {}
      sla: {}
      slaField: {}
      solutionbrief: {}
      sourceip: {}
      spamscore: {}
      src: {}
      srchostname: {}
      srcntdomain: {}
      srcos: {}
      srcuser: {}
      staticroutes: {}
      subscriptionassignedby: {}
      subscriptioncreatedby: {}
      subscriptioncreatedon: {}
      subscriptiondescription: {}
      subscriptionid: {}
      subscriptionname: {}
      subscriptiontype: {}
      subscriptionupdatedby: {}
      subscriptionupdatedon: {}
      subtype: {}
      swversion: {}
      systemdefault: {}
      systemdhcp: {}
      systemhostname: {}
      systemipaddress: {}
      systemipv6address: {}
      systemmodel: {}
      systems: {}
      systemserial: {}
      systemuptime: {}
      tactic: {}
      targetfirewallversion: {}
      technique: {}
      telephoneno: {}
      terminatedaction: {}
      test: {}
      testfieldhadas: {}
      threatactor: {}
      threatinfomap: {}
      threatreleasedate: {}
      threattime: {}
      threatversion: {}
      ticketnumber: {}
      trapsid: {}
      travelmaplink: {}
      triggeredsecurityprofile: {}
      type: {}
      urlfilteringversion: {}
      urlsslverification: {}
      user: {}
      useraccountcontrol: {}
      useragent: {}
      userdisabledstatus: {}
      username: {}
      vendorid: {}
      vendorproduct: {}
      version: {}
      vmcpuid: {}
      vmlicense: {}
      vmmacbase: {}
      vmmode: {}
      vmuuid: {}
      vpcid: {}
      vulnerabilitycategory: {}
      wereanystepsoractionstakenthatmighthaveinhibitedtherecovery: {}
      whatadditionaltoolsorresourcesareneededtodetectanalyzeandmitigatefutureincidents: {}
      whatcorrectiveactionscanpreventsimilarincidentsinthefuture: {}
      whatinformationwasneededsooner: {}
      whatprecursorsorindicatorsshouldbewatchedforinthefuturetodetectsimilarincidents: {}
      whatwouldthestaffandmanagementdodifferentlythenexttimeasimilarincidentoccurs: {}
      whereisdatahosted: {}
      wildfireprivatereleasedate: {}
      wildfireprivateversion: {}
      wildfirereleasedate: {}
      wildfiresubtype: {}
      wildfireversion: {}
      xdralertcount: {}
      xdralerts: {}
      xdrassigneduseremail: {}
      xdrassigneduserprettyname: {}
      xdrdescription: {}
      xdrdetectiontime: {}
      xdrfileartifacts: {}
      xdrhighseverityalertcount: {}
      xdrhighseverityalerts: {}
      xdrhostcount: {}
      xdrincidentid: {}
      xdrincidentmarkdown: {}
      xdrlowseverityalertcount: {}
      xdrlowseverityalerts: {}
      xdrmanualseverity: {}
      xdrmediumseverityalertcount: {}
      xdrmediumseverityalerts: {}
      xdrnetworkartifacts: {}
      xdrnotes: {}
      xdrresolvecomment: {}
      xdrstatus: {}
      xdrurl: {}
      xdrusercount: {}
    separatecontext: false
    view: |-
      {
        "position": {
          "x": 377.5,
          "y": -860
        }
      }
    note: false
    timertriggers: []
    ignoreworker: false
    skipunavailable: false
    quietmode: 0
  "63":
    id: "63"
    taskid: fcf8e153-90a9-4f5a-879d-355d3df04eb3
    type: regular
    task:
      id: fcf8e153-90a9-4f5a-879d-355d3df04eb3
      version: -1
      name: Set SANS stage to Containment
      description: Set SANS stage to Containment
      script: Builtin|||setIncident
      type: regular
      iscommand: true
      brand: Builtin
    nexttasks:
      '#none#':
      - "56"
    scriptarguments:
      Crowdstrikefamily: {}
      Crowdstrikescore: {}
      accountdisplayname: {}
      accountgroups: {}
      accountid: {}
      accountmanager: {}
      accountname: {}
      accounttype: {}
      activedirectoryaccountstatus: {}
      activedirectorydisplayname: {}
      activedirectorypasswordstatus: {}
      addLabels: {}
      affecteddata: {}
      affecteddatatype: {}
      affectedindividualscontactinformation: {}
      agentid: {}
      agentversion: {}
      analysis: {}
      app: {}
      appreleasedate: {}
      approximatenumberofaffecteddatasubjects: {}
      appversion: {}
      assetid: {}
      attachmentcount: {}
      attachmentextension: {}
      attachmenthash: {}
      attachmentid: {}
      attachmentname: {}
      attachmentsize: {}
      attachmenttype: {}
      avreleasedate: {}
      avversion: {}
      awsfindingid: {}
      awsfindingtype: {}
      awsinstanceid: {}
      awsinstancename: {}
      bdcontactemail: {}
      bdcontactname: {}
      blockedaction: {}
      bugtraq: {}
      city: {}
      clarotyalertresolved: {}
      clarotyalerttype: {}
      clarotycategory: {}
      clarotynetworkid: {}
      clarotyrelatedassets: {}
      clarotyresourceid: {}
      clarotysiteid: {}
      clicktime: {}
      closeNotes: {}
      closeReason: {}
      cloudmode: {}
      cluster: {}
      commandline: {}
      companyaddress: {}
      companycity: {}
      companycountry: {}
      companyhasinsuranceforthebreach: {}
      companyname: {}
      companypostalcode: {}
      companypropertystatus: {}
      compliancemetadata: {}
      contactaddress: {}
      contactname: {}
      containmenteradicationandrecovery: {}
      coordinates: {}
      country: {}
      countrywherebusinesshasitsmainestablishment: {}
      countrywherethebreachtookplace: {}
      criticalassets: {}
      currentip: {}
      customFields: {}
      customidstring: {}
      cve: {}
      cvss: {}
      dataencryptionstatus: {}
      datetimeofthebreach: {}
      dbotprediction: {}
      dbotpredictionprobability: {}
      dbottextsuggestionhighlighted: {}
      defaultgateway: {}
      deleteEmptyField: {}
      demoautomatedcondition: {}
      demomanualcondition: {}
      description: {}
      dest: {}
      desthostname: {}
      destinationip: {}
      destntdomain: {}
      destos: {}
      details: {}
      detectid: {}
      detection: {}
      detectionendtime: {}
      detectionid: {}
      detectionticketed: {}
      detectionupdatetime: {}
      detectionurl: {}
      detectname: {}
      detectorid: {}
      detecttime: {}
      devicegsuiteaccountstatus: {}
      devicename: {}
      dpoemailaddress: {}
      duoaccountstatus: {}
      duration: {}
      edlconfigurationinfo: {}
      emailaddress: {}
      emailauthenticitycheck: {}
      emailautoreply: {}
      emailbcc: {}
      emailbody: {}
      emailbodyformat: {}
      emailbodyhtml: {}
      emailcc: {}
      emailclassification: {}
      emailclientname: {}
      emailfrom: {}
      emailheaders: {}
      emailhtml: {}
      emailinreplyto: {}
      emailkeywords: {}
      emailmessageid: {}
      emailreceived: {}
      emailrecipient: {}
      emailreplyto: {}
      emailreturnpath: {}
      emailsenderip: {}
      emailsize: {}
      emailsource: {}
      emailsubject: {}
      emailto: {}
      emailtocount: {}
      emailurlclicked: {}
      employeedisplayname: {}
      employeeemail: {}
      employeemanageremail: {}
      endpointgrid: {}
      eventtype: {}
      exactlywhathappenedandatwhattimes: {}
      executableswritten: {}
      expanseexposuretype: {}
      expanserawjsonevent: {}
      expanseseverity: {}
      exposedport: {}
      externalip: {}
      extrahopapplianceid: {}
      extrahophostname: {}
      falconhostlink: {}
      family: {}
      filehash: {}
      filename: {}
      filepath: {}
      filesize: {}
      findingid: {}
      firstseen: {}
      globaldirectoryvisibility: {}
      globalprotectclientlessvpnreleasedate: {}
      globalprotectclientlessvpnversion: {}
      globalprotectclientpackageversion: {}
      globalprotectdatafilereleasedate: {}
      globalprotectdatafileversion: {}
      googleaccountstatus: {}
      googleadminrolesstatus: {}
      googledisplayname: {}
      googledrivestatus: {}
      googlemailstatus: {}
      googlepasswordstatus: {}
      groupid: {}
      guid: {}
      hadasanothershorttext: {}
      hadasanothertest: {}
      hostname: {}
      howcouldinformationsharingwithotherorganizationshavebeenimproved: {}
      howwelldidstaffandmanagementperformindealingwiththeincidentwerethedocumentedproceduresfollowedweretheyadequate: {}
      id: {}
      indenideviceid: {}
      indeniissueid: {}
      indicatorsofinterest: {}
      infected: {}
      infectedhosts: {}
      internalip: {}
      involvedusers: {}
      ioctype: {}
      iocvalue: {}
      ipv6defaultgateway: {}
      isolated: {}
      isthedatasubjecttodpia: {}
      labels: {}
      lastmodifiedby: {}
      lastmodifiedon: {}
      lastseen: {}
      licenseexpirydate: {}
      likelyimpact: {}
      localip: {}
      logdbversion: {}
      logforwardingobjectname: {}
      loginattemptcount: {}
      loginbehavior: {}
      macaddress: {}
      mailboxdelegation: {}
      maliciousbehavior: {}
      maliciouscauseifthecauseisamaliciousattack: {}
      malwarefamily: {}
      malwarescore: {}
      md5string: {}
      measurestomitigate: {}
      messageparts: {}
      messagetime: {}
      mnda: {}
      mndadone: {}
      multivsys: {}
      myhtml: {}
      mymultiselect: {}
      name: {}
      netmask: {}
      nextsteps: {}
      niststage: {}
      notes: {}
      objective: {}
      occurred: {}
      offboardingdate: {}
      offboardingstage: {}
      offset: {}
      oktaaccountstatus: {}
      operationalmode: {}
      operator: {}
      osname: {}
      ostype: {}
      osversion: {}
      owner: {}
      parantprocessname: {}
      parentprocessid: {}
      parentprocessname: {}
      participants: {}
      partnercontacts: {}
      partnerproduct: {}
      passwordexpirationstatus: {}
      patterndispositiondescription: {}
      patterndispositionflags: {}
      patterndispositionvalue: {}
      phase: {}
      phishingconfirmationstatus: {}
      phishingsubtype: {}
      phishscore: {}
      pid: {}
      platform: {}
      platformfamily: {}
      policydeleted: {}
      policydescription: {}
      policydetails: {}
      policyid: {}
      policyname: {}
      policyrecommendation: {}
      policyremediable: {}
      policyroutes: {}
      policyseverity: {}
      policytype: {}
      possiblecauseofthebreach: {}
      postalcode: {}
      postincidentactivity: {}
      preparation: {}
      previouscoordinates: {}
      previouscountry: {}
      previousip: {}
      previoussignindatetime: {}
      previoussourceip: {}
      prismacloudcomputeactivitytype: {}
      prismacloudcomputeappid: {}
      prismacloudcomputecategory: {}
      prismacloudcomputecollections: {}
      prismacloudcomputecommand: {}
      prismacloudcomputecontainer: {}
      prismacloudcomputecredentialid: {}
      prismacloudcomputedistribution: {}
      prismacloudcomputeerror: {}
      prismacloudcomputeforensic: {}
      prismacloudcomputefqdn: {}
      prismacloudcomputefunction: {}
      prismacloudcomputehost: {}
      prismacloudcomputeimage: {}
      prismacloudcomputeinteractive: {}
      prismacloudcomputekubernetesresource: {}
      prismacloudcomputelabels: {}
      prismacloudcomputeline: {}
      prismacloudcomputelogfile: {}
      prismacloudcomputemarkdown: {}
      prismacloudcomputemessage: {}
      prismacloudcomputeproject: {}
      prismacloudcomputeprotected: {}
      prismacloudcomputeprovider: {}
      prismacloudcomputerawalertjson: {}
      prismacloudcomputeregion: {}
      prismacloudcomputeregistry: {}
      prismacloudcomputerule: {}
      prismacloudcomputeruntime: {}
      prismacloudcomputeservice: {}
      prismacloudcomputeservicetype: {}
      prismacloudcomputetotal: {}
      prismacloudcomputetype: {}
      prismacloudcomputeuser: {}
      prismacloudid: {}
      prismacloudreason: {}
      prismacloudrules: {}
      prismacloudstatus: {}
      prismacloudtime: {}
      processendtime: {}
      processid: {}
      processname: {}
      processstarttime: {}
      publicipaddress: {}
      qid: {}
      quarantined: {}
      quarantinefolder: {}
      quarantinerule: {}
      rating: {}
      rawparticipants: {}
      redlockalertid: {}
      redlockpolicyname: {}
      region: {}
      regionid: {}
      remediationnotes: {}
      replacePlaybook: {}
      reporteremailaddress: {}
      reportingdepartment: {}
      resourceapiname: {}
      resourcecloudtype: {}
      resourceid: {}
      resourcename: {}
      resourcetype: {}
      riskrating: {}
      riskscore: {}
      roles: {}
      rrn: {}
      samaccountname: {}
      sansstage:
        simple: Containment
      sectorofaffectedparty: {}
      securitygroupid: {}
      sensorid: {}
      severity: {}
      severityname: {}
      sha1: {}
      sha256: {}
      signature: {}
      signindatetime: {}
      sixgillalertid: {}
      sixgillcontent: {}
      sixgillthreatlevel: {}
      sixgillthreattype: {}
      sizenumberofemployees: {}
      sizeturnover: {}
      skuname: {}
      skutier: {}
      sla: {}
      slaField: {}
      solutionbrief: {}
      sourceip: {}
      spamscore: {}
      src: {}
      srchostname: {}
      srcntdomain: {}
      srcos: {}
      srcuser: {}
      staticroutes: {}
      subscriptionassignedby: {}
      subscriptioncreatedby: {}
      subscriptioncreatedon: {}
      subscriptiondescription: {}
      subscriptionid: {}
      subscriptionname: {}
      subscriptiontype: {}
      subscriptionupdatedby: {}
      subscriptionupdatedon: {}
      subtype: {}
      swversion: {}
      systemdefault: {}
      systemdhcp: {}
      systemhostname: {}
      systemipaddress: {}
      systemipv6address: {}
      systemmodel: {}
      systems: {}
      systemserial: {}
      systemuptime: {}
      tactic: {}
      targetfirewallversion: {}
      technique: {}
      telephoneno: {}
      terminatedaction: {}
      test: {}
      testfieldhadas: {}
      threatactor: {}
      threatinfomap: {}
      threatreleasedate: {}
      threattime: {}
      threatversion: {}
      ticketnumber: {}
      trapsid: {}
      travelmaplink: {}
      triggeredsecurityprofile: {}
      type: {}
      urlfilteringversion: {}
      urlsslverification: {}
      user: {}
      useraccountcontrol: {}
      useragent: {}
      userdisabledstatus: {}
      username: {}
      vendorid: {}
      vendorproduct: {}
      version: {}
      vmcpuid: {}
      vmlicense: {}
      vmmacbase: {}
      vmmode: {}
      vmuuid: {}
      vpcid: {}
      vulnerabilitycategory: {}
      wereanystepsoractionstakenthatmighthaveinhibitedtherecovery: {}
      whatadditionaltoolsorresourcesareneededtodetectanalyzeandmitigatefutureincidents: {}
      whatcorrectiveactionscanpreventsimilarincidentsinthefuture: {}
      whatinformationwasneededsooner: {}
      whatprecursorsorindicatorsshouldbewatchedforinthefuturetodetectsimilarincidents: {}
      whatwouldthestaffandmanagementdodifferentlythenexttimeasimilarincidentoccurs: {}
      whereisdatahosted: {}
      wildfireprivatereleasedate: {}
      wildfireprivateversion: {}
      wildfirereleasedate: {}
      wildfiresubtype: {}
      wildfireversion: {}
      xdralertcount: {}
      xdralerts: {}
      xdrassigneduseremail: {}
      xdrassigneduserprettyname: {}
      xdrdescription: {}
      xdrdetectiontime: {}
      xdrfileartifacts: {}
      xdrhighseverityalertcount: {}
      xdrhighseverityalerts: {}
      xdrhostcount: {}
      xdrincidentid: {}
      xdrincidentmarkdown: {}
      xdrlowseverityalertcount: {}
      xdrlowseverityalerts: {}
      xdrmanualseverity: {}
      xdrmediumseverityalertcount: {}
      xdrmediumseverityalerts: {}
      xdrnetworkartifacts: {}
      xdrnotes: {}
      xdrresolvecomment: {}
      xdrstatus: {}
      xdrurl: {}
      xdrusercount: {}
    separatecontext: false
    view: |-
      {
        "position": {
          "x": 645,
          "y": 2100
        }
      }
    note: false
    timertriggers: []
    ignoreworker: false
    skipunavailable: false
    quietmode: 0
  "64":
    id: "64"
    taskid: 8271bae3-120a-4620-8a69-1b5e5bbeea97
    type: regular
    task:
      id: 8271bae3-120a-4620-8a69-1b5e5bbeea97
      version: -1
      name: Generate investigation summary report
      description: |-
        A script to generate the investigation summary report in an automated way.
        The report can be used in the post-processing flow as well.
      scriptName: GenerateInvestigationSummaryReport
      type: regular
      iscommand: false
      brand: ""
    nexttasks:
      '#none#':
      - "65"
    scriptarguments:
      incidentId: {}
      name: {}
      type: {}
    separatecontext: false
    view: |-
      {
        "position": {
          "x": 645,
          "y": 3270
        }
      }
    note: false
    timertriggers: []
    ignoreworker: false
    skipunavailable: false
    quietmode: 0
  "65":
    id: "65"
    taskid: e2fc0319-5d9b-467f-899f-008899c65549
    type: regular
    task:
      id: e2fc0319-5d9b-467f-899f-008899c65549
      version: -1
      name: Manual - system backup
      description: ""
      type: regular
      iscommand: false
      brand: ""
    nexttasks:
      '#none#':
      - "29"
    separatecontext: false
    view: |-
      {
        "position": {
          "x": 645,
          "y": 3450
        }
      }
    note: false
    timertriggers: []
    ignoreworker: false
    skipunavailable: false
    quietmode: 0
  "66":
    id: "66"
    taskid: 0a25ea0d-af5d-4c26-8e55-a3d9cb653f16
    type: regular
    task:
      id: 0a25ea0d-af5d-4c26-8e55-a3d9cb653f16
      version: -1
      name: Set SANS stage to Eradication
      description: Set SANS stage to Eradication.
      script: Builtin|||setIncident
      type: regular
      iscommand: true
      brand: Builtin
    nexttasks:
      '#none#':
      - "32"
    scriptarguments:
      Crowdstrikefamily: {}
      Crowdstrikescore: {}
      accountdisplayname: {}
      accountgroups: {}
      accountid: {}
      accountmanager: {}
      accountname: {}
      accounttype: {}
      activedirectoryaccountstatus: {}
      activedirectorydisplayname: {}
      activedirectorypasswordstatus: {}
      addLabels: {}
      affecteddata: {}
      affecteddatatype: {}
      affectedindividualscontactinformation: {}
      agentid: {}
      agentversion: {}
      analysis: {}
      app: {}
      appreleasedate: {}
      approximatenumberofaffecteddatasubjects: {}
      appversion: {}
      assetid: {}
      attachmentcount: {}
      attachmentextension: {}
      attachmenthash: {}
      attachmentid: {}
      attachmentname: {}
      attachmentsize: {}
      attachmenttype: {}
      avreleasedate: {}
      avversion: {}
      awsfindingid: {}
      awsfindingtype: {}
      awsinstanceid: {}
      awsinstancename: {}
      bdcontactemail: {}
      bdcontactname: {}
      blockedaction: {}
      bugtraq: {}
      city: {}
      clarotyalertresolved: {}
      clarotyalerttype: {}
      clarotycategory: {}
      clarotynetworkid: {}
      clarotyrelatedassets: {}
      clarotyresourceid: {}
      clarotysiteid: {}
      clicktime: {}
      closeNotes: {}
      closeReason: {}
      cloudmode: {}
      cluster: {}
      commandline: {}
      companyaddress: {}
      companycity: {}
      companycountry: {}
      companyhasinsuranceforthebreach: {}
      companyname: {}
      companypostalcode: {}
      companypropertystatus: {}
      compliancemetadata: {}
      contactaddress: {}
      contactname: {}
      containmenteradicationandrecovery: {}
      coordinates: {}
      country: {}
      countrywherebusinesshasitsmainestablishment: {}
      countrywherethebreachtookplace: {}
      criticalassets: {}
      currentip: {}
      customFields: {}
      customidstring: {}
      cve: {}
      cvss: {}
      dataencryptionstatus: {}
      datetimeofthebreach: {}
      dbotprediction: {}
      dbotpredictionprobability: {}
      dbottextsuggestionhighlighted: {}
      defaultgateway: {}
      deleteEmptyField: {}
      demoautomatedcondition: {}
      demomanualcondition: {}
      description: {}
      dest: {}
      desthostname: {}
      destinationip: {}
      destntdomain: {}
      destos: {}
      details: {}
      detectid: {}
      detection: {}
      detectionendtime: {}
      detectionid: {}
      detectionticketed: {}
      detectionupdatetime: {}
      detectionurl: {}
      detectname: {}
      detectorid: {}
      detecttime: {}
      devicegsuiteaccountstatus: {}
      devicename: {}
      dpoemailaddress: {}
      duoaccountstatus: {}
      duration: {}
      edlconfigurationinfo: {}
      emailaddress: {}
      emailauthenticitycheck: {}
      emailautoreply: {}
      emailbcc: {}
      emailbody: {}
      emailbodyformat: {}
      emailbodyhtml: {}
      emailcc: {}
      emailclassification: {}
      emailclientname: {}
      emailfrom: {}
      emailheaders: {}
      emailhtml: {}
      emailinreplyto: {}
      emailkeywords: {}
      emailmessageid: {}
      emailreceived: {}
      emailrecipient: {}
      emailreplyto: {}
      emailreturnpath: {}
      emailsenderip: {}
      emailsize: {}
      emailsource: {}
      emailsubject: {}
      emailto: {}
      emailtocount: {}
      emailurlclicked: {}
      employeedisplayname: {}
      employeeemail: {}
      employeemanageremail: {}
      endpointgrid: {}
      eventtype: {}
      exactlywhathappenedandatwhattimes: {}
      executableswritten: {}
      expanseexposuretype: {}
      expanserawjsonevent: {}
      expanseseverity: {}
      exposedport: {}
      externalip: {}
      extrahopapplianceid: {}
      extrahophostname: {}
      falconhostlink: {}
      family: {}
      filehash: {}
      filename: {}
      filepath: {}
      filesize: {}
      findingid: {}
      firstseen: {}
      globaldirectoryvisibility: {}
      globalprotectclientlessvpnreleasedate: {}
      globalprotectclientlessvpnversion: {}
      globalprotectclientpackageversion: {}
      globalprotectdatafilereleasedate: {}
      globalprotectdatafileversion: {}
      googleaccountstatus: {}
      googleadminrolesstatus: {}
      googledisplayname: {}
      googledrivestatus: {}
      googlemailstatus: {}
      googlepasswordstatus: {}
      groupid: {}
      guid: {}
      hadasanothershorttext: {}
      hadasanothertest: {}
      hostname: {}
      howcouldinformationsharingwithotherorganizationshavebeenimproved: {}
      howwelldidstaffandmanagementperformindealingwiththeincidentwerethedocumentedproceduresfollowedweretheyadequate: {}
      id: {}
      indenideviceid: {}
      indeniissueid: {}
      indicatorsofinterest: {}
      infected: {}
      infectedhosts: {}
      internalip: {}
      involvedusers: {}
      ioctype: {}
      iocvalue: {}
      ipv6defaultgateway: {}
      isolated: {}
      isthedatasubjecttodpia: {}
      labels: {}
      lastmodifiedby: {}
      lastmodifiedon: {}
      lastseen: {}
      licenseexpirydate: {}
      likelyimpact: {}
      localip: {}
      logdbversion: {}
      logforwardingobjectname: {}
      loginattemptcount: {}
      loginbehavior: {}
      macaddress: {}
      mailboxdelegation: {}
      maliciousbehavior: {}
      maliciouscauseifthecauseisamaliciousattack: {}
      malwarefamily: {}
      malwarescore: {}
      md5string: {}
      measurestomitigate: {}
      messageparts: {}
      messagetime: {}
      mnda: {}
      mndadone: {}
      multivsys: {}
      myhtml: {}
      mymultiselect: {}
      name: {}
      netmask: {}
      nextsteps: {}
      niststage: {}
      notes: {}
      objective: {}
      occurred: {}
      offboardingdate: {}
      offboardingstage: {}
      offset: {}
      oktaaccountstatus: {}
      operationalmode: {}
      operator: {}
      osname: {}
      ostype: {}
      osversion: {}
      owner: {}
      parantprocessname: {}
      parentprocessid: {}
      parentprocessname: {}
      participants: {}
      partnercontacts: {}
      partnerproduct: {}
      passwordexpirationstatus: {}
      patterndispositiondescription: {}
      patterndispositionflags: {}
      patterndispositionvalue: {}
      phase: {}
      phishingconfirmationstatus: {}
      phishingsubtype: {}
      phishscore: {}
      pid: {}
      platform: {}
      platformfamily: {}
      policydeleted: {}
      policydescription: {}
      policydetails: {}
      policyid: {}
      policyname: {}
      policyrecommendation: {}
      policyremediable: {}
      policyroutes: {}
      policyseverity: {}
      policytype: {}
      possiblecauseofthebreach: {}
      postalcode: {}
      postincidentactivity: {}
      preparation: {}
      previouscoordinates: {}
      previouscountry: {}
      previousip: {}
      previoussignindatetime: {}
      previoussourceip: {}
      prismacloudcomputeactivitytype: {}
      prismacloudcomputeappid: {}
      prismacloudcomputecategory: {}
      prismacloudcomputecollections: {}
      prismacloudcomputecommand: {}
      prismacloudcomputecontainer: {}
      prismacloudcomputecredentialid: {}
      prismacloudcomputedistribution: {}
      prismacloudcomputeerror: {}
      prismacloudcomputeforensic: {}
      prismacloudcomputefqdn: {}
      prismacloudcomputefunction: {}
      prismacloudcomputehost: {}
      prismacloudcomputeimage: {}
      prismacloudcomputeinteractive: {}
      prismacloudcomputekubernetesresource: {}
      prismacloudcomputelabels: {}
      prismacloudcomputeline: {}
      prismacloudcomputelogfile: {}
      prismacloudcomputemarkdown: {}
      prismacloudcomputemessage: {}
      prismacloudcomputeproject: {}
      prismacloudcomputeprotected: {}
      prismacloudcomputeprovider: {}
      prismacloudcomputerawalertjson: {}
      prismacloudcomputeregion: {}
      prismacloudcomputeregistry: {}
      prismacloudcomputerule: {}
      prismacloudcomputeruntime: {}
      prismacloudcomputeservice: {}
      prismacloudcomputeservicetype: {}
      prismacloudcomputetotal: {}
      prismacloudcomputetype: {}
      prismacloudcomputeuser: {}
      prismacloudid: {}
      prismacloudreason: {}
      prismacloudrules: {}
      prismacloudstatus: {}
      prismacloudtime: {}
      processendtime: {}
      processid: {}
      processname: {}
      processstarttime: {}
      publicipaddress: {}
      qid: {}
      quarantined: {}
      quarantinefolder: {}
      quarantinerule: {}
      rating: {}
      rawparticipants: {}
      redlockalertid: {}
      redlockpolicyname: {}
      region: {}
      regionid: {}
      remediationnotes: {}
      replacePlaybook: {}
      reporteremailaddress: {}
      reportingdepartment: {}
      resourceapiname: {}
      resourcecloudtype: {}
      resourceid: {}
      resourcename: {}
      resourcetype: {}
      riskrating: {}
      riskscore: {}
      roles: {}
      rrn: {}
      samaccountname: {}
      sansstage:
        simple: Eradication
      sectorofaffectedparty: {}
      securitygroupid: {}
      sensorid: {}
      severity: {}
      severityname: {}
      sha1: {}
      sha256: {}
      signature: {}
      signindatetime: {}
      sixgillalertid: {}
      sixgillcontent: {}
      sixgillthreatlevel: {}
      sixgillthreattype: {}
      sizenumberofemployees: {}
      sizeturnover: {}
      skuname: {}
      skutier: {}
      sla: {}
      slaField: {}
      solutionbrief: {}
      sourceip: {}
      spamscore: {}
      src: {}
      srchostname: {}
      srcntdomain: {}
      srcos: {}
      srcuser: {}
      staticroutes: {}
      subscriptionassignedby: {}
      subscriptioncreatedby: {}
      subscriptioncreatedon: {}
      subscriptiondescription: {}
      subscriptionid: {}
      subscriptionname: {}
      subscriptiontype: {}
      subscriptionupdatedby: {}
      subscriptionupdatedon: {}
      subtype: {}
      swversion: {}
      systemdefault: {}
      systemdhcp: {}
      systemhostname: {}
      systemipaddress: {}
      systemipv6address: {}
      systemmodel: {}
      systems: {}
      systemserial: {}
      systemuptime: {}
      tactic: {}
      targetfirewallversion: {}
      technique: {}
      telephoneno: {}
      terminatedaction: {}
      test: {}
      testfieldhadas: {}
      threatactor: {}
      threatinfomap: {}
      threatreleasedate: {}
      threattime: {}
      threatversion: {}
      ticketnumber: {}
      trapsid: {}
      travelmaplink: {}
      triggeredsecurityprofile: {}
      type: {}
      urlfilteringversion: {}
      urlsslverification: {}
      user: {}
      useraccountcontrol: {}
      useragent: {}
      userdisabledstatus: {}
      username: {}
      vendorid: {}
      vendorproduct: {}
      version: {}
      vmcpuid: {}
      vmlicense: {}
      vmmacbase: {}
      vmmode: {}
      vmuuid: {}
      vpcid: {}
      vulnerabilitycategory: {}
      wereanystepsoractionstakenthatmighthaveinhibitedtherecovery: {}
      whatadditionaltoolsorresourcesareneededtodetectanalyzeandmitigatefutureincidents: {}
      whatcorrectiveactionscanpreventsimilarincidentsinthefuture: {}
      whatinformationwasneededsooner: {}
      whatprecursorsorindicatorsshouldbewatchedforinthefuturetodetectsimilarincidents: {}
      whatwouldthestaffandmanagementdodifferentlythenexttimeasimilarincidentoccurs: {}
      whereisdatahosted: {}
      wildfireprivatereleasedate: {}
      wildfireprivateversion: {}
      wildfirereleasedate: {}
      wildfiresubtype: {}
      wildfireversion: {}
      xdralertcount: {}
      xdralerts: {}
      xdrassigneduseremail: {}
      xdrassigneduserprettyname: {}
      xdrdescription: {}
      xdrdetectiontime: {}
      xdrfileartifacts: {}
      xdrhighseverityalertcount: {}
      xdrhighseverityalerts: {}
      xdrhostcount: {}
      xdrincidentid: {}
      xdrincidentmarkdown: {}
      xdrlowseverityalertcount: {}
      xdrlowseverityalerts: {}
      xdrmanualseverity: {}
      xdrmediumseverityalertcount: {}
      xdrmediumseverityalerts: {}
      xdrnetworkartifacts: {}
      xdrnotes: {}
      xdrresolvecomment: {}
      xdrstatus: {}
      xdrurl: {}
      xdrusercount: {}
    separatecontext: false
    view: |-
      {
        "position": {
          "x": 645,
          "y": 3970
        }
      }
    note: false
    timertriggers: []
    ignoreworker: false
    skipunavailable: false
    quietmode: 0
  "67":
    id: "67"
    taskid: 069d98a1-fbc9-4c05-80a1-e40897784288
    type: regular
    task:
      id: 069d98a1-fbc9-4c05-80a1-e40897784288
      version: -1
      name: Set SANS stage to Recovery
      description: Set SANS stage to Recovery.
      script: Builtin|||setIncident
      type: regular
      iscommand: true
      brand: Builtin
    nexttasks:
      '#none#':
      - "15"
    scriptarguments:
      Crowdstrikefamily: {}
      Crowdstrikescore: {}
      accountdisplayname: {}
      accountgroups: {}
      accountid: {}
      accountmanager: {}
      accountname: {}
      accounttype: {}
      activedirectoryaccountstatus: {}
      activedirectorydisplayname: {}
      activedirectorypasswordstatus: {}
      addLabels: {}
      affecteddata: {}
      affecteddatatype: {}
      affectedindividualscontactinformation: {}
      agentid: {}
      agentversion: {}
      analysis: {}
      app: {}
      appreleasedate: {}
      approximatenumberofaffecteddatasubjects: {}
      appversion: {}
      assetid: {}
      attachmentcount: {}
      attachmentextension: {}
      attachmenthash: {}
      attachmentid: {}
      attachmentname: {}
      attachmentsize: {}
      attachmenttype: {}
      avreleasedate: {}
      avversion: {}
      awsfindingid: {}
      awsfindingtype: {}
      awsinstanceid: {}
      awsinstancename: {}
      bdcontactemail: {}
      bdcontactname: {}
      blockedaction: {}
      bugtraq: {}
      city: {}
      clarotyalertresolved: {}
      clarotyalerttype: {}
      clarotycategory: {}
      clarotynetworkid: {}
      clarotyrelatedassets: {}
      clarotyresourceid: {}
      clarotysiteid: {}
      clicktime: {}
      closeNotes: {}
      closeReason: {}
      cloudmode: {}
      cluster: {}
      commandline: {}
      companyaddress: {}
      companycity: {}
      companycountry: {}
      companyhasinsuranceforthebreach: {}
      companyname: {}
      companypostalcode: {}
      companypropertystatus: {}
      compliancemetadata: {}
      contactaddress: {}
      contactname: {}
      containmenteradicationandrecovery: {}
      coordinates: {}
      country: {}
      countrywherebusinesshasitsmainestablishment: {}
      countrywherethebreachtookplace: {}
      criticalassets: {}
      currentip: {}
      customFields: {}
      customidstring: {}
      cve: {}
      cvss: {}
      dataencryptionstatus: {}
      datetimeofthebreach: {}
      dbotprediction: {}
      dbotpredictionprobability: {}
      dbottextsuggestionhighlighted: {}
      defaultgateway: {}
      deleteEmptyField: {}
      demoautomatedcondition: {}
      demomanualcondition: {}
      description: {}
      dest: {}
      desthostname: {}
      destinationip: {}
      destntdomain: {}
      destos: {}
      details: {}
      detectid: {}
      detection: {}
      detectionendtime: {}
      detectionid: {}
      detectionticketed: {}
      detectionupdatetime: {}
      detectionurl: {}
      detectname: {}
      detectorid: {}
      detecttime: {}
      devicegsuiteaccountstatus: {}
      devicename: {}
      dpoemailaddress: {}
      duoaccountstatus: {}
      duration: {}
      edlconfigurationinfo: {}
      emailaddress: {}
      emailauthenticitycheck: {}
      emailautoreply: {}
      emailbcc: {}
      emailbody: {}
      emailbodyformat: {}
      emailbodyhtml: {}
      emailcc: {}
      emailclassification: {}
      emailclientname: {}
      emailfrom: {}
      emailheaders: {}
      emailhtml: {}
      emailinreplyto: {}
      emailkeywords: {}
      emailmessageid: {}
      emailreceived: {}
      emailrecipient: {}
      emailreplyto: {}
      emailreturnpath: {}
      emailsenderip: {}
      emailsize: {}
      emailsource: {}
      emailsubject: {}
      emailto: {}
      emailtocount: {}
      emailurlclicked: {}
      employeedisplayname: {}
      employeeemail: {}
      employeemanageremail: {}
      endpointgrid: {}
      eventtype: {}
      exactlywhathappenedandatwhattimes: {}
      executableswritten: {}
      expanseexposuretype: {}
      expanserawjsonevent: {}
      expanseseverity: {}
      exposedport: {}
      externalip: {}
      extrahopapplianceid: {}
      extrahophostname: {}
      falconhostlink: {}
      family: {}
      filehash: {}
      filename: {}
      filepath: {}
      filesize: {}
      findingid: {}
      firstseen: {}
      globaldirectoryvisibility: {}
      globalprotectclientlessvpnreleasedate: {}
      globalprotectclientlessvpnversion: {}
      globalprotectclientpackageversion: {}
      globalprotectdatafilereleasedate: {}
      globalprotectdatafileversion: {}
      googleaccountstatus: {}
      googleadminrolesstatus: {}
      googledisplayname: {}
      googledrivestatus: {}
      googlemailstatus: {}
      googlepasswordstatus: {}
      groupid: {}
      guid: {}
      hadasanothershorttext: {}
      hadasanothertest: {}
      hostname: {}
      howcouldinformationsharingwithotherorganizationshavebeenimproved: {}
      howwelldidstaffandmanagementperformindealingwiththeincidentwerethedocumentedproceduresfollowedweretheyadequate: {}
      id: {}
      indenideviceid: {}
      indeniissueid: {}
      indicatorsofinterest: {}
      infected: {}
      infectedhosts: {}
      internalip: {}
      involvedusers: {}
      ioctype: {}
      iocvalue: {}
      ipv6defaultgateway: {}
      isolated: {}
      isthedatasubjecttodpia: {}
      labels: {}
      lastmodifiedby: {}
      lastmodifiedon: {}
      lastseen: {}
      licenseexpirydate: {}
      likelyimpact: {}
      localip: {}
      logdbversion: {}
      logforwardingobjectname: {}
      loginattemptcount: {}
      loginbehavior: {}
      macaddress: {}
      mailboxdelegation: {}
      maliciousbehavior: {}
      maliciouscauseifthecauseisamaliciousattack: {}
      malwarefamily: {}
      malwarescore: {}
      md5string: {}
      measurestomitigate: {}
      messageparts: {}
      messagetime: {}
      mnda: {}
      mndadone: {}
      multivsys: {}
      myhtml: {}
      mymultiselect: {}
      name: {}
      netmask: {}
      nextsteps: {}
      niststage: {}
      notes: {}
      objective: {}
      occurred: {}
      offboardingdate: {}
      offboardingstage: {}
      offset: {}
      oktaaccountstatus: {}
      operationalmode: {}
      operator: {}
      osname: {}
      ostype: {}
      osversion: {}
      owner: {}
      parantprocessname: {}
      parentprocessid: {}
      parentprocessname: {}
      participants: {}
      partnercontacts: {}
      partnerproduct: {}
      passwordexpirationstatus: {}
      patterndispositiondescription: {}
      patterndispositionflags: {}
      patterndispositionvalue: {}
      phase: {}
      phishingconfirmationstatus: {}
      phishingsubtype: {}
      phishscore: {}
      pid: {}
      platform: {}
      platformfamily: {}
      policydeleted: {}
      policydescription: {}
      policydetails: {}
      policyid: {}
      policyname: {}
      policyrecommendation: {}
      policyremediable: {}
      policyroutes: {}
      policyseverity: {}
      policytype: {}
      possiblecauseofthebreach: {}
      postalcode: {}
      postincidentactivity: {}
      preparation: {}
      previouscoordinates: {}
      previouscountry: {}
      previousip: {}
      previoussignindatetime: {}
      previoussourceip: {}
      prismacloudcomputeactivitytype: {}
      prismacloudcomputeappid: {}
      prismacloudcomputecategory: {}
      prismacloudcomputecollections: {}
      prismacloudcomputecommand: {}
      prismacloudcomputecontainer: {}
      prismacloudcomputecredentialid: {}
      prismacloudcomputedistribution: {}
      prismacloudcomputeerror: {}
      prismacloudcomputeforensic: {}
      prismacloudcomputefqdn: {}
      prismacloudcomputefunction: {}
      prismacloudcomputehost: {}
      prismacloudcomputeimage: {}
      prismacloudcomputeinteractive: {}
      prismacloudcomputekubernetesresource: {}
      prismacloudcomputelabels: {}
      prismacloudcomputeline: {}
      prismacloudcomputelogfile: {}
      prismacloudcomputemarkdown: {}
      prismacloudcomputemessage: {}
      prismacloudcomputeproject: {}
      prismacloudcomputeprotected: {}
      prismacloudcomputeprovider: {}
      prismacloudcomputerawalertjson: {}
      prismacloudcomputeregion: {}
      prismacloudcomputeregistry: {}
      prismacloudcomputerule: {}
      prismacloudcomputeruntime: {}
      prismacloudcomputeservice: {}
      prismacloudcomputeservicetype: {}
      prismacloudcomputetotal: {}
      prismacloudcomputetype: {}
      prismacloudcomputeuser: {}
      prismacloudid: {}
      prismacloudreason: {}
      prismacloudrules: {}
      prismacloudstatus: {}
      prismacloudtime: {}
      processendtime: {}
      processid: {}
      processname: {}
      processstarttime: {}
      publicipaddress: {}
      qid: {}
      quarantined: {}
      quarantinefolder: {}
      quarantinerule: {}
      rating: {}
      rawparticipants: {}
      redlockalertid: {}
      redlockpolicyname: {}
      region: {}
      regionid: {}
      remediationnotes: {}
      replacePlaybook: {}
      reporteremailaddress: {}
      reportingdepartment: {}
      resourceapiname: {}
      resourcecloudtype: {}
      resourceid: {}
      resourcename: {}
      resourcetype: {}
      riskrating: {}
      riskscore: {}
      roles: {}
      rrn: {}
      samaccountname: {}
      sansstage:
        simple: Recovery
      sectorofaffectedparty: {}
      securitygroupid: {}
      sensorid: {}
      severity: {}
      severityname: {}
      sha1: {}
      sha256: {}
      signature: {}
      signindatetime: {}
      sixgillalertid: {}
      sixgillcontent: {}
      sixgillthreatlevel: {}
      sixgillthreattype: {}
      sizenumberofemployees: {}
      sizeturnover: {}
      skuname: {}
      skutier: {}
      sla: {}
      slaField: {}
      solutionbrief: {}
      sourceip: {}
      spamscore: {}
      src: {}
      srchostname: {}
      srcntdomain: {}
      srcos: {}
      srcuser: {}
      staticroutes: {}
      subscriptionassignedby: {}
      subscriptioncreatedby: {}
      subscriptioncreatedon: {}
      subscriptiondescription: {}
      subscriptionid: {}
      subscriptionname: {}
      subscriptiontype: {}
      subscriptionupdatedby: {}
      subscriptionupdatedon: {}
      subtype: {}
      swversion: {}
      systemdefault: {}
      systemdhcp: {}
      systemhostname: {}
      systemipaddress: {}
      systemipv6address: {}
      systemmodel: {}
      systems: {}
      systemserial: {}
      systemuptime: {}
      tactic: {}
      targetfirewallversion: {}
      technique: {}
      telephoneno: {}
      terminatedaction: {}
      test: {}
      testfieldhadas: {}
      threatactor: {}
      threatinfomap: {}
      threatreleasedate: {}
      threattime: {}
      threatversion: {}
      ticketnumber: {}
      trapsid: {}
      travelmaplink: {}
      triggeredsecurityprofile: {}
      type: {}
      urlfilteringversion: {}
      urlsslverification: {}
      user: {}
      useraccountcontrol: {}
      useragent: {}
      userdisabledstatus: {}
      username: {}
      vendorid: {}
      vendorproduct: {}
      version: {}
      vmcpuid: {}
      vmlicense: {}
      vmmacbase: {}
      vmmode: {}
      vmuuid: {}
      vpcid: {}
      vulnerabilitycategory: {}
      wereanystepsoractionstakenthatmighthaveinhibitedtherecovery: {}
      whatadditionaltoolsorresourcesareneededtodetectanalyzeandmitigatefutureincidents: {}
      whatcorrectiveactionscanpreventsimilarincidentsinthefuture: {}
      whatinformationwasneededsooner: {}
      whatprecursorsorindicatorsshouldbewatchedforinthefuturetodetectsimilarincidents: {}
      whatwouldthestaffandmanagementdodifferentlythenexttimeasimilarincidentoccurs: {}
      whereisdatahosted: {}
      wildfireprivatereleasedate: {}
      wildfireprivateversion: {}
      wildfirereleasedate: {}
      wildfiresubtype: {}
      wildfireversion: {}
      xdralertcount: {}
      xdralerts: {}
      xdrassigneduseremail: {}
      xdrassigneduserprettyname: {}
      xdrdescription: {}
      xdrdetectiontime: {}
      xdrfileartifacts: {}
      xdrhighseverityalertcount: {}
      xdrhighseverityalerts: {}
      xdrhostcount: {}
      xdrincidentid: {}
      xdrincidentmarkdown: {}
      xdrlowseverityalertcount: {}
      xdrlowseverityalerts: {}
      xdrmanualseverity: {}
      xdrmediumseverityalertcount: {}
      xdrmediumseverityalerts: {}
      xdrnetworkartifacts: {}
      xdrnotes: {}
      xdrresolvecomment: {}
      xdrstatus: {}
      xdrurl: {}
      xdrusercount: {}
    separatecontext: false
    view: |-
      {
        "position": {
          "x": 645,
          "y": 4910
        }
      }
    note: false
    timertriggers: []
    ignoreworker: false
    skipunavailable: false
    quietmode: 0
  "68":
    id: "68"
    taskid: 526f3b03-df26-479f-8690-51c7c35f272b
    type: regular
    task:
      id: 526f3b03-df26-479f-8690-51c7c35f272b
      version: -1
      name: Generate investigation summary report
      description: |-
        A script to generate the investigation summary report in an automated way.
        The report can be used in the post-processing flow as well.
      scriptName: GenerateInvestigationSummaryReport
      type: regular
      iscommand: false
      brand: ""
    nexttasks:
      '#none#':
      - "50"
    scriptarguments:
      incidentId: {}
      name: {}
      type: {}
    separatecontext: false
    view: |-
      {
        "position": {
          "x": -100,
          "y": 6570
        }
      }
    note: false
    timertriggers: []
    ignoreworker: false
    skipunavailable: false
    quietmode: 0
  "69":
    id: "69"
    taskid: 23d6a993-26a0-437c-8e2e-98fd7a98eba3
    type: regular
    task:
      id: 23d6a993-26a0-437c-8e2e-98fd7a98eba3
      version: -1
      name: Set SANS stage to Lessons Learned
      description: Set SANS stage to Lessons Learned.
      script: Builtin|||setIncident
      type: regular
      iscommand: true
      brand: Builtin
    nexttasks:
      '#none#':
      - "70"
    scriptarguments:
      Crowdstrikefamily: {}
      Crowdstrikescore: {}
      accountdisplayname: {}
      accountgroups: {}
      accountid: {}
      accountmanager: {}
      accountname: {}
      accounttype: {}
      activedirectoryaccountstatus: {}
      activedirectorydisplayname: {}
      activedirectorypasswordstatus: {}
      addLabels: {}
      affecteddata: {}
      affecteddatatype: {}
      affectedindividualscontactinformation: {}
      agentid: {}
      agentversion: {}
      analysis: {}
      app: {}
      appreleasedate: {}
      approximatenumberofaffecteddatasubjects: {}
      appversion: {}
      assetid: {}
      attachmentcount: {}
      attachmentextension: {}
      attachmenthash: {}
      attachmentid: {}
      attachmentname: {}
      attachmentsize: {}
      attachmenttype: {}
      avreleasedate: {}
      avversion: {}
      awsfindingid: {}
      awsfindingtype: {}
      awsinstanceid: {}
      awsinstancename: {}
      bdcontactemail: {}
      bdcontactname: {}
      blockedaction: {}
      bugtraq: {}
      city: {}
      clarotyalertresolved: {}
      clarotyalerttype: {}
      clarotycategory: {}
      clarotynetworkid: {}
      clarotyrelatedassets: {}
      clarotyresourceid: {}
      clarotysiteid: {}
      clicktime: {}
      closeNotes: {}
      closeReason: {}
      cloudmode: {}
      cluster: {}
      commandline: {}
      companyaddress: {}
      companycity: {}
      companycountry: {}
      companyhasinsuranceforthebreach: {}
      companyname: {}
      companypostalcode: {}
      companypropertystatus: {}
      compliancemetadata: {}
      contactaddress: {}
      contactname: {}
      containmenteradicationandrecovery: {}
      coordinates: {}
      country: {}
      countrywherebusinesshasitsmainestablishment: {}
      countrywherethebreachtookplace: {}
      criticalassets: {}
      currentip: {}
      customFields: {}
      customidstring: {}
      cve: {}
      cvss: {}
      dataencryptionstatus: {}
      datetimeofthebreach: {}
      dbotprediction: {}
      dbotpredictionprobability: {}
      dbottextsuggestionhighlighted: {}
      defaultgateway: {}
      deleteEmptyField: {}
      demoautomatedcondition: {}
      demomanualcondition: {}
      description: {}
      dest: {}
      desthostname: {}
      destinationip: {}
      destntdomain: {}
      destos: {}
      details: {}
      detectid: {}
      detection: {}
      detectionendtime: {}
      detectionid: {}
      detectionticketed: {}
      detectionupdatetime: {}
      detectionurl: {}
      detectname: {}
      detectorid: {}
      detecttime: {}
      devicegsuiteaccountstatus: {}
      devicename: {}
      dpoemailaddress: {}
      duoaccountstatus: {}
      duration: {}
      edlconfigurationinfo: {}
      emailaddress: {}
      emailauthenticitycheck: {}
      emailautoreply: {}
      emailbcc: {}
      emailbody: {}
      emailbodyformat: {}
      emailbodyhtml: {}
      emailcc: {}
      emailclassification: {}
      emailclientname: {}
      emailfrom: {}
      emailheaders: {}
      emailhtml: {}
      emailinreplyto: {}
      emailkeywords: {}
      emailmessageid: {}
      emailreceived: {}
      emailrecipient: {}
      emailreplyto: {}
      emailreturnpath: {}
      emailsenderip: {}
      emailsize: {}
      emailsource: {}
      emailsubject: {}
      emailto: {}
      emailtocount: {}
      emailurlclicked: {}
      employeedisplayname: {}
      employeeemail: {}
      employeemanageremail: {}
      endpointgrid: {}
      eventtype: {}
      exactlywhathappenedandatwhattimes: {}
      executableswritten: {}
      expanseexposuretype: {}
      expanserawjsonevent: {}
      expanseseverity: {}
      exposedport: {}
      externalip: {}
      extrahopapplianceid: {}
      extrahophostname: {}
      falconhostlink: {}
      family: {}
      filehash: {}
      filename: {}
      filepath: {}
      filesize: {}
      findingid: {}
      firstseen: {}
      globaldirectoryvisibility: {}
      globalprotectclientlessvpnreleasedate: {}
      globalprotectclientlessvpnversion: {}
      globalprotectclientpackageversion: {}
      globalprotectdatafilereleasedate: {}
      globalprotectdatafileversion: {}
      googleaccountstatus: {}
      googleadminrolesstatus: {}
      googledisplayname: {}
      googledrivestatus: {}
      googlemailstatus: {}
      googlepasswordstatus: {}
      groupid: {}
      guid: {}
      hadasanothershorttext: {}
      hadasanothertest: {}
      hostname: {}
      howcouldinformationsharingwithotherorganizationshavebeenimproved: {}
      howwelldidstaffandmanagementperformindealingwiththeincidentwerethedocumentedproceduresfollowedweretheyadequate: {}
      id: {}
      indenideviceid: {}
      indeniissueid: {}
      indicatorsofinterest: {}
      infected: {}
      infectedhosts: {}
      internalip: {}
      involvedusers: {}
      ioctype: {}
      iocvalue: {}
      ipv6defaultgateway: {}
      isolated: {}
      isthedatasubjecttodpia: {}
      labels: {}
      lastmodifiedby: {}
      lastmodifiedon: {}
      lastseen: {}
      licenseexpirydate: {}
      likelyimpact: {}
      localip: {}
      logdbversion: {}
      logforwardingobjectname: {}
      loginattemptcount: {}
      loginbehavior: {}
      macaddress: {}
      mailboxdelegation: {}
      maliciousbehavior: {}
      maliciouscauseifthecauseisamaliciousattack: {}
      malwarefamily: {}
      malwarescore: {}
      md5string: {}
      measurestomitigate: {}
      messageparts: {}
      messagetime: {}
      mnda: {}
      mndadone: {}
      multivsys: {}
      myhtml: {}
      mymultiselect: {}
      name: {}
      netmask: {}
      nextsteps: {}
      niststage: {}
      notes: {}
      objective: {}
      occurred: {}
      offboardingdate: {}
      offboardingstage: {}
      offset: {}
      oktaaccountstatus: {}
      operationalmode: {}
      operator: {}
      osname: {}
      ostype: {}
      osversion: {}
      owner: {}
      parantprocessname: {}
      parentprocessid: {}
      parentprocessname: {}
      participants: {}
      partnercontacts: {}
      partnerproduct: {}
      passwordexpirationstatus: {}
      patterndispositiondescription: {}
      patterndispositionflags: {}
      patterndispositionvalue: {}
      phase: {}
      phishingconfirmationstatus: {}
      phishingsubtype: {}
      phishscore: {}
      pid: {}
      platform: {}
      platformfamily: {}
      policydeleted: {}
      policydescription: {}
      policydetails: {}
      policyid: {}
      policyname: {}
      policyrecommendation: {}
      policyremediable: {}
      policyroutes: {}
      policyseverity: {}
      policytype: {}
      possiblecauseofthebreach: {}
      postalcode: {}
      postincidentactivity: {}
      preparation: {}
      previouscoordinates: {}
      previouscountry: {}
      previousip: {}
      previoussignindatetime: {}
      previoussourceip: {}
      prismacloudcomputeactivitytype: {}
      prismacloudcomputeappid: {}
      prismacloudcomputecategory: {}
      prismacloudcomputecollections: {}
      prismacloudcomputecommand: {}
      prismacloudcomputecontainer: {}
      prismacloudcomputecredentialid: {}
      prismacloudcomputedistribution: {}
      prismacloudcomputeerror: {}
      prismacloudcomputeforensic: {}
      prismacloudcomputefqdn: {}
      prismacloudcomputefunction: {}
      prismacloudcomputehost: {}
      prismacloudcomputeimage: {}
      prismacloudcomputeinteractive: {}
      prismacloudcomputekubernetesresource: {}
      prismacloudcomputelabels: {}
      prismacloudcomputeline: {}
      prismacloudcomputelogfile: {}
      prismacloudcomputemarkdown: {}
      prismacloudcomputemessage: {}
      prismacloudcomputeproject: {}
      prismacloudcomputeprotected: {}
      prismacloudcomputeprovider: {}
      prismacloudcomputerawalertjson: {}
      prismacloudcomputeregion: {}
      prismacloudcomputeregistry: {}
      prismacloudcomputerule: {}
      prismacloudcomputeruntime: {}
      prismacloudcomputeservice: {}
      prismacloudcomputeservicetype: {}
      prismacloudcomputetotal: {}
      prismacloudcomputetype: {}
      prismacloudcomputeuser: {}
      prismacloudid: {}
      prismacloudreason: {}
      prismacloudrules: {}
      prismacloudstatus: {}
      prismacloudtime: {}
      processendtime: {}
      processid: {}
      processname: {}
      processstarttime: {}
      publicipaddress: {}
      qid: {}
      quarantined: {}
      quarantinefolder: {}
      quarantinerule: {}
      rating: {}
      rawparticipants: {}
      redlockalertid: {}
      redlockpolicyname: {}
      region: {}
      regionid: {}
      remediationnotes: {}
      replacePlaybook: {}
      reporteremailaddress: {}
      reportingdepartment: {}
      resourceapiname: {}
      resourcecloudtype: {}
      resourceid: {}
      resourcename: {}
      resourcetype: {}
      riskrating: {}
      riskscore: {}
      roles: {}
      rrn: {}
      samaccountname: {}
      sansstage:
        simple: Lessons Learned
      sectorofaffectedparty: {}
      securitygroupid: {}
      sensorid: {}
      severity: {}
      severityname: {}
      sha1: {}
      sha256: {}
      signature: {}
      signindatetime: {}
      sixgillalertid: {}
      sixgillcontent: {}
      sixgillthreatlevel: {}
      sixgillthreattype: {}
      sizenumberofemployees: {}
      sizeturnover: {}
      skuname: {}
      skutier: {}
      sla: {}
      slaField: {}
      solutionbrief: {}
      sourceip: {}
      spamscore: {}
      src: {}
      srchostname: {}
      srcntdomain: {}
      srcos: {}
      srcuser: {}
      staticroutes: {}
      subscriptionassignedby: {}
      subscriptioncreatedby: {}
      subscriptioncreatedon: {}
      subscriptiondescription: {}
      subscriptionid: {}
      subscriptionname: {}
      subscriptiontype: {}
      subscriptionupdatedby: {}
      subscriptionupdatedon: {}
      subtype: {}
      swversion: {}
      systemdefault: {}
      systemdhcp: {}
      systemhostname: {}
      systemipaddress: {}
      systemipv6address: {}
      systemmodel: {}
      systems: {}
      systemserial: {}
      systemuptime: {}
      tactic: {}
      targetfirewallversion: {}
      technique: {}
      telephoneno: {}
      terminatedaction: {}
      test: {}
      testfieldhadas: {}
      threatactor: {}
      threatinfomap: {}
      threatreleasedate: {}
      threattime: {}
      threatversion: {}
      ticketnumber: {}
      trapsid: {}
      travelmaplink: {}
      triggeredsecurityprofile: {}
      type: {}
      urlfilteringversion: {}
      urlsslverification: {}
      user: {}
      useraccountcontrol: {}
      useragent: {}
      userdisabledstatus: {}
      username: {}
      vendorid: {}
      vendorproduct: {}
      version: {}
      vmcpuid: {}
      vmlicense: {}
      vmmacbase: {}
      vmmode: {}
      vmuuid: {}
      vpcid: {}
      vulnerabilitycategory: {}
      wereanystepsoractionstakenthatmighthaveinhibitedtherecovery: {}
      whatadditionaltoolsorresourcesareneededtodetectanalyzeandmitigatefutureincidents: {}
      whatcorrectiveactionscanpreventsimilarincidentsinthefuture: {}
      whatinformationwasneededsooner: {}
      whatprecursorsorindicatorsshouldbewatchedforinthefuturetodetectsimilarincidents: {}
      whatwouldthestaffandmanagementdodifferentlythenexttimeasimilarincidentoccurs: {}
      whereisdatahosted: {}
      wildfireprivatereleasedate: {}
      wildfireprivateversion: {}
      wildfirereleasedate: {}
      wildfiresubtype: {}
      wildfireversion: {}
      xdralertcount: {}
      xdralerts: {}
      xdrassigneduseremail: {}
      xdrassigneduserprettyname: {}
      xdrdescription: {}
      xdrdetectiontime: {}
      xdrfileartifacts: {}
      xdrhighseverityalertcount: {}
      xdrhighseverityalerts: {}
      xdrhostcount: {}
      xdrincidentid: {}
      xdrincidentmarkdown: {}
      xdrlowseverityalertcount: {}
      xdrlowseverityalerts: {}
      xdrmanualseverity: {}
      xdrmediumseverityalertcount: {}
      xdrmediumseverityalerts: {}
      xdrnetworkartifacts: {}
      xdrnotes: {}
      xdrresolvecomment: {}
      xdrstatus: {}
      xdrurl: {}
      xdrusercount: {}
    separatecontext: false
    view: |-
      {
        "position": {
          "x": -100,
          "y": 6180
        }
      }
    note: false
    timertriggers: []
    ignoreworker: false
    skipunavailable: false
    quietmode: 0
  "70":
    id: "70"
    taskid: 9c5fcc46-a866-4db1-86d5-41ae5e0a3254
    type: playbook
    task:
      id: 9c5fcc46-a866-4db1-86d5-41ae5e0a3254
      version: -1
      name: SANS - Lessons Learned
      playbookName: SANS - Lessons Learned
      type: playbook
      iscommand: false
      brand: ""
      description: ''
    nexttasks:
      '#none#':
      - "68"
    scriptarguments:
      DataCollection:
        complex:
          root: inputs.DataCollection
      Email:
        complex:
          root: inputs.Email
    separatecontext: true
    loop:
      iscommand: false
      exitCondition: ""
      wait: 1
      max: 0
    view: |-
      {
        "position": {
          "x": -100,
          "y": 6370
        }
      }
    note: false
    timertriggers: []
    ignoreworker: false
    skipunavailable: false
    quietmode: 0
  "71":
    id: "71"
    taskid: f3465b30-8164-4b22-80d8-395892c92a9c
    type: condition
    task:
      id: f3465b30-8164-4b22-80d8-395892c92a9c
      version: -1
      name: Block IOCs?
      description: ""
      type: condition
      iscommand: false
      brand: ""
    nexttasks:
      "no":
      - "33"
      "yes":
      - "74"
    separatecontext: false
    view: |-
      {
        "position": {
          "x": 330,
          "y": 4320
        }
      }
    note: false
    timertriggers: []
    ignoreworker: false
    skipunavailable: false
    quietmode: 0
  "72":
    id: "72"
    taskid: fa8d3291-be53-4f18-8636-84b807db1564
    type: condition
    task:
      id: fa8d3291-be53-4f18-8636-84b807db1564
      version: -1
      name: Is Active Directory enabled?
      description: Checks whether the Active Directory Query v2 integration is enabled.
      type: condition
      iscommand: false
      brand: ""
    nexttasks:
      '#default#':
      - "64"
      "yes":
      - "19"
    separatecontext: false
    conditions:
    - label: "yes"
      condition:
      - - operator: isExists
          left:
            value:
              complex:
                root: modules
                filters:
                - - operator: isEqualString
                    left:
                      value:
                        simple: modules.brand
                      iscontext: true
                    right:
                      value:
                        simple: Active Directory Query v2
                - - operator: isEqualString
                    left:
                      value:
                        simple: modules.state
                      iscontext: true
                    right:
                      value:
                        simple: active
            iscontext: true
    view: |-
      {
        "position": {
          "x": 645,
          "y": 2630
        }
      }
    note: false
    timertriggers: []
    ignoreworker: false
    skipunavailable: false
    quietmode: 0
  "73":
    id: "73"
    taskid: 9f3767c8-2d9c-4136-8d0a-0f2f49b24670
    type: condition
    task:
      id: 9f3767c8-2d9c-4136-8d0a-0f2f49b24670
      version: -1
      name: Is Active Directory enabled?
      description: Checks whether the Active Directory Query v2 integration is enabled.
      type: condition
      iscommand: false
      brand: ""
    nexttasks:
      '#default#':
      - "36"
      "yes":
      - "35"
    separatecontext: false
    conditions:
    - label: "yes"
      condition:
      - - operator: isExists
          left:
            value:
              complex:
                root: modules
                filters:
                - - operator: isEqualString
                    left:
                      value:
                        simple: modules.brand
                      iscontext: true
                    right:
                      value:
                        simple: Active Directory Query v2
                - - operator: isEqualString
                    left:
                      value:
                        simple: modules.state
                      iscontext: true
                    right:
                      value:
                        simple: active
            iscontext: true
    view: |-
      {
        "position": {
          "x": 1000,
          "y": 5475
        }
      }
    note: false
    timertriggers: []
    ignoreworker: false
    skipunavailable: false
    quietmode: 0
    isoversize: false
    isautoswitchedtoquietmode: false
  "74":
    id: "74"
    taskid: 9cf362e6-9d35-43dc-8fb9-6a90616fe66f
    type: playbook
    task:
      id: 9cf362e6-9d35-43dc-8fb9-6a90616fe66f
      version: -1
      name: Block Indicators - Generic v3
      description: |+
        This playbook blocks malicious Indicators using all integrations that are enabled, using the following sub-playbooks:

        - Block URL - Generic v2
        - Block Account - Generic v2
        - Block IP - Generic v3
        - Block File - Generic v2
        - Block Email - Generic v2
        - Block Domain - Generic v2

      playbookName: Block Indicators - Generic v3
      type: playbook
      iscommand: false
      brand: ""
    nexttasks:
      '#none#':
      - "33"
    scriptarguments:
      AutoBlockIndicators:
        complex:
          root: inputs.AutoBlockIndicators
      AutoCommit:
        complex:
          root: inputs.AutoCommit
      CustomBlockRule:
        complex:
          root: inputs.CustomBlockRule
      CustomURLCategory:
        complex:
          root: inputs.CustomURLCategory
      DAG:
        complex:
          root: inputs.DAG
      DomainToBlock:
        complex:
          root: DBotScore
          filters:
          - - operator: isEqualString
              left:
                value:
                  simple: DBotScore.Type
                iscontext: true
              right:
                value:
                  simple: domain
          - - operator: greaterThanOrEqual
              left:
                value:
                  simple: DBotScore.Score
                iscontext: true
              right:
                value:
                  simple: "3"
          accessor: Indicator
          transformers:
          - operator: uniq
      EDLServerIP:
        complex:
          root: inputs.EDLServerIP
      EmailToBlock:
        complex:
          root: DBotScore
          filters:
          - - operator: isEqualString
              left:
                value:
                  simple: DBotScore.Type
                iscontext: true
              right:
                value:
                  simple: email
          - - operator: greaterThanOrEqual
              left:
                value:
                  simple: DBotScore.Score
                iscontext: true
              right:
                value:
                  simple: "3"
          accessor: Indicator
          transformers:
          - operator: uniq
      FilesToBlock:
        complex:
          root: DBotScore
          filters:
          - - operator: isEqualString
              left:
                value:
                  simple: DBotScore.Type
                iscontext: true
              right:
                value:
                  simple: file
          - - operator: greaterThanOrEqual
              left:
                value:
                  simple: DBotScore.Score
                iscontext: true
              right:
                value:
                  simple: "3"
          accessor: Indicator
          transformers:
          - operator: uniq
      IP:
        complex:
          root: DBotScore
          filters:
          - - operator: isEqualString
              left:
                value:
                  simple: DBotScore.Type
                iscontext: true
              right:
                value:
                  simple: ip
              ignorecase: true
          - - operator: greaterThanOrEqual
              left:
                value:
                  simple: DBotScore.Score
                iscontext: true
              right:
                value:
                  simple: "3"
          accessor: Indicator
          transformers:
          - operator: append
            args:
              item:
                value:
                  simple: IOCs found in investigation.Answers.3
                iscontext: true
          - operator: append
            args:
              item:
                value:
                  simple: inputs.src
                iscontext: true
          - operator: uniq
      InputEnrichment:
        simple: "False"
      MD5:
        complex:
          root: File
          filters:
          - - operator: isExists
              left:
                value:
                  simple: File.Malicious
                iscontext: true
          accessor: MD5
          transformers:
          - operator: append
            args:
              item:
                value:
                  simple: IOCs found in investigation.Answers.0
                iscontext: true
          - operator: uniq
      RuleDirection:
        simple: outbound
      RuleName:
        simple: XSOAR - Block Indicators playbook - ${incident.id}
      SHA256:
        complex:
          root: File
          filters:
          - - operator: isExists
              left:
                value:
                  simple: File.Malicious
                iscontext: true
          accessor: SHA256
          transformers:
          - operator: append
            args:
              item:
                value:
                  simple: IOCs found in investigation.Answers.2
                iscontext: true
          - operator: uniq
      StaticAddressGroup:
        complex:
          root: inputs.StaticAddressGroup
      URL:
        complex:
          root: DBotScore
          filters:
          - - operator: isEqualString
              left:
                value:
                  simple: DBotScore.Type
                iscontext: true
              right:
                value:
                  simple: url
              ignorecase: true
          - - operator: greaterThanOrEqual
              left:
                value:
                  simple: DBotScore.Score
                iscontext: true
              right:
                value:
                  simple: "3"
          accessor: Indicator
          transformers:
          - operator: append
            args:
              item:
                value:
                  simple: IOCs found in investigation.Answers.4
                iscontext: true
      UserVerification:
        complex:
          root: inputs.UserVerification
      Username:
        complex:
          root: DBotScore
          filters:
          - - operator: isEqualString
              left:
                value:
                  simple: DBotScore.Type
                iscontext: true
              right:
                value:
                  simple: username
              ignorecase: true
          - - operator: greaterThanOrEqual
              left:
                value:
                  simple: DBotScore.Score
                iscontext: true
              right:
                value:
                  simple: "3"
          accessor: Indicator
          transformers:
          - operator: uniq
      categories:
        complex:
          root: inputs.categories
      device-group:
        complex:
          root: inputs.device-group
      type:
        complex:
          root: inputs.type
    separatecontext: true
    continueonerrortype: ""
    loop:
      iscommand: false
      exitCondition: ""
      wait: 1
      max: 100
    view: |-
      {
        "position": {
          "x": 330,
          "y": 4570
        }
      }
    note: false
    timertriggers: []
    ignoreworker: false
    skipunavailable: true
    quietmode: 0
    isoversize: false
    isautoswitchedtoquietmode: false
system: true
view: |-
  {
    "linkLabelsPosition": {
      "16_51_#default#": 0.44,
      "16_53_yes": 0.47,
      "32_33_#default#": 0.27,
      "34_36_No": 0.51,
      "34_73_Yes": 0.33,
      "46_41_no": 0.33,
      "46_60_yes": 0.53,
      "52_2_yes": 0.59,
      "56_22_yes": 0.59,
      "57_41_no": 0.19,
      "6_17_#default#": 0.1,
      "71_74_yes": 0.73,
      "72_19_yes": 0.55,
      "73_35_yes": 0.76,
      "73_36_#default#": 0.21
    },
    "paper": {
      "dimensions": {
        "height": 8370,
        "width": 2430,
        "x": -420,
        "y": -1185
      }
    }
  }
inputs:
- key: username
  value:
    complex:
      root: incident
      accessor: username
  required: true
  description: Username of the user who is suspected of the activity.
  playbookInputQuery:
- key: src
  value:
    complex:
      root: incident
      accessor: src
  required: true
  description: Source endpoint that triggered the incident.
  playbookInputQuery:
- key: traps_endpoint_id
  value:
    complex:
      root: incident
      accessor: agentid
  required: false
  description: Traps endpoint ID, used for endpoint isolation.
  playbookInputQuery:
- key: logins_count_threshold
  value:
    simple: "10"
  required: false
  description: The threshold for number of logins, from which the investigation and
    remediation will start automatically without waiting for the user's reply. Default
    is 10.
  playbookInputQuery:
- key: severity_threshold
  value:
    simple: "4"
  required: false
  description: "The threshold for the severity value from which an automatic remediation\
    \ takes place. \nSpecify the severity number (default is Critical):\n0 - Unknown\n\
    0.5 - Informational\n1 - Low\n2 - Medium\n3 - High\n4 - Critical"
  playbookInputQuery:
- key: internal_range
  value: {}
  required: false
  description: 'A list of internal IP ranges to check IP addresses against. The list
    should be provided in CIDR notation, separated by commas. An example of a list
    of ranges would be: "172.16.0.0/12,10.0.0.0/8,192.168.0.0/16" (without quotes).
    If a list is not provided, will use default list provided in the IsIPInRanges
    script (the known IPv4 private address ranges).'
  playbookInputQuery:
- key: critical_users
  value: {}
  required: false
  description: Critical users, separated by comma.
  playbookInputQuery:
- key: critical_endpoints
  value: {}
  required: false
  description: Critical endpoints, separated by comma.
  playbookInputQuery:
- key: critical_groups
  value: {}
  required: false
  description: Critical groups, separated by comma.
  playbookInputQuery:
- key: CustomBlockRule
  value:
    simple: "True"
  required: false
  description: |-
    This input determines whether Palo Alto Networks Panorama or Firewall Custom Block Rules are used.
    Specify True to use Custom Block Rules.
  playbookInputQuery:
- key: AutoCommit
  value:
    simple: "No"
  required: false
  description: |-
    This input determines whether Palo Alto Networks Panorama or Firewall Static Address Groups are used.
    Specify the Static Address Group name for IP handling.
  playbookInputQuery:
- key: DAG
  value: {}
  required: false
  description: |-
    This input determines whether Palo Alto Networks Panorama or Firewall Dynamic Address Groups are used.
    Specify the Dynamic Address Group tag name for IP handling.
  playbookInputQuery:
- key: StaticAddressGroup
  value: {}
  required: false
  description: |-
    This input determines whether Palo Alto Networks Panorama or Firewall Static Address Groups are used.
    Specify the Static Address Group name for IP handling.
  playbookInputQuery:
- key: CustomURLCategory
  value:
    simple: XSOAR Remediation - Malicious URLs
  required: false
  description: Custom URL Category name.
  playbookInputQuery:
- key: type
  value: {}
  required: false
  description: Custom URL category type. Insert "URL List"/ "Category Match".
  playbookInputQuery:
- key: device-group
  value: {}
  required: false
  description: Device group for the Custom URL Category (Panorama instances).
  playbookInputQuery:
- key: categories
  value: {}
  required: false
  description: The list of categories. Relevant from PAN-OS v9.x.
  playbookInputQuery:
- key: EDLServerIP
  value: {}
  required: false
  description: |-
    This input determines whether Palo Alto Networks Panorama or Firewall External Dynamic Lists are used:
    * The IP address of the web server on which the files are stored.
    * The web server IP address is configured in the integration instance.
  playbookInputQuery:
- key: UserVerification
  value:
    simple: "False"
  required: false
  description: "Possible values: True/False. \nWhether to provide user verification for blocking IPs. \n\nFalse - No prompt will be displayed to the user.\nTrue - The server will ask the user for blocking verification and will display the blocking list."
  playbookInputQuery:
- key: AutoBlockIndicators
  value:
    simple: "True"
  required: false
  description: |-
    Possible values: True/False.  Default: True.
    Should the given indicators be automatically blocked, or should the user be given the option to choose?

    If set to False - no prompt will appear, and all provided indicators will be blocked automatically.
    If set to True - the user will be prompted to select which indicators to block.
  playbookInputQuery:
- key: DataCollection
  value: {}
  required: false
  description: Use a data collection task to answer lessons learned questions based
    on SANS. Specify 'True' to automatically send the communication task, and 'False'  to
    prevent it.
  playbookInputQuery:
- key: Email
  value: {}
  required: false
  description: Email address to which to send the questions.
  playbookInputQuery:
outputs: []
fromversion: 5.0.0
tests:
- No test
=======
id: Brute Force Investigation - Generic - SANS
version: -1
name: Brute Force Investigation - Generic - SANS
description: "This playbook investigates a \"Brute Force\" incident by gathering user and IP information, and calculating the incident severity based on the gathered information and information received from the user. It then performs remediation.\nThis is done based on the phases for handling an incident as they are described in the SANS Institute â€˜Incident Handlerâ€™s Handbookâ€™ by Patrick Kral.\n\nhttps://www.sans.org/reading-room/whitepapers/incident/incident-handlers-handbook-33901\n\nThe playbook handles the following use-cases:\n\n* Brute Force IP Detected - A detection of source IPs that are exceeding a high threshold of rejected and/or invalid logins. \n* Brute Force Increase Percentage - A detection of large increase percentages in various brute force statistics over different periods of time.\n* Brute Force Potentially Compromised Accounts - A detection of accounts that have shown high amount of failed logins with one successful login.\n\nUsed Sub-playbooks:\n- IP Enrichment - Generic v2\n- Account Enrichment - Generic v2.1\n- Calculate Severity - Critical Assets v2\n- Isolate Endpoint - Generic\n- Block Indicators - Generic v2\n- SANS - Lessons Learned\n\n***Disclaimer: This playbook does not ensure compliance to SANS regulations."
starttaskid: "0"
tasks:
  "0":
    id: "0"
    taskid: e0772674-d7ff-43df-8075-a871655a3f9b
    type: start
    task:
      id: e0772674-d7ff-43df-8075-a871655a3f9b
      version: -1
      name: start_task
      type: start
      iscommand: false
      brand: ""
      description: ''
    nexttasks:
      '#none#':
      - "61"
    separatecontext: false
    view: |-
      {
        "position": {
          "x": 377.5,
          "y": -1185
        }
      }
    note: false
    timertriggers: []
    ignoreworker: false
    skipunavailable: false
    quietmode: 0
  "2":
    id: "2"
    taskid: 74815757-2721-4e81-887d-93f17e71172f
    type: collection
    task:
      id: 74815757-2721-4e81-887d-93f17e71172f
      version: -1
      name: Ask user to confirm login attempts
      description: Sends the user a direct message in Slack requesting that they confirm the account activity. The message includes predefined reply options. The response can also close a task (might be conditional) in a playbook.
      clonedfrom: 7a39f05d-23c9-412d-8e36-3dd1ba0dd2f2
      type: collection
      iscommand: false
      brand: ""
    nexttasks:
      '#none#':
      - "16"
    separatecontext: false
    view: |-
      {
        "position": {
          "x": 377.5,
          "y": 180
        }
      }
    note: false
    timertriggers: []
    ignoreworker: false
    message:
      to:
        complex:
          root: ActiveDirectory
          accessor: Users.mail
      subject:
        simple: Failed login attempts
      body:
        simple: "Hello,\n\nWe have identified several failed login attempts with your user ID. Please confirm or deny that you attempted these logins. "
      methods:
      - email
      format: ""
      bcc:
      cc:
      timings:
        retriescount: 2
        retriesinterval: 360
        completeafterreplies: 1
      replyOptions:
      - "Yes"
      - "No"
    form:
      questions:
      - id: "0"
        label: ""
        labelarg:
          simple: Were the login attempts made by you?
        required: true
        gridcolumns: []
        defaultrows: []
        type: singleSelect
        options:
        - ""
        - "Yes"
        - "No"
        optionsarg: []
        fieldassociated: ""
        placeholder: ""
        tooltip: ""
        readonly: false
      - id: "1"
        label: ""
        labelarg:
          simple: If you confirm the multiple failed logins found from your account were made by you, would you like your password to be reset?
        required: false
        gridcolumns: []
        defaultrows: []
        type: singleSelect
        options:
        - ""
        - "Yes"
        - "No"
        optionsarg: []
        fieldassociated: ""
        placeholder: ""
        tooltip: ""
        readonly: false
      title: Failed login attempts
      description: 'We have identified several failed login attempts with your user ID. Please confirm or deny that you attempted these logins. '
      sender: ""
      expired: false
      totalanswers: 0
    skipunavailable: false
    quietmode: 0
  "6":
    id: "6"
    taskid: a6c6ce8d-c7aa-4252-8cb3-51969ab9a40d
    type: condition
    task:
      id: a6c6ce8d-c7aa-4252-8cb3-51969ab9a40d
      version: -1
      name: Should the password be reset?
      description: Answer `yes` if password should be reset. Also checks if Active Directory Query v2 is enabled.
      type: condition
      iscommand: false
      brand: ""
    nexttasks:
      '#default#':
      - "17"
      "yes":
      - "7"
    separatecontext: false
    conditions:
    - label: "yes"
      condition:
      - - operator: isEqualString
          left:
            value:
              complex:
                root: Failed login attempts
                accessor: Answers.1
                transformers:
                - operator: toLowerCase
            iscontext: true
          right:
            value:
              simple: "yes"
      - - operator: isExists
          left:
            value:
              complex:
                root: modules
                filters:
                - - operator: isEqualString
                    left:
                      value:
                        simple: modules.brand
                      iscontext: true
                    right:
                      value:
                        simple: Active Directory Query v2
                - - operator: isEqualString
                    left:
                      value:
                        simple: modules.state
                      iscontext: true
                    right:
                      value:
                        simple: active
            iscontext: true
    view: |-
      {
        "position": {
          "x": -100,
          "y": 890
        }
      }
    note: false
    timertriggers: []
    ignoreworker: false
    skipunavailable: false
    quietmode: 0
  "7":
    id: "7"
    taskid: 134b2e1a-1ba3-44e1-8f32-9014dd74e94f
    type: regular
    task:
      id: 134b2e1a-1ba3-44e1-8f32-9014dd74e94f
      version: -1
      name: Active Directory - Expire Password
      description: Expires the password of an Active Directory user.
      script: '|||ad-expire-password'
      clonedfrom: b061d5be-194d-4413-804b-ea47a7f05317
      type: regular
      iscommand: true
      brand: ""
    nexttasks:
      '#none#':
      - "8"
    scriptarguments:
      base-dn: {}
      username:
        complex:
          root: inputs.username
    separatecontext: false
    view: |-
      {
        "position": {
          "x": -420,
          "y": 1060
        }
      }
    note: false
    timertriggers: []
    ignoreworker: false
    skipunavailable: false
    quietmode: 0
  "8":
    id: "8"
    taskid: c08d6b8b-6ce7-488c-88f5-63c258371cfe
    type: regular
    task:
      id: c08d6b8b-6ce7-488c-88f5-63c258371cfe
      version: -1
      name: Notify User about password reset
      description: Send an email
      script: '|||send-mail'
      clonedfrom: 5e3d77e5-2172-4f74-87b6-c54e0f70fa62
      type: regular
      iscommand: true
      brand: ""
    nexttasks:
      '#none#':
      - "17"
    scriptarguments:
      additionalHeader: {}
      attachCIDs: {}
      attachIDs: {}
      attachNames: {}
      bcc: {}
      body:
        simple: |-
          Hello,

          Your account password has been reset through a Cortex XSOAR investigation.

          Thank you.
      cc: {}
      htmlBody: {}
      raw_message: {}
      replyTo: {}
      subject:
        simple: Your password has been reset
      templateParams: {}
      to:
        complex:
          root: ActiveDirectory
          accessor: Users.mail
      transientFile: {}
      transientFileCID: {}
      transientFileContent: {}
    separatecontext: false
    view: |-
      {
        "position": {
          "x": -420,
          "y": 1250
        }
      }
    note: false
    timertriggers: []
    ignoreworker: false
    skipunavailable: false
    quietmode: 0
  "9":
    id: "9"
    taskid: b19417c3-62f5-49e0-8d6b-a5c87b80f313
    type: regular
    task:
      id: b19417c3-62f5-49e0-8d6b-a5c87b80f313
      version: -1
      name: Close Investigation
      description: Closes the investigation.
      script: Builtin|||closeInvestigation
      type: regular
      iscommand: true
      brand: Builtin
    nexttasks:
      '#none#':
      - "38"
    scriptarguments:
      assetid: {}
      closeNotes: {}
      closeReason: {}
      emailclassification: {}
      id: {}
      mndadone: {}
      phishingconfirmationstatus: {}
      phishingsubtype: {}
    separatecontext: false
    view: |-
      {
        "position": {
          "x": -100,
          "y": 6935
        }
      }
    note: false
    timertriggers: []
    ignoreworker: false
    skipunavailable: false
    quietmode: 0
  "10":
    id: "10"
    taskid: ee16a6ce-05cd-47b8-8c92-acaff9ce9de7
    type: regular
    task:
      id: ee16a6ce-05cd-47b8-8c92-acaff9ce9de7
      version: -1
      name: Set incident severity to low
      description: Sets incident severity to low.
      script: Builtin|||setIncident
      type: regular
      iscommand: true
      brand: Builtin
    nexttasks:
      '#none#':
      - "6"
    scriptarguments:
      severity:
        simple: low
    separatecontext: false
    view: |-
      {
        "position": {
          "x": -100,
          "y": 690
        }
      }
    note: false
    timertriggers: []
    ignoreworker: false
    skipunavailable: false
    quietmode: 0
  "12":
    id: "12"
    taskid: 74381d29-880c-4adf-8b61-8047ecc709b0
    type: playbook
    task:
      id: 74381d29-880c-4adf-8b61-8047ecc709b0
      version: -1
      name: Account Enrichment - Generic v2.1
      playbookName: Account Enrichment - Generic v2.1
      type: playbook
      iscommand: false
      brand: ""
      description: ''
    nexttasks:
      '#none#':
      - "59"
    scriptarguments:
      Username:
        complex:
          root: inputs.username
    separatecontext: true
    loop:
      iscommand: false
      exitCondition: ""
      wait: 1
      max: 0
    view: |-
      {
        "position": {
          "x": 150,
          "y": -520
        }
      }
    note: false
    timertriggers: []
    ignoreworker: false
    skipunavailable: false
    quietmode: 0
  "13":
    id: "13"
    taskid: 60a2e186-8629-4ce6-83db-1c1197974074
    type: title
    task:
      id: 60a2e186-8629-4ce6-83db-1c1197974074
      version: -1
      name: Enrich Indicators
      type: title
      iscommand: false
      brand: ""
      description: ''
    nexttasks:
      '#none#':
      - "12"
      - "14"
    separatecontext: false
    view: |-
      {
        "position": {
          "x": 377.5,
          "y": -665
        }
      }
    note: false
    timertriggers: []
    ignoreworker: false
    skipunavailable: false
    quietmode: 0
  "14":
    id: "14"
    taskid: e6aba170-90f5-43e8-897a-fe08aacc5914
    type: playbook
    task:
      id: e6aba170-90f5-43e8-897a-fe08aacc5914
      version: -1
      name: IP Enrichment - Generic v2
      description: |-
        Enrich IP addresses using one or more integrations.

        - Resolve IP addresses to hostnames (DNS)
        - Provide threat information
        - Separate internal and external IP addresses
        - For internal IP addresses, get host information
      playbookName: IP Enrichment - Generic v2
      type: playbook
      iscommand: false
      brand: ""
    nexttasks:
      '#none#':
      - "59"
    scriptarguments:
      IP:
        complex:
          root: IP
          accessor: Address
          transformers:
          - operator: append
            args:
              item:
                value:
                  simple: incident.src
                iscontext: true
          - operator: append
            args:
              item:
                value:
                  simple: incident.dest
                iscontext: true
      InternalRange:
        complex:
          root: inputs.internal_range
      ResolveIP:
        simple: "True"
    separatecontext: true
    loop:
      iscommand: false
      exitCondition: ""
      wait: 1
      max: 0
    view: |-
      {
        "position": {
          "x": 620,
          "y": -520
        }
      }
    note: false
    timertriggers: []
    ignoreworker: false
    skipunavailable: false
    quietmode: 0
  "15":
    id: "15"
    taskid: 35bc4f61-5c39-4f25-8268-0bb8d4cff00d
    type: regular
    task:
      id: 35bc4f61-5c39-4f25-8268-0bb8d4cff00d
      version: -1
      name: Manual - Asses the scope of the impact
      description: ""
      type: regular
      iscommand: false
      brand: ""
    nexttasks:
      '#none#':
      - "34"
    separatecontext: false
    view: |-
      {
        "position": {
          "x": 645,
          "y": 5095
        }
      }
    note: false
    timertriggers: []
    ignoreworker: false
    skipunavailable: false
    quietmode: 0
  "16":
    id: "16"
    taskid: bdf41c9f-279a-4b88-8321-9598dcc1cab4
    type: condition
    task:
      id: bdf41c9f-279a-4b88-8321-9598dcc1cab4
      version: -1
      name: User confirmed the account activity?
      description: ""
      type: condition
      iscommand: false
      brand: ""
    nexttasks:
      '#default#':
      - "51"
      "yes":
      - "53"
    separatecontext: false
    conditions:
    - label: "yes"
      condition:
      - - operator: isEqualString
          left:
            value:
              complex:
                root: Failed login attempts
                accessor: Answers.0
                transformers:
                - operator: toLowerCase
            iscontext: true
          right:
            value:
              simple: "yes"
    view: |-
      {
        "position": {
          "x": 377.5,
          "y": 360
        }
      }
    note: false
    timertriggers: []
    ignoreworker: false
    skipunavailable: false
    quietmode: 0
  "17":
    id: "17"
    taskid: 16f2fdb2-16dc-4ab7-8a1c-7bbce9cad2da
    type: title
    task:
      id: 16f2fdb2-16dc-4ab7-8a1c-7bbce9cad2da
      version: -1
      name: Lessons Learned
      description: |-
        A script to generate investigation summary report in an automated way.
        Can be used in the post-processing flow as well.
      type: title
      iscommand: false
      brand: ""
    nexttasks:
      '#none#':
      - "69"
    separatecontext: false
    view: |-
      {
        "position": {
          "x": -100,
          "y": 6030
        }
      }
    note: false
    timertriggers: []
    ignoreworker: false
    skipunavailable: false
    quietmode: 0
  "18":
    id: "18"
    taskid: 53bfefd7-13b2-45a0-8a5e-0507a8cd6db5
    type: title
    task:
      id: 53bfefd7-13b2-45a0-8a5e-0507a8cd6db5
      version: -1
      name: Containment
      type: title
      iscommand: false
      brand: ""
      description: ''
    nexttasks:
      '#none#':
      - "63"
    separatecontext: false
    view: |-
      {
        "position": {
          "x": 645,
          "y": 1960
        }
      }
    note: false
    timertriggers: []
    ignoreworker: false
    skipunavailable: false
    quietmode: 0
  "19":
    id: "19"
    taskid: 88be23ac-6010-43bd-809c-82f56d83b20f
    type: regular
    task:
      id: 88be23ac-6010-43bd-809c-82f56d83b20f
      version: -1
      name: Active Directory - expire password
      description: Expires the password of an Active Directory user.
      script: '|||ad-expire-password'
      clonedfrom: b061d5be-194d-4413-804b-ea47a7f05317
      type: regular
      iscommand: true
      brand: ""
    nexttasks:
      '#none#':
      - "21"
    scriptarguments:
      base-dn: {}
      username:
        complex:
          root: inputs.username
    separatecontext: false
    view: |-
      {
        "position": {
          "x": 365,
          "y": 2840
        }
      }
    note: false
    timertriggers: []
    ignoreworker: false
    fieldMapping:
    - incidentfield: Password Expiration Status
      output:
        simple: Password is expired.
    skipunavailable: false
    quietmode: 0
  "21":
    id: "21"
    taskid: 652af55c-a6c7-4538-8c70-0c3e309f77ca
    type: regular
    task:
      id: 652af55c-a6c7-4538-8c70-0c3e309f77ca
      version: -1
      name: Active Directory - disable account
      description: Disables an Active Directory user account.
      script: '|||ad-disable-account'
      type: regular
      iscommand: true
      brand: ""
    nexttasks:
      '#none#':
      - "64"
    scriptarguments:
      base-dn: {}
      username:
        complex:
          root: inputs.username
    separatecontext: false
    view: |-
      {
        "position": {
          "x": 365,
          "y": 3020
        }
      }
    note: false
    timertriggers: []
    ignoreworker: false
    fieldMapping:
    - incidentfield: User Disabled Status
      output:
        simple: Used has been disabled.
    skipunavailable: false
    quietmode: 0
  "22":
    id: "22"
    taskid: 079d0d8e-2d57-4a3b-8402-ff07c0d85f47
    type: playbook
    task:
      id: 079d0d8e-2d57-4a3b-8402-ff07c0d85f47
      version: -1
      name: Isolate Endpoint - Generic V2
      description: |-
        This playbook isolates a given endpoint using various endpoint product integrations.
        Make sure to provide valid playbook inputs for the integration you are using.
      playbookName: Isolate Endpoint - Generic V2
      type: playbook
      iscommand: false
      brand: ""
    nexttasks:
      '#none#':
      - "72"
    scriptarguments:
      Endpoint_id:
        complex:
          root: inputs.traps_endpoint_id
    separatecontext: true
    loop:
      iscommand: false
      exitCondition: ""
      wait: 1
      max: 0
    view: |-
      {
        "position": {
          "x": 370,
          "y": 2440
        }
      }
    note: false
    timertriggers: []
    ignoreworker: false
    skipunavailable: false
    quietmode: 0
  "29":
    id: "29"
    taskid: ae347de2-d9b9-4eb9-88af-ae193b01d828
    type: collection
    task:
      id: ae347de2-d9b9-4eb9-88af-ae193b01d828
      version: -1
      name: Perform manual investigation for malicious artifacts
      description: Perform manual investigation for malicious artifacts and affected systems.
      type: collection
      iscommand: false
      brand: ""
    nexttasks:
      '#none#':
      - "31"
    separatecontext: false
    view: |-
      {
        "position": {
          "x": 645,
          "y": 3630
        }
      }
    note: false
    timertriggers: []
    ignoreworker: false
    message:
      to:
      subject:
      body:
        simple: Insert IOCs found in the manual investigation.
      methods: []
      format: ""
      bcc:
      cc:
      timings:
        retriescount: 2
        retriesinterval: 360
        completeafterreplies: 1
    form:
      questions:
      - id: "0"
        label: ""
        labelarg:
          simple: MD5
        required: false
        gridcolumns: []
        defaultrows: []
        type: shortText
        options: []
        optionsarg: []
        fieldassociated: ""
        placeholder: ""
        tooltip: ""
        readonly: false
      - id: "1"
        label: ""
        labelarg:
          simple: SHA1
        required: false
        gridcolumns: []
        defaultrows: []
        type: shortText
        options: []
        optionsarg: []
        fieldassociated: ""
        placeholder: ""
        tooltip: ""
        readonly: false
      - id: "2"
        label: ""
        labelarg:
          simple: SHA256
        required: false
        gridcolumns: []
        defaultrows: []
        type: shortText
        options: []
        optionsarg: []
        fieldassociated: ""
        placeholder: ""
        tooltip: ""
        readonly: false
      - id: "3"
        label: ""
        labelarg:
          simple: IP Addresses
        required: false
        gridcolumns: []
        defaultrows: []
        type: shortText
        options: []
        optionsarg: []
        fieldassociated: ""
        placeholder: ""
        tooltip: ""
        readonly: false
      - id: "4"
        label: ""
        labelarg:
          simple: URLs
        required: false
        gridcolumns: []
        defaultrows: []
        type: shortText
        options: []
        optionsarg: []
        fieldassociated: ""
        placeholder: ""
        tooltip: ""
        readonly: false
      - id: "5"
        label: ""
        labelarg:
          simple: Domains
        required: false
        gridcolumns: []
        defaultrows: []
        type: shortText
        options: []
        optionsarg: []
        fieldassociated: ""
        placeholder: ""
        tooltip: ""
        readonly: false
      title: IOCs found in investigation
      description: Insert a comma-separated list of IOCs found in the manual investigation.
      sender: ""
      expired: false
      totalanswers: 0
    skipunavailable: false
    quietmode: 0
  "31":
    id: "31"
    taskid: e14ad9c1-c5aa-4bb1-8047-85e75b8ac8de
    type: title
    task:
      id: e14ad9c1-c5aa-4bb1-8047-85e75b8ac8de
      version: -1
      name: Eradication
      type: title
      iscommand: false
      brand: ""
      description: ''
    nexttasks:
      '#none#':
      - "66"
    separatecontext: false
    view: |-
      {
        "position": {
          "x": 645,
          "y": 3820
        }
      }
    note: false
    timertriggers: []
    ignoreworker: false
    skipunavailable: false
    quietmode: 0
  "32":
    id: "32"
    taskid: 192cbf41-d000-4661-890d-70190ffc7222
    type: condition
    task:
      id: 192cbf41-d000-4661-890d-70190ffc7222
      version: -1
      name: Were IOCs found in the investigation?
      description: ""
      type: condition
      iscommand: false
      brand: ""
    nexttasks:
      '#default#':
      - "33"
      "yes":
      - "71"
    separatecontext: false
    conditions:
    - label: "yes"
      condition:
      - - operator: isExists
          left:
            value:
              complex:
                root: IP
                filters:
                - - operator: isExists
                    left:
                      value:
                        simple: IP.Malicious
                      iscontext: true
                accessor: Address
            iscontext: true
        - operator: isExists
          left:
            value:
              complex:
                root: URL
                filters:
                - - operator: isExists
                    left:
                      value:
                        simple: URL.Malicious
                      iscontext: true
                accessor: Data
            iscontext: true
        - operator: isNotEmpty
          left:
            value:
              simple: IOCs found in investigation.Answers.0
            iscontext: true
        - operator: isNotEmpty
          left:
            value:
              simple: IOCs found in investigation.Answers.1
            iscontext: true
        - operator: isNotEmpty
          left:
            value:
              simple: IOCs found in investigation.Answers.2
            iscontext: true
        - operator: isNotEmpty
          left:
            value:
              simple: IOCs found in investigation.Answers.3
            iscontext: true
        - operator: isNotEmpty
          left:
            value:
              simple: IOCs found in investigation.Answers.4
            iscontext: true
        - operator: isNotEmpty
          left:
            value:
              simple: IOCs found in investigation.Answers.5
            iscontext: true
    view: |-
      {
        "position": {
          "x": 645,
          "y": 4150
        }
      }
    note: false
    timertriggers: []
    ignoreworker: false
    skipunavailable: false
    quietmode: 0
  "33":
    id: "33"
    taskid: 9ae73d2f-e22c-45ee-8644-100bc522c3ca
    type: title
    task:
      id: 9ae73d2f-e22c-45ee-8644-100bc522c3ca
      version: -1
      name: Recovery
      type: title
      iscommand: false
      brand: ""
      description: ''
    nexttasks:
      '#none#':
      - "67"
    separatecontext: false
    view: |-
      {
        "position": {
          "x": 645,
          "y": 4740
        }
      }
    note: false
    timertriggers: []
    ignoreworker: false
    skipunavailable: false
    quietmode: 0
  "34":
    id: "34"
    taskid: 7e426703-bd6a-4241-87fe-bc10829c175b
    type: condition
    task:
      id: 7e426703-bd6a-4241-87fe-bc10829c175b
      version: -1
      name: Would you like to perform auto-recovery?
      description: ""
      type: condition
      iscommand: false
      brand: ""
    nexttasks:
      "No":
      - "36"
      "Yes":
      - "73"
    separatecontext: false
    view: |-
      {
        "position": {
          "x": 645,
          "y": 5290
        }
      }
    note: false
    timertriggers: []
    ignoreworker: false
    skipunavailable: false
    quietmode: 0
  "35":
    id: "35"
    taskid: 2c5023c5-0834-4e26-8600-f4450be49838
    type: regular
    task:
      id: 2c5023c5-0834-4e26-8600-f4450be49838
      version: -1
      name: Active Directory - enable account
      description: Enables a previously disabled Active Directory account.
      script: '|||ad-enable-account'
      type: regular
      iscommand: true
      brand: ""
    nexttasks:
      '#none#':
      - "36"
    scriptarguments:
      base-dn: {}
      username:
        complex:
          root: inputs.username
    separatecontext: false
    view: |-
      {
        "position": {
          "x": 1230,
          "y": 5660
        }
      }
    note: false
    timertriggers: []
    ignoreworker: false
    skipunavailable: false
    quietmode: 0
  "36":
    id: "36"
    taskid: 8ea55c61-861d-425b-89e3-1424bc4640e8
    type: regular
    task:
      id: 8ea55c61-861d-425b-89e3-1424bc4640e8
      version: -1
      name: Manual - unisolate affected systems
      description: ""
      type: regular
      iscommand: false
      brand: ""
    nexttasks:
      '#none#':
      - "17"
    separatecontext: false
    view: |-
      {
        "position": {
          "x": 645,
          "y": 5860
        }
      }
    note: false
    timertriggers: []
    ignoreworker: false
    skipunavailable: false
    quietmode: 0
  "38":
    id: "38"
    taskid: 0ad8584d-38a9-46d1-8dc8-36ebf514ea8c
    type: title
    task:
      id: 0ad8584d-38a9-46d1-8dc8-36ebf514ea8c
      version: -1
      name: Done
      type: title
      iscommand: false
      brand: ""
      description: ''
    separatecontext: false
    view: |-
      {
        "position": {
          "x": -100,
          "y": 7120
        }
      }
    note: false
    timertriggers: []
    ignoreworker: false
    skipunavailable: false
    quietmode: 0
  "41":
    id: "41"
    taskid: 9f215dcb-f1e0-4d6a-829e-2e5cee2ee0bb
    type: title
    task:
      id: 9f215dcb-f1e0-4d6a-829e-2e5cee2ee0bb
      version: -1
      name: Remediation
      type: title
      iscommand: false
      brand: ""
      description: ''
    nexttasks:
      '#none#':
      - "43"
    separatecontext: false
    view: |-
      {
        "position": {
          "x": 920,
          "y": 1635
        }
      }
    note: false
    timertriggers: []
    ignoreworker: false
    skipunavailable: false
    quietmode: 0
  "42":
    id: "42"
    taskid: 6a85df27-543c-4fc3-882d-c455546080a6
    type: title
    task:
      id: 6a85df27-543c-4fc3-882d-c455546080a6
      version: -1
      name: Investigation
      type: title
      iscommand: false
      brand: ""
      description: ''
    nexttasks:
      '#none#':
      - "52"
    separatecontext: false
    view: |-
      {
        "position": {
          "x": 377.5,
          "y": -165
        }
      }
    note: false
    timertriggers: []
    ignoreworker: false
    skipunavailable: false
    quietmode: 0
  "43":
    id: "43"
    taskid: 447c8b64-6114-44a6-88eb-8606e9014983
    type: condition
    task:
      id: 447c8b64-6114-44a6-88eb-8606e9014983
      version: -1
      name: Auto remediation?
      description: ""
      type: condition
      iscommand: false
      brand: ""
    nexttasks:
      '#default#':
      - "44"
      "yes":
      - "18"
    separatecontext: false
    conditions:
    - label: "yes"
      condition:
      - - operator: greaterThanOrEqual
          left:
            value:
              complex:
                root: incident
                accessor: severity
            iscontext: true
          right:
            value:
              complex:
                root: inputs.severity_threshold
            iscontext: true
    view: |-
      {
        "position": {
          "x": 920,
          "y": 1790
        }
      }
    note: false
    timertriggers: []
    ignoreworker: false
    skipunavailable: false
    quietmode: 0
  "44":
    id: "44"
    taskid: c969a2b3-794b-49d4-83d7-1ad653e45695
    type: regular
    task:
      id: c969a2b3-794b-49d4-83d7-1ad653e45695
      version: -1
      name: Manual remediation
      description: ""
      type: regular
      iscommand: false
      brand: ""
    nexttasks:
      '#none#':
      - "33"
    separatecontext: false
    view: |-
      {
        "position": {
          "x": 1200,
          "y": 1960
        }
      }
    note: false
    timertriggers: []
    ignoreworker: false
    skipunavailable: false
    quietmode: 0
  "46":
    id: "46"
    taskid: 666eabcf-cf52-4081-8cf3-8d62cb16e9a9
    type: condition
    task:
      id: 666eabcf-cf52-4081-8cf3-8d62cb16e9a9
      version: -1
      name: Was there a successful login?
      description: ""
      type: condition
      iscommand: false
      brand: ""
    nexttasks:
      '#default#':
      - "57"
      "no":
      - "41"
      "yes":
      - "60"
    separatecontext: false
    conditions:
    - label: "yes"
      condition:
      - - operator: isEqualString
          left:
            value:
              complex:
                root: incident
                accessor: successfullogin
                transformers:
                - operator: toLowerCase
            iscontext: true
          right:
            value:
              simple: "yes"
    - label: "no"
      condition:
      - - operator: isEqualString
          left:
            value:
              complex:
                root: incident
                accessor: successfullogin
                transformers:
                - operator: toLowerCase
            iscontext: true
          right:
            value:
              simple: "no"
    view: |-
      {
        "position": {
          "x": 920,
          "y": 900
        }
      }
    note: false
    timertriggers: []
    ignoreworker: false
    skipunavailable: false
    quietmode: 0
  "47":
    id: "47"
    taskid: 8af55a8d-64c9-4ca3-8a7c-61fc6a48991a
    type: regular
    task:
      id: 8af55a8d-64c9-4ca3-8a7c-61fc6a48991a
      version: -1
      name: Set incident severity
      description: Set incident severity.
      script: Builtin|||setIncident
      type: regular
      iscommand: true
      brand: Builtin
    nexttasks:
      '#none#':
      - "46"
    scriptarguments:
      severity:
        complex:
          root: Severities
          accessor: CriticalAssetsSeverity
    separatecontext: false
    view: |-
      {
        "position": {
          "x": 920,
          "y": 710
        }
      }
    note: false
    timertriggers: []
    ignoreworker: false
    skipunavailable: false
    quietmode: 0
  "50":
    id: "50"
    taskid: 67d108c6-0cf1-4b77-8bdd-97db28bd1340
    type: regular
    task:
      id: 67d108c6-0cf1-4b77-8bdd-97db28bd1340
      version: -1
      name: Manual - close investigation in the source product
      description: ""
      type: regular
      iscommand: false
      brand: ""
    nexttasks:
      '#none#':
      - "9"
    separatecontext: false
    view: |-
      {
        "position": {
          "x": -100,
          "y": 6750
        }
      }
    note: false
    timertriggers: []
    ignoreworker: false
    skipunavailable: false
    quietmode: 0
  "51":
    id: "51"
    taskid: 31aa999f-3bb9-4a70-8d41-53a25c93eeba
    type: playbook
    task:
      id: 31aa999f-3bb9-4a70-8d41-53a25c93eeba
      version: -1
      name: Calculate Severity - Critical Assets v2
      description: |-
        Determines if a critical assest is associated with the invesigation. The playbook returns a severity level of "Critical" if at least one critical asset is associated with the investigation.
        Critical assets refer to: users, user groups, endpoints and endpoint groups.
      playbookName: Calculate Severity - Critical Assets v2
      type: playbook
      iscommand: false
      brand: ""
    nexttasks:
      '#none#':
      - "47"
    scriptarguments:
      Account:
        complex:
          root: Account
          transformers:
          - operator: uniq
      CriticalEndpoints:
        complex:
          root: inputs.critical_endpoints
      CriticalGroups:
        complex:
          root: inputs.critical_groups
      CriticalUsers:
        complex:
          root: inputs.critical_users
      Endpoint:
        complex:
          root: Endpoint
          filters:
          - - operator: IsInCidrRanges
              left:
                value:
                  simple: Endpoint.IP
                iscontext: true
              right:
                value:
                  simple: inputs.internal_range
                iscontext: true
          transformers:
          - operator: uniq
    separatecontext: true
    loop:
      iscommand: false
      exitCondition: ""
      wait: 1
      max: 0
    view: |-
      {
        "position": {
          "x": 920,
          "y": 530
        }
      }
    note: false
    timertriggers: []
    ignoreworker: false
    skipunavailable: false
    quietmode: 0
  "52":
    id: "52"
    taskid: 2a61c44f-8553-44a3-8210-2d55065e5829
    type: condition
    task:
      id: 2a61c44f-8553-44a3-8210-2d55065e5829
      version: -1
      name: Communicate with user?
      description: ""
      type: condition
      iscommand: false
      brand: ""
    nexttasks:
      '#default#':
      - "51"
      "yes":
      - "2"
    separatecontext: false
    conditions:
    - label: "yes"
      condition:
      - - operator: lessThanOrEqual
          left:
            value:
              complex:
                root: incident
                accessor: loginattemptcount
            iscontext: true
          right:
            value:
              complex:
                root: inputs.logins_count_threshold
            iscontext: true
    view: |-
      {
        "position": {
          "x": 377.5,
          "y": -20
        }
      }
    note: false
    timertriggers: []
    ignoreworker: false
    skipunavailable: false
    quietmode: 0
  "53":
    id: "53"
    taskid: 4acb3776-cc42-4bd1-85e0-00216c810e21
    type: title
    task:
      id: 4acb3776-cc42-4bd1-85e0-00216c810e21
      version: -1
      name: False Positive
      type: title
      iscommand: false
      brand: ""
      description: ''
    nexttasks:
      '#none#':
      - "10"
    separatecontext: false
    view: |-
      {
        "position": {
          "x": -100,
          "y": 530
        }
      }
    note: false
    timertriggers: []
    ignoreworker: false
    skipunavailable: false
    quietmode: 0
  "54":
    id: "54"
    taskid: 3ff1034c-8d81-49af-858a-9bc6f814a705
    type: regular
    task:
      id: 3ff1034c-8d81-49af-858a-9bc6f814a705
      version: -1
      name: Raise incident severity
      description: Increases the incident severity.
      script: Builtin|||setIncident
      type: regular
      iscommand: true
      brand: Builtin
    nexttasks:
      '#none#':
      - "41"
    scriptarguments:
      severity:
        complex:
          root: incident
          accessor: severity
          transformers:
          - operator: addition
            args:
              by:
                value:
                  simple: "1"
    separatecontext: false
    view: |-
      {
        "position": {
          "x": 1150,
          "y": 1460
        }
      }
    note: false
    timertriggers: []
    ignoreworker: false
    skipunavailable: false
    quietmode: 0
  "56":
    id: "56"
    taskid: 0fd8dd83-9924-421f-8235-7381201063a9
    type: condition
    task:
      id: 0fd8dd83-9924-421f-8235-7381201063a9
      version: -1
      name: Was there a successful login?
      description: ""
      type: condition
      iscommand: false
      brand: ""
    nexttasks:
      '#default#':
      - "72"
      "yes":
      - "22"
    separatecontext: false
    conditions:
    - label: "yes"
      condition:
      - - operator: containsString
          left:
            value:
              complex:
                root: incident
                accessor: successfullogin
                transformers:
                - operator: toLowerCase
            iscontext: true
          right:
            value:
              simple: "yes"
    view: |-
      {
        "position": {
          "x": 645,
          "y": 2270
        }
      }
    note: false
    timertriggers: []
    ignoreworker: false
    skipunavailable: false
    quietmode: 0
  "57":
    id: "57"
    taskid: 61179f6d-fece-4cc1-82cb-5a2311a4771d
    type: condition
    task:
      id: 61179f6d-fece-4cc1-82cb-5a2311a4771d
      version: -1
      name: Manual - was there a successful login?
      description: ""
      type: condition
      iscommand: false
      brand: ""
    nexttasks:
      "no":
      - "41"
      "yes":
      - "60"
    separatecontext: false
    view: |-
      {
        "position": {
          "x": 1630,
          "y": 1070
        }
      }
    note: false
    timertriggers: []
    ignoreworker: false
    skipunavailable: false
    quietmode: 0
  "58":
    id: "58"
    taskid: 0cdb9cb7-05ec-4376-8748-a7179ff2dbea
    type: playbook
    task:
      id: 0cdb9cb7-05ec-4376-8748-a7179ff2dbea
      version: -1
      name: Block Indicators - Generic v2
      playbookName: Block Indicators - Generic v2
      type: playbook
      iscommand: false
      brand: ""
      description: ''
    nexttasks:
      '#none#':
      - "33"
    scriptarguments:
      AutoCommit:
        complex:
          root: inputs.AutoCommit
      CustomBlockRule:
        complex:
          root: inputs.CustomBlockRule
      CustomURLCategory:
        complex:
          root: inputs.CustomURLCategory
      DAG:
        complex:
          root: inputs.DAG
      EDLServerIP:
        complex:
          root: inputs.EDLServerIP
      IP:
        complex:
          root: DBotScore
          filters:
          - - operator: isEqualString
              left:
                value:
                  simple: DBotScore.Type
                iscontext: true
              right:
                value:
                  simple: ip
              ignorecase: true
          - - operator: greaterThanOrEqual
              left:
                value:
                  simple: DBotScore.Score
                iscontext: true
              right:
                value:
                  simple: "3"
          accessor: Indicator
          transformers:
          - operator: append
            args:
              item:
                value:
                  simple: IOCs found in investigation.Answers.3
                iscontext: true
          - operator: uniq
      IPBlacklistMiner: {}
      IPListName:
        complex:
          root: inputs.IPListName
      LogForwarding: {}
      MD5:
        complex:
          root: File
          filters:
          - - operator: isExists
              left:
                value:
                  simple: File.Malicious
                iscontext: true
          accessor: MD5
          transformers:
          - operator: append
            args:
              item:
                value:
                  simple: IOCs found in investigation.Answers.0
                iscontext: true
          - operator: uniq
      SHA256:
        complex:
          root: File
          filters:
          - - operator: isExists
              left:
                value:
                  simple: File.Malicious
                iscontext: true
          accessor: SHA256
          transformers:
          - operator: append
            args:
              item:
                value:
                  simple: IOCs found in investigation.Answers.2
                iscontext: true
          - operator: uniq
      StaticAddressGroup:
        complex:
          root: inputs.StaticAddressGroup
      URL:
        complex:
          root: DBotScore
          filters:
          - - operator: isEqualString
              left:
                value:
                  simple: DBotScore.Type
                iscontext: true
              right:
                value:
                  simple: url
              ignorecase: true
          - - operator: greaterThanOrEqual
              left:
                value:
                  simple: DBotScore.Score
                iscontext: true
              right:
                value:
                  simple: "3"
          accessor: Indicator
          transformers:
          - operator: append
            args:
              item:
                value:
                  simple: IOCs found in investigation.Answers.4
                iscontext: true
      URLBlacklistMiner: {}
      URLListName:
        complex:
          root: inputs.URLListName
      Username:
        complex:
          root: DBotScore
          filters:
          - - operator: isEqualString
              left:
                value:
                  simple: DBotScore.Type
                iscontext: true
              right:
                value:
                  simple: username
              ignorecase: true
          - - operator: greaterThanOrEqual
              left:
                value:
                  simple: DBotScore.Score
                iscontext: true
              right:
                value:
                  simple: "3"
          accessor: Indicator
          transformers:
          - operator: uniq
      categories:
        complex:
          root: inputs.categories
      device-group:
        complex:
          root: inputs.device-group
      type:
        complex:
          root: inputs.type
    separatecontext: true
    loop:
      iscommand: false
      exitCondition: ""
      wait: 1
      max: 0
    view: |-
      {
        "position": {
          "x": 330,
          "y": 4570
        }
      }
    note: false
    timertriggers: []
    ignoreworker: false
    skipunavailable: false
    quietmode: 0
  "59":
    id: "59"
    taskid: 48cdf688-1ef8-4558-8c5e-d72a068e9f2b
    type: regular
    task:
      id: 48cdf688-1ef8-4558-8c5e-d72a068e9f2b
      version: -1
      name: Set Incident
      description: commands.local.cmd.set.incident
      script: Builtin|||setIncident
      type: regular
      iscommand: true
      brand: Builtin
    nexttasks:
      '#none#':
      - "42"
    scriptarguments:
      accountgroups:
        complex:
          root: ActiveDirectory
          accessor: Users.memberOf
      emailaddress:
        complex:
          root: ActiveDirectory
          accessor: Users.mail
      samaccountname:
        complex:
          root: ActiveDirectory
          accessor: Users.sAMAccountName
      useraccountcontrol:
        complex:
          root: ActiveDirectory
          accessor: Users.userAccountControl
    separatecontext: false
    view: |-
      {
        "position": {
          "x": 377.5,
          "y": -350
        }
      }
    note: false
    timertriggers: []
    ignoreworker: false
    skipunavailable: false
    quietmode: 0
  "60":
    id: "60"
    taskid: e3815d94-afa6-4c6c-8d32-d1aff297e699
    type: condition
    task:
      id: e3815d94-afa6-4c6c-8d32-d1aff297e699
      version: -1
      name: Can incident severity be raised?
      description: ""
      type: condition
      iscommand: false
      brand: ""
    nexttasks:
      '#default#':
      - "41"
      "yes":
      - "54"
    separatecontext: false
    conditions:
    - label: "yes"
      condition:
      - - operator: isNotEqualString
          left:
            value:
              simple: incident.severity
            iscontext: true
          right:
            value:
              simple: "4"
    view: |-
      {
        "position": {
          "x": 1150,
          "y": 1260
        }
      }
    note: false
    timertriggers: []
    ignoreworker: false
    skipunavailable: false
    quietmode: 0
  "61":
    id: "61"
    taskid: c176b3e6-9f16-415a-84fe-3582d080afb2
    type: title
    task:
      id: c176b3e6-9f16-415a-84fe-3582d080afb2
      version: -1
      name: Identification
      type: title
      iscommand: false
      brand: ""
      description: ''
    nexttasks:
      '#none#':
      - "62"
    separatecontext: false
    view: |-
      {
        "position": {
          "x": 377.5,
          "y": -1020
        }
      }
    note: false
    timertriggers: []
    ignoreworker: false
    skipunavailable: false
    quietmode: 0
  "62":
    id: "62"
    taskid: 4ba51448-709e-43c9-88dc-21b6012b0a72
    type: regular
    task:
      id: 4ba51448-709e-43c9-88dc-21b6012b0a72
      version: -1
      name: Set SANS stage to Identification
      description: Sets the SANS stage to Identification.
      script: Builtin|||setIncident
      type: regular
      iscommand: true
      brand: Builtin
    nexttasks:
      '#none#':
      - "13"
    scriptarguments:
      isolated:
        simple: Isolated destination endpoint.
      sansstage:
        simple: Identification
    separatecontext: false
    view: |-
      {
        "position": {
          "x": 377.5,
          "y": -860
        }
      }
    note: false
    timertriggers: []
    ignoreworker: false
    skipunavailable: false
    quietmode: 0
  "63":
    id: "63"
    taskid: fcf8e153-90a9-4f5a-879d-355d3df04eb3
    type: regular
    task:
      id: fcf8e153-90a9-4f5a-879d-355d3df04eb3
      version: -1
      name: Set SANS stage to Containment
      description: Set SANS stage to Containment
      script: Builtin|||setIncident
      type: regular
      iscommand: true
      brand: Builtin
    nexttasks:
      '#none#':
      - "56"
    scriptarguments:
      sansstage:
        simple: Containment
    separatecontext: false
    view: |-
      {
        "position": {
          "x": 645,
          "y": 2100
        }
      }
    note: false
    timertriggers: []
    ignoreworker: false
    skipunavailable: false
    quietmode: 0
  "64":
    id: "64"
    taskid: 8271bae3-120a-4620-8a69-1b5e5bbeea97
    type: regular
    task:
      id: 8271bae3-120a-4620-8a69-1b5e5bbeea97
      version: -1
      name: Generate investigation summary report
      description: |-
        A script to generate the investigation summary report in an automated way.
        The report can be used in the post-processing flow as well.
      scriptName: GenerateInvestigationSummaryReport
      type: regular
      iscommand: false
      brand: ""
    nexttasks:
      '#none#':
      - "65"
    scriptarguments:
      incidentId: {}
      name: {}
      type: {}
    separatecontext: false
    view: |-
      {
        "position": {
          "x": 645,
          "y": 3270
        }
      }
    note: false
    timertriggers: []
    ignoreworker: false
    skipunavailable: false
    quietmode: 0
  "65":
    id: "65"
    taskid: e2fc0319-5d9b-467f-899f-008899c65549
    type: regular
    task:
      id: e2fc0319-5d9b-467f-899f-008899c65549
      version: -1
      name: Manual - system backup
      description: ""
      type: regular
      iscommand: false
      brand: ""
    nexttasks:
      '#none#':
      - "29"
    separatecontext: false
    view: |-
      {
        "position": {
          "x": 645,
          "y": 3450
        }
      }
    note: false
    timertriggers: []
    ignoreworker: false
    skipunavailable: false
    quietmode: 0
  "66":
    id: "66"
    taskid: 0a25ea0d-af5d-4c26-8e55-a3d9cb653f16
    type: regular
    task:
      id: 0a25ea0d-af5d-4c26-8e55-a3d9cb653f16
      version: -1
      name: Set SANS stage to Eradication
      description: Set SANS stage to Eradication.
      script: Builtin|||setIncident
      type: regular
      iscommand: true
      brand: Builtin
    nexttasks:
      '#none#':
      - "32"
    scriptarguments:
      sansstage:
        simple: Eradication
    separatecontext: false
    view: |-
      {
        "position": {
          "x": 645,
          "y": 3970
        }
      }
    note: false
    timertriggers: []
    ignoreworker: false
    skipunavailable: false
    quietmode: 0
  "67":
    id: "67"
    taskid: 069d98a1-fbc9-4c05-80a1-e40897784288
    type: regular
    task:
      id: 069d98a1-fbc9-4c05-80a1-e40897784288
      version: -1
      name: Set SANS stage to Recovery
      description: Set SANS stage to Recovery.
      script: Builtin|||setIncident
      type: regular
      iscommand: true
      brand: Builtin
    nexttasks:
      '#none#':
      - "15"
    scriptarguments:
      sansstage:
        simple: Recovery
    separatecontext: false
    view: |-
      {
        "position": {
          "x": 645,
          "y": 4910
        }
      }
    note: false
    timertriggers: []
    ignoreworker: false
    skipunavailable: false
    quietmode: 0
  "68":
    id: "68"
    taskid: 526f3b03-df26-479f-8690-51c7c35f272b
    type: regular
    task:
      id: 526f3b03-df26-479f-8690-51c7c35f272b
      version: -1
      name: Generate investigation summary report
      description: |-
        A script to generate the investigation summary report in an automated way.
        The report can be used in the post-processing flow as well.
      scriptName: GenerateInvestigationSummaryReport
      type: regular
      iscommand: false
      brand: ""
    nexttasks:
      '#none#':
      - "50"
    scriptarguments:
      incidentId: {}
      name: {}
      type: {}
    separatecontext: false
    view: |-
      {
        "position": {
          "x": -100,
          "y": 6570
        }
      }
    note: false
    timertriggers: []
    ignoreworker: false
    skipunavailable: false
    quietmode: 0
  "69":
    id: "69"
    taskid: 23d6a993-26a0-437c-8e2e-98fd7a98eba3
    type: regular
    task:
      id: 23d6a993-26a0-437c-8e2e-98fd7a98eba3
      version: -1
      name: Set SANS stage to Lessons Learned
      description: Set SANS stage to Lessons Learned.
      script: Builtin|||setIncident
      type: regular
      iscommand: true
      brand: Builtin
    nexttasks:
      '#none#':
      - "70"
    scriptarguments:
      sansstage:
        simple: Lessons Learned
    separatecontext: false
    view: |-
      {
        "position": {
          "x": -100,
          "y": 6180
        }
      }
    note: false
    timertriggers: []
    ignoreworker: false
    skipunavailable: false
    quietmode: 0
  "70":
    id: "70"
    taskid: 9c5fcc46-a866-4db1-86d5-41ae5e0a3254
    type: playbook
    task:
      id: 9c5fcc46-a866-4db1-86d5-41ae5e0a3254
      version: -1
      name: SANS - Lessons Learned
      playbookName: SANS - Lessons Learned
      type: playbook
      iscommand: false
      brand: ""
      description: ''
    nexttasks:
      '#none#':
      - "68"
    scriptarguments:
      DataCollection:
        complex:
          root: inputs.DataCollection
      Email:
        complex:
          root: inputs.Email
    separatecontext: true
    loop:
      iscommand: false
      exitCondition: ""
      wait: 1
      max: 0
    view: |-
      {
        "position": {
          "x": -100,
          "y": 6370
        }
      }
    note: false
    timertriggers: []
    ignoreworker: false
    skipunavailable: false
    quietmode: 0
  "71":
    id: "71"
    taskid: f3465b30-8164-4b22-80d8-395892c92a9c
    type: condition
    task:
      id: f3465b30-8164-4b22-80d8-395892c92a9c
      version: -1
      name: Block IOCs?
      description: ""
      type: condition
      iscommand: false
      brand: ""
    nexttasks:
      "no":
      - "33"
      "yes":
      - "58"
    separatecontext: false
    view: |-
      {
        "position": {
          "x": 330,
          "y": 4320
        }
      }
    note: false
    timertriggers: []
    ignoreworker: false
    skipunavailable: false
    quietmode: 0
  "72":
    id: "72"
    taskid: fa8d3291-be53-4f18-8636-84b807db1564
    type: condition
    task:
      id: fa8d3291-be53-4f18-8636-84b807db1564
      version: -1
      name: Is Active Directory enabled?
      description: Checks whether the Active Directory Query v2 integration is enabled.
      type: condition
      iscommand: false
      brand: ""
    nexttasks:
      '#default#':
      - "64"
      "yes":
      - "19"
    separatecontext: false
    conditions:
    - label: "yes"
      condition:
      - - operator: isExists
          left:
            value:
              complex:
                root: modules
                filters:
                - - operator: isEqualString
                    left:
                      value:
                        simple: modules.brand
                      iscontext: true
                    right:
                      value:
                        simple: Active Directory Query v2
                - - operator: isEqualString
                    left:
                      value:
                        simple: modules.state
                      iscontext: true
                    right:
                      value:
                        simple: active
            iscontext: true
    view: |-
      {
        "position": {
          "x": 645,
          "y": 2630
        }
      }
    note: false
    timertriggers: []
    ignoreworker: false
    skipunavailable: false
    quietmode: 0
  "73":
    id: "73"
    taskid: 9f3767c8-2d9c-4136-8d0a-0f2f49b24670
    type: condition
    task:
      id: 9f3767c8-2d9c-4136-8d0a-0f2f49b24670
      version: -1
      name: Is Active Directory enabled?
      description: Checks whether the Active Directory Query v2 integration is enabled.
      type: condition
      iscommand: false
      brand: ""
    nexttasks:
      '#default#':
      - "36"
      "yes":
      - "35"
    separatecontext: false
    conditions:
    - label: "yes"
      condition:
      - - operator: isExists
          left:
            value:
              complex:
                root: modules
                filters:
                - - operator: isEqualString
                    left:
                      value:
                        simple: modules.brand
                      iscontext: true
                    right:
                      value:
                        simple: Active Directory Query v2
                - - operator: isEqualString
                    left:
                      value:
                        simple: modules.state
                      iscontext: true
                    right:
                      value:
                        simple: active
            iscontext: true
    view: |-
      {
        "position": {
          "x": 1000,
          "y": 5475
        }
      }
    note: false
    timertriggers: []
    ignoreworker: false
    skipunavailable: false
    quietmode: 0
view: |-
  {
    "linkLabelsPosition": {
      "16_51_#default#": 0.44,
      "16_53_yes": 0.47,
      "32_33_#default#": 0.27,
      "34_36_No": 0.51,
      "34_73_Yes": 0.33,
      "46_41_no": 0.33,
      "46_60_yes": 0.53,
      "52_2_yes": 0.59,
      "56_22_yes": 0.59,
      "57_41_no": 0.19,
      "6_17_#default#": 0.1,
      "71_58_yes": 0.55,
      "72_19_yes": 0.55,
      "73_35_yes": 0.76,
      "73_36_#default#": 0.21
    },
    "paper": {
      "dimensions": {
        "height": 8370,
        "width": 2430,
        "x": -420,
        "y": -1185
      }
    }
  }
inputs:
- key: username
  value:
    complex:
      root: incident
      accessor: username
  required: true
  description: Username of the user who is suspected of the activity.
  playbookInputQuery:
- key: traps_endpoint_id
  value:
    complex:
      root: incident
      accessor: agentid
  required: false
  description: Traps endpoint ID, used for endpoint isolation.
  playbookInputQuery:
- key: logins_count_threshold
  value:
    simple: "10"
  required: false
  description: The threshold for number of logins, from which the investigation and remediation will start automatically without waiting for the user's reply. Default is 10.
  playbookInputQuery:
- key: severity_threshold
  value:
    simple: "4"
  required: false
  description: "The threshold for the severity value from which an automatic remediation takes place. \nSpecify the severity number (default is Critical):\n0 - Unknown\n0.5 - Informational\n1 - Low\n2 - Medium\n3 - High\n4 - Critical"
  playbookInputQuery:
- key: internal_range
  value: {}
  required: false
  description: 'A list of internal IP ranges to check IP addresses against. The list should be provided in CIDR notation, separated by commas. An example of a list of ranges would be: "172.16.0.0/12,10.0.0.0/8,192.168.0.0/16" (without quotes). If a list is not provided, will use default list provided in the IsIPInRanges script (the known IPv4 private address ranges).'
  playbookInputQuery:
- key: critical_users
  value: {}
  required: false
  description: 'Critical users, separated by comma.'
  playbookInputQuery:
- key: critical_endpoints
  value: {}
  required: false
  description: Critical endpoints, separated by comma.
  playbookInputQuery:
- key: critical_groups
  value: {}
  required: false
  description: Critical groups, separated by comma.
  playbookInputQuery:
- key: CustomBlockRule
  value:
    simple: "True"
  required: false
  description: |-
    This input determines whether Palo Alto Networks Panorama or Firewall Custom Block Rules are used.
    Specify True to use Custom Block Rules.
  playbookInputQuery:
- key: AutoCommit
  value:
    simple: "No"
  required: false
  description: |-
    This input determines whether Palo Alto Networks Panorama or Firewall Static Address Groups are used.
    Specify the Static Address Group name for IP handling.
  playbookInputQuery:
- key: IPListName
  value:
    simple: "Demisto Remediation - IP EDL"
  required: false
  description: |-
    This input determines whether Palo Alto Networks Panorama or Firewall External Dynamic Lists are used for blocking IPs.
    Specify the EDL name for IP handling.
  playbookInputQuery:
- key: DAG
  value: {}
  required: false
  description: |-
    This input determines whether Palo Alto Networks Panorama or Firewall Dynamic Address Groups are used.
    Specify the Dynamic Address Group tag name for IP handling.
  playbookInputQuery:
- key: StaticAddressGroup
  value: {}
  required: false
  description: |-
    This input determines whether Palo Alto Networks Panorama or Firewall Static Address Groups are used.
    Specify the Static Address Group name for IP handling.
  playbookInputQuery:
- key: URLListName
  value:
    simple: Demisto Remediation - URL EDL
  required: false
  description: |-
    URL list from the instance context with which to override the remote file.
  playbookInputQuery:
- key: CustomURLCategory
  value:
    simple: Demisto Remediation - Malicious URLs
  required: false
  description: Custom URL Category name.
  playbookInputQuery:
- key: type
  value: {}
  required: false
  description: Custom URL category type. Insert "URL List"/ "Category Match".
  playbookInputQuery:
- key: device-group
  value: {}
  required: false
  description: Device group for the Custom URL Category (Panorama instances).
  playbookInputQuery:
- key: categories
  value: {}
  required: false
  description: The list of categories. Relevant from PAN-OS v9.x.
  playbookInputQuery:
- key: EDLServerIP
  value: {}
  required: false
  description: |-
    This input determines whether Palo Alto Networks Panorama or Firewall External Dynamic Lists are used:
    * The IP address of the web server on which the files are stored.
    * The web server IP address is configured in the integration instance.
  playbookInputQuery:
- key: DataCollection
  value: {}
  required: false
  description: |-
    Use a data collection task to answer lessons learned questions based on SANS. Specify 'True' to automatically send the communication task, and 'False'  to prevent it.
  playbookInputQuery:
- key: Email
  value: {}
  required: false
  description: Email address to which to send the questions.
  playbookInputQuery:
outputs: []
fromversion: 6.0.0
tests:
- No test
>>>>>>> 5d025119
<|MERGE_RESOLUTION|>--- conflicted
+++ resolved
@@ -1,9183 +1,2652 @@
-<<<<<<< HEAD
-id: Brute Force Investigation - Generic - SANS
-version: -1
-name: Brute Force Investigation - Generic - SANS
-description: "This playbook investigates a \"Brute Force\" incident by gathering user and IP information, and calculating the incident severity based on the gathered information and information received from the user. It then performs remediation.\nThis is done based on the phases for handling an incident as they are described in the SANS Institute â€˜Incident Handlerâ€™s Handbookâ€™ by Patrick Kral.\n\nhttps://www.sans.org/reading-room/whitepapers/incident/incident-handlers-handbook-33901\n\nThe playbook handles the following use-cases:\n\n* Brute Force IP Detected - A detection of source IPs that are exceeding a high threshold of rejected and/or invalid logins. \n* Brute Force Increase Percentage - A detection of large increase percentages in various brute force statistics over different periods of time.\n* Brute Force Potentially Compromised Accounts - A detection of accounts that have shown high amount of failed logins with one successful login.\n\nUsed Sub-playbooks:\n- IP Enrichment - Generic v2\n- Account Enrichment - Generic v2.1\n- Calculate Severity - Critical Assets v2\n- Isolate Endpoint - Generic\n- Block Indicators - Generic v3\n- SANS - Lessons Learned\n\n***Disclaimer: This playbook does not ensure compliance to SANS regulations."
-starttaskid: "0"
-tasks:
-  "0":
-    id: "0"
-    taskid: e0772674-d7ff-43df-8075-a871655a3f9b
-    type: start
-    task:
-      id: e0772674-d7ff-43df-8075-a871655a3f9b
-      version: -1
-      name: start_task
-      type: start
-      iscommand: false
-      brand: ""
-      description: ''
-    nexttasks:
-      '#none#':
-      - "61"
-    separatecontext: false
-    view: |-
-      {
-        "position": {
-          "x": 377.5,
-          "y": -1185
-        }
-      }
-    note: false
-    timertriggers: []
-    ignoreworker: false
-    skipunavailable: false
-    quietmode: 0
-  "2":
-    id: "2"
-    taskid: 74815757-2721-4e81-887d-93f17e71172f
-    type: collection
-    task:
-      id: 74815757-2721-4e81-887d-93f17e71172f
-      version: -1
-      name: Ask user to confirm login attempts
-      description: Sends the user a direct message in Slack requesting that they confirm
-        the account activity. The message includes predefined reply options. The response
-        can also close a task (might be conditional) in a playbook.
-      clonedfrom: 7a39f05d-23c9-412d-8e36-3dd1ba0dd2f2
-      type: collection
-      iscommand: false
-      brand: ""
-    nexttasks:
-      '#none#':
-      - "16"
-    separatecontext: false
-    view: |-
-      {
-        "position": {
-          "x": 377.5,
-          "y": 180
-        }
-      }
-    note: false
-    timertriggers: []
-    ignoreworker: false
-    message:
-      to:
-        complex:
-          root: ActiveDirectory
-          accessor: Users.mail
-      subject:
-        simple: Failed login attempts
-      body:
-        simple: "Hello,\n\nWe have identified several failed login attempts with your\
-          \ user ID. Please confirm or deny that you attempted these logins. "
-      methods:
-      - email
-      format: ""
-      bcc:
-      cc:
-      timings:
-        retriescount: 2
-        retriesinterval: 360
-        completeafterreplies: 1
-      replyOptions:
-      - "Yes"
-      - "No"
-    form:
-      questions:
-      - id: "0"
-        label: ""
-        labelarg:
-          simple: Were the login attempts made by you?
-        required: true
-        gridcolumns: []
-        defaultrows: []
-        type: singleSelect
-        options:
-        - ""
-        - "Yes"
-        - "No"
-        optionsarg: []
-        fieldassociated: ""
-        placeholder: ""
-        tooltip: ""
-        readonly: false
-      - id: "1"
-        label: ""
-        labelarg:
-          simple: If you confirm the multiple failed logins found from your account
-            were made by you, would you like your password to be reset?
-        required: false
-        gridcolumns: []
-        defaultrows: []
-        type: singleSelect
-        options:
-        - ""
-        - "Yes"
-        - "No"
-        optionsarg: []
-        fieldassociated: ""
-        placeholder: ""
-        tooltip: ""
-        readonly: false
-      title: Failed login attempts
-      description: 'We have identified several failed login attempts with your user
-        ID. Please confirm or deny that you attempted these logins. '
-      sender: ""
-      expired: false
-      totalanswers: 0
-    skipunavailable: false
-    quietmode: 0
-  "6":
-    id: "6"
-    taskid: a6c6ce8d-c7aa-4252-8cb3-51969ab9a40d
-    type: condition
-    task:
-      id: a6c6ce8d-c7aa-4252-8cb3-51969ab9a40d
-      version: -1
-      name: Should the password be reset?
-      description: Answer `yes` if password should be reset. Also checks if Active
-        Directory Query v2 is enabled.
-      type: condition
-      iscommand: false
-      brand: ""
-    nexttasks:
-      '#default#':
-      - "17"
-      "yes":
-      - "7"
-    separatecontext: false
-    conditions:
-    - label: "yes"
-      condition:
-      - - operator: isEqualString
-          left:
-            value:
-              complex:
-                root: Failed login attempts
-                accessor: Answers.1
-                transformers:
-                - operator: toLowerCase
-            iscontext: true
-          right:
-            value:
-              simple: "yes"
-      - - operator: isExists
-          left:
-            value:
-              complex:
-                root: modules
-                filters:
-                - - operator: isEqualString
-                    left:
-                      value:
-                        simple: modules.brand
-                      iscontext: true
-                    right:
-                      value:
-                        simple: Active Directory Query v2
-                - - operator: isEqualString
-                    left:
-                      value:
-                        simple: modules.state
-                      iscontext: true
-                    right:
-                      value:
-                        simple: active
-            iscontext: true
-    view: |-
-      {
-        "position": {
-          "x": -100,
-          "y": 890
-        }
-      }
-    note: false
-    timertriggers: []
-    ignoreworker: false
-    skipunavailable: false
-    quietmode: 0
-  "7":
-    id: "7"
-    taskid: 134b2e1a-1ba3-44e1-8f32-9014dd74e94f
-    type: regular
-    task:
-      id: 134b2e1a-1ba3-44e1-8f32-9014dd74e94f
-      version: -1
-      name: Active Directory - Expire Password
-      description: Expires the password of an Active Directory user.
-      script: '|||ad-expire-password'
-      clonedfrom: b061d5be-194d-4413-804b-ea47a7f05317
-      type: regular
-      iscommand: true
-      brand: ""
-    nexttasks:
-      '#none#':
-      - "8"
-    scriptarguments:
-      base-dn: {}
-      username:
-        complex:
-          root: inputs.username
-    separatecontext: false
-    view: |-
-      {
-        "position": {
-          "x": -420,
-          "y": 1060
-        }
-      }
-    note: false
-    timertriggers: []
-    ignoreworker: false
-    skipunavailable: false
-    quietmode: 0
-  "8":
-    id: "8"
-    taskid: c08d6b8b-6ce7-488c-88f5-63c258371cfe
-    type: regular
-    task:
-      id: c08d6b8b-6ce7-488c-88f5-63c258371cfe
-      version: -1
-      name: Notify User about password reset
-      description: Send an email
-      script: '|||send-mail'
-      clonedfrom: 5e3d77e5-2172-4f74-87b6-c54e0f70fa62
-      type: regular
-      iscommand: true
-      brand: ""
-    nexttasks:
-      '#none#':
-      - "17"
-    scriptarguments:
-      additionalHeader: {}
-      attachCIDs: {}
-      attachIDs: {}
-      attachNames: {}
-      bcc: {}
-      body:
-        simple: |-
-          Hello,
-
-          Your account password has been reset through a Cortex XSOAR investigation.
-
-          Thank you.
-      cc: {}
-      htmlBody: {}
-      raw_message: {}
-      replyTo: {}
-      subject:
-        simple: Your password has been reset
-      templateParams: {}
-      to:
-        complex:
-          root: ActiveDirectory
-          accessor: Users.mail
-      transientFile: {}
-      transientFileCID: {}
-      transientFileContent: {}
-    separatecontext: false
-    view: |-
-      {
-        "position": {
-          "x": -420,
-          "y": 1250
-        }
-      }
-    note: false
-    timertriggers: []
-    ignoreworker: false
-    skipunavailable: false
-    quietmode: 0
-  "9":
-    id: "9"
-    taskid: b19417c3-62f5-49e0-8d6b-a5c87b80f313
-    type: regular
-    task:
-      id: b19417c3-62f5-49e0-8d6b-a5c87b80f313
-      version: -1
-      name: Close Investigation
-      description: Closes the investigation.
-      script: Builtin|||closeInvestigation
-      type: regular
-      iscommand: true
-      brand: Builtin
-    nexttasks:
-      '#none#':
-      - "38"
-    scriptarguments:
-      assetid: {}
-      closeNotes: {}
-      closeReason: {}
-      emailclassification: {}
-      id: {}
-      mndadone: {}
-      phishingconfirmationstatus: {}
-      phishingsubtype: {}
-    separatecontext: false
-    view: |-
-      {
-        "position": {
-          "x": -100,
-          "y": 6935
-        }
-      }
-    note: false
-    timertriggers: []
-    ignoreworker: false
-    skipunavailable: false
-    quietmode: 0
-  "10":
-    id: "10"
-    taskid: ee16a6ce-05cd-47b8-8c92-acaff9ce9de7
-    type: regular
-    task:
-      id: ee16a6ce-05cd-47b8-8c92-acaff9ce9de7
-      version: -1
-      name: Set incident severity to low
-      description: Sets incident severity to low.
-      script: Builtin|||setIncident
-      type: regular
-      iscommand: true
-      brand: Builtin
-    nexttasks:
-      '#none#':
-      - "6"
-    scriptarguments:
-      Crowdstrikefamily: {}
-      Crowdstrikescore: {}
-      account: {}
-      accountdisplayname: {}
-      accountgroups: {}
-      accountid: {}
-      accountmanager: {}
-      accountname: {}
-      accounttype: {}
-      addLabels: {}
-      affecteddata: {}
-      affecteddatatype: {}
-      affectedindividualscontactinformation: {}
-      agentid: {}
-      agentversion: {}
-      analysis: {}
-      app: {}
-      approximatenumberofaffecteddatasubjects: {}
-      assetid: {}
-      attachmentcount: {}
-      attachmentextension: {}
-      attachmenthash: {}
-      attachmentid: {}
-      attachmentname: {}
-      attachmentsize: {}
-      attachmenttype: {}
-      awsfindingid: {}
-      awsfindingtype: {}
-      awsinstanceid: {}
-      awsinstancename: {}
-      bdcontactemail: {}
-      bdcontactname: {}
-      blockedaction: {}
-      bugtraq: {}
-      city: {}
-      clicktime: {}
-      closeNotes: {}
-      closeReason: {}
-      cluster: {}
-      commandline: {}
-      companyaddress: {}
-      companycity: {}
-      companycountry: {}
-      companyhasinsuranceforthebreach: {}
-      companyname: {}
-      companypostalcode: {}
-      compliancemetadata: {}
-      contactaddress: {}
-      contactname: {}
-      containmenteradicationandrecovery: {}
-      coordinates: {}
-      country: {}
-      countrywherebusinesshasitsmainestablishment: {}
-      countrywherethebreachtookplace: {}
-      criticalassets: {}
-      currentip: {}
-      customFields: {}
-      customidstring: {}
-      cve: {}
-      cvss: {}
-      dataencryptionstatus: {}
-      datetimeofthebreach: {}
-      deleteEmptyField: {}
-      demoautomatedcondition: {}
-      demomanualcondition: {}
-      description: {}
-      dest: {}
-      desthostname: {}
-      destinationip: {}
-      destntdomain: {}
-      destos: {}
-      details: {}
-      detectid: {}
-      detection: {}
-      detectionendtime: {}
-      detectionid: {}
-      detectionticketed: {}
-      detectionupdatetime: {}
-      detectionurl: {}
-      detectname: {}
-      detectorid: {}
-      detecttime: {}
-      devicename: {}
-      dpoemailaddress: {}
-      duration: {}
-      emailaddress: {}
-      emailauthenticitycheck: {}
-      emailbcc: {}
-      emailbody: {}
-      emailbodyformat: {}
-      emailbodyhtml: {}
-      emailcc: {}
-      emailclassification: {}
-      emailclientname: {}
-      emailfrom: {}
-      emailheaders: {}
-      emailhtml: {}
-      emailinreplyto: {}
-      emailkeywords: {}
-      emailmessageid: {}
-      emailreceived: {}
-      emailrecipient: {}
-      emailreplyto: {}
-      emailreturnpath: {}
-      emailsenderip: {}
-      emailsize: {}
-      emailsource: {}
-      emailsubject: {}
-      emailto: {}
-      emailtocount: {}
-      emailurlclicked: {}
-      endpointgrid: {}
-      eventtype: {}
-      exactlywhathappenedandatwhattimes: {}
-      executableswritten: {}
-      exposedport: {}
-      externalip: {}
-      extrahopapplianceid: {}
-      extrahophostname: {}
-      falconhostlink: {}
-      filehash: {}
-      filename: {}
-      filepath: {}
-      filesize: {}
-      findingid: {}
-      firstseen: {}
-      groupid: {}
-      guid: {}
-      hadasanothershorttext: {}
-      hadasanothertest: {}
-      hostname: {}
-      howcouldinformationsharingwithotherorganizationshavebeenimproved: {}
-      howwelldidstaffandmanagementperformindealingwiththeincidentwerethedocumentedproceduresfollowedweretheyadequate: {}
-      id: {}
-      indicatorsofinterest: {}
-      infected: {}
-      infectedhosts: {}
-      internalip: {}
-      involvedusers: {}
-      ioctype: {}
-      iocvalue: {}
-      isolated: {}
-      isthedatasubjecttodpia: {}
-      labels: {}
-      lastmodifiedby: {}
-      lastmodifiedon: {}
-      lastseen: {}
-      licenseexpirydate: {}
-      likelyimpact: {}
-      localip: {}
-      macaddress: {}
-      maliciousbehavior: {}
-      maliciouscauseifthecauseisamaliciousattack: {}
-      malwarefamily: {}
-      malwarescore: {}
-      md5string: {}
-      measurestomitigate: {}
-      messageparts: {}
-      messagetime: {}
-      mnda: {}
-      mndadone: {}
-      myhtml: {}
-      mymultiselect: {}
-      myrequiredtext: {}
-      name: {}
-      nextsteps: {}
-      niststage: {}
-      notes: {}
-      objective: {}
-      occurred: {}
-      offset: {}
-      operator: {}
-      osname: {}
-      ostype: {}
-      osversion: {}
-      owner: {}
-      parantprocessname: {}
-      parentprocessid: {}
-      parentprocessname: {}
-      participants: {}
-      partnercontacts: {}
-      partnerproduct: {}
-      patterndispositiondescription: {}
-      patterndispositionflags: {}
-      patterndispositionvalue: {}
-      phase: {}
-      phishingconfirmationstatus: {}
-      phishingsubtype: {}
-      phishscore: {}
-      pid: {}
-      platform: {}
-      policydeleted: {}
-      policydescription: {}
-      policydetails: {}
-      policyid: {}
-      policyname: {}
-      policyrecommendation: {}
-      policyremediable: {}
-      policyroutes: {}
-      policyseverity: {}
-      policytype: {}
-      possiblecauseofthebreach: {}
-      postalcode: {}
-      postincidentactivity: {}
-      preparation: {}
-      previouscoordinates: {}
-      previouscountry: {}
-      previousip: {}
-      previoussignindatetime: {}
-      previoussourceip: {}
-      prismacloudid: {}
-      prismacloudreason: {}
-      prismacloudrules: {}
-      prismacloudstatus: {}
-      prismacloudtime: {}
-      processendtime: {}
-      processid: {}
-      processname: {}
-      processstarttime: {}
-      qid: {}
-      quarantined: {}
-      quarantinefolder: {}
-      quarantinerule: {}
-      rating: {}
-      rawparticipants: {}
-      redlockalertid: {}
-      redlockpolicyname: {}
-      region: {}
-      regionid: {}
-      replacePlaybook: {}
-      reporteremailaddress: {}
-      reportingdepartment: {}
-      resourceapiname: {}
-      resourcecloudtype: {}
-      resourceid: {}
-      resourcename: {}
-      resourcetype: {}
-      riskrating: {}
-      riskscore: {}
-      roles: {}
-      rrn: {}
-      samaccountname: {}
-      sectorofaffectedparty: {}
-      securitygroupid: {}
-      sensorid: {}
-      severity:
-        simple: low
-      severityname: {}
-      sha1: {}
-      sha256: {}
-      signature: {}
-      signindatetime: {}
-      sizenumberofemployees: {}
-      sizeturnover: {}
-      skuname: {}
-      skutier: {}
-      sla: {}
-      slaField: {}
-      solutionbrief: {}
-      sourceip: {}
-      spamscore: {}
-      src: {}
-      srchostname: {}
-      srcntdomain: {}
-      srcos: {}
-      srcuser: {}
-      subscriptionassignedby: {}
-      subscriptioncreatedby: {}
-      subscriptioncreatedon: {}
-      subscriptiondescription: {}
-      subscriptionid: {}
-      subscriptionname: {}
-      subscriptiontype: {}
-      subscriptionupdatedby: {}
-      subscriptionupdatedon: {}
-      subtype: {}
-      systemdefault: {}
-      systems: {}
-      tactic: {}
-      technique: {}
-      telephoneno: {}
-      terminatedaction: {}
-      test: {}
-      testfieldhadas: {}
-      threatactor: {}
-      threatinfomap: {}
-      threattime: {}
-      ticketnumber: {}
-      trapsid: {}
-      travelmaplink: {}
-      triggeredsecurityprofile: {}
-      type: {}
-      urlsslverification: {}
-      user: {}
-      useragent: {}
-      username: {}
-      vendorid: {}
-      vendorproduct: {}
-      version: {}
-      vpcid: {}
-      vulnerabilitycategory: {}
-      wereanystepsoractionstakenthatmighthaveinhibitedtherecovery: {}
-      whatadditionaltoolsorresourcesareneededtodetectanalyzeandmitigatefutureincidents: {}
-      whatcorrectiveactionscanpreventsimilarincidentsinthefuture: {}
-      whatinformationwasneededsooner: {}
-      whatprecursorsorindicatorsshouldbewatchedforinthefuturetodetectsimilarincidents: {}
-      whatwouldthestaffandmanagementdodifferentlythenexttimeasimilarincidentoccurs: {}
-      whereisdatahosted: {}
-      wildfiresubtype: {}
-      xdralertcount: {}
-      xdralerts: {}
-      xdrassigneduseremail: {}
-      xdrassigneduserprettyname: {}
-      xdrdescription: {}
-      xdrdetectiontime: {}
-      xdrfileartifacts: {}
-      xdrhighseverityalertcount: {}
-      xdrhighseverityalerts: {}
-      xdrhostcount: {}
-      xdrincidentid: {}
-      xdrincidentmarkdown: {}
-      xdrlowseverityalertcount: {}
-      xdrlowseverityalerts: {}
-      xdrmanualseverity: {}
-      xdrmediumseverityalertcount: {}
-      xdrmediumseverityalerts: {}
-      xdrnetworkartifacts: {}
-      xdrnotes: {}
-      xdrresolvecomment: {}
-      xdrstatus: {}
-      xdrurl: {}
-      xdrusercount: {}
-    separatecontext: false
-    view: |-
-      {
-        "position": {
-          "x": -100,
-          "y": 690
-        }
-      }
-    note: false
-    timertriggers: []
-    ignoreworker: false
-    skipunavailable: false
-    quietmode: 0
-  "12":
-    id: "12"
-    taskid: 74381d29-880c-4adf-8b61-8047ecc709b0
-    type: playbook
-    task:
-      id: 74381d29-880c-4adf-8b61-8047ecc709b0
-      version: -1
-      name: Account Enrichment - Generic v2.1
-      playbookName: Account Enrichment - Generic v2.1
-      type: playbook
-      iscommand: false
-      brand: ""
-      description: ''
-    nexttasks:
-      '#none#':
-      - "59"
-    scriptarguments:
-      Username:
-        complex:
-          root: inputs.username
-    separatecontext: true
-    loop:
-      iscommand: false
-      exitCondition: ""
-      wait: 1
-      max: 0
-    view: |-
-      {
-        "position": {
-          "x": 150,
-          "y": -520
-        }
-      }
-    note: false
-    timertriggers: []
-    ignoreworker: false
-    skipunavailable: false
-    quietmode: 0
-  "13":
-    id: "13"
-    taskid: 60a2e186-8629-4ce6-83db-1c1197974074
-    type: title
-    task:
-      id: 60a2e186-8629-4ce6-83db-1c1197974074
-      version: -1
-      name: Enrich Indicators
-      type: title
-      iscommand: false
-      brand: ""
-      description: ''
-    nexttasks:
-      '#none#':
-      - "12"
-      - "14"
-    separatecontext: false
-    view: |-
-      {
-        "position": {
-          "x": 377.5,
-          "y": -665
-        }
-      }
-    note: false
-    timertriggers: []
-    ignoreworker: false
-    skipunavailable: false
-    quietmode: 0
-  "14":
-    id: "14"
-    taskid: e6aba170-90f5-43e8-897a-fe08aacc5914
-    type: playbook
-    task:
-      id: e6aba170-90f5-43e8-897a-fe08aacc5914
-      version: -1
-      name: IP Enrichment - Generic v2
-      description: |-
-        Enrich IP addresses using one or more integrations.
-
-        - Resolve IP addresses to hostnames (DNS)
-        - Provide threat information
-        - Separate internal and external IP addresses
-        - For internal IP addresses, get host information
-      playbookName: IP Enrichment - Generic v2
-      type: playbook
-      iscommand: false
-      brand: ""
-    nexttasks:
-      '#none#':
-      - "59"
-    scriptarguments:
-      IP:
-        complex:
-          root: IP
-          accessor: Address
-          transformers:
-          - operator: append
-            args:
-              item:
-                value:
-                  simple: incident.src
-                iscontext: true
-          - operator: append
-            args:
-              item:
-                value:
-                  simple: incident.dest
-                iscontext: true
-      InternalRange:
-        complex:
-          root: inputs.internal_range
-      ResolveIP:
-        simple: "True"
-    separatecontext: true
-    loop:
-      iscommand: false
-      exitCondition: ""
-      wait: 1
-      max: 0
-    view: |-
-      {
-        "position": {
-          "x": 620,
-          "y": -520
-        }
-      }
-    note: false
-    timertriggers: []
-    ignoreworker: false
-    skipunavailable: false
-    quietmode: 0
-  "15":
-    id: "15"
-    taskid: 35bc4f61-5c39-4f25-8268-0bb8d4cff00d
-    type: regular
-    task:
-      id: 35bc4f61-5c39-4f25-8268-0bb8d4cff00d
-      version: -1
-      name: Manual - Asses the scope of the impact
-      description: ""
-      type: regular
-      iscommand: false
-      brand: ""
-    nexttasks:
-      '#none#':
-      - "34"
-    separatecontext: false
-    view: |-
-      {
-        "position": {
-          "x": 645,
-          "y": 5095
-        }
-      }
-    note: false
-    timertriggers: []
-    ignoreworker: false
-    skipunavailable: false
-    quietmode: 0
-  "16":
-    id: "16"
-    taskid: bdf41c9f-279a-4b88-8321-9598dcc1cab4
-    type: condition
-    task:
-      id: bdf41c9f-279a-4b88-8321-9598dcc1cab4
-      version: -1
-      name: User confirmed the account activity?
-      description: ""
-      type: condition
-      iscommand: false
-      brand: ""
-    nexttasks:
-      '#default#':
-      - "51"
-      "yes":
-      - "53"
-    separatecontext: false
-    conditions:
-    - label: "yes"
-      condition:
-      - - operator: isEqualString
-          left:
-            value:
-              complex:
-                root: Failed login attempts
-                accessor: Answers.0
-                transformers:
-                - operator: toLowerCase
-            iscontext: true
-          right:
-            value:
-              simple: "yes"
-    view: |-
-      {
-        "position": {
-          "x": 377.5,
-          "y": 360
-        }
-      }
-    note: false
-    timertriggers: []
-    ignoreworker: false
-    skipunavailable: false
-    quietmode: 0
-  "17":
-    id: "17"
-    taskid: 16f2fdb2-16dc-4ab7-8a1c-7bbce9cad2da
-    type: title
-    task:
-      id: 16f2fdb2-16dc-4ab7-8a1c-7bbce9cad2da
-      version: -1
-      name: Lessons Learned
-      description: |-
-        A script to generate investigation summary report in an automated way.
-        Can be used in the post-processing flow as well.
-      type: title
-      iscommand: false
-      brand: ""
-    nexttasks:
-      '#none#':
-      - "69"
-    separatecontext: false
-    view: |-
-      {
-        "position": {
-          "x": -100,
-          "y": 6030
-        }
-      }
-    note: false
-    timertriggers: []
-    ignoreworker: false
-    skipunavailable: false
-    quietmode: 0
-  "18":
-    id: "18"
-    taskid: 53bfefd7-13b2-45a0-8a5e-0507a8cd6db5
-    type: title
-    task:
-      id: 53bfefd7-13b2-45a0-8a5e-0507a8cd6db5
-      version: -1
-      name: Containment
-      type: title
-      iscommand: false
-      brand: ""
-      description: ''
-    nexttasks:
-      '#none#':
-      - "63"
-    separatecontext: false
-    view: |-
-      {
-        "position": {
-          "x": 645,
-          "y": 1960
-        }
-      }
-    note: false
-    timertriggers: []
-    ignoreworker: false
-    skipunavailable: false
-    quietmode: 0
-  "19":
-    id: "19"
-    taskid: 88be23ac-6010-43bd-809c-82f56d83b20f
-    type: regular
-    task:
-      id: 88be23ac-6010-43bd-809c-82f56d83b20f
-      version: -1
-      name: Active Directory - expire password
-      description: Expires the password of an Active Directory user.
-      script: '|||ad-expire-password'
-      clonedfrom: b061d5be-194d-4413-804b-ea47a7f05317
-      type: regular
-      iscommand: true
-      brand: ""
-    nexttasks:
-      '#none#':
-      - "21"
-    scriptarguments:
-      base-dn: {}
-      username:
-        complex:
-          root: inputs.username
-    separatecontext: false
-    view: |-
-      {
-        "position": {
-          "x": 365,
-          "y": 2840
-        }
-      }
-    note: false
-    timertriggers: []
-    ignoreworker: false
-    fieldMapping:
-    - incidentfield: Password Expiration Status
-      output:
-        simple: Password is expired.
-    skipunavailable: false
-    quietmode: 0
-  "21":
-    id: "21"
-    taskid: 652af55c-a6c7-4538-8c70-0c3e309f77ca
-    type: regular
-    task:
-      id: 652af55c-a6c7-4538-8c70-0c3e309f77ca
-      version: -1
-      name: Active Directory - disable account
-      description: Disables an Active Directory user account.
-      script: '|||ad-disable-account'
-      type: regular
-      iscommand: true
-      brand: ""
-    nexttasks:
-      '#none#':
-      - "64"
-    scriptarguments:
-      base-dn: {}
-      username:
-        complex:
-          root: inputs.username
-    separatecontext: false
-    view: |-
-      {
-        "position": {
-          "x": 365,
-          "y": 3020
-        }
-      }
-    note: false
-    timertriggers: []
-    ignoreworker: false
-    fieldMapping:
-    - incidentfield: User Disabled Status
-      output:
-        simple: Used has been disabled.
-    skipunavailable: false
-    quietmode: 0
-  "22":
-    id: "22"
-    taskid: 079d0d8e-2d57-4a3b-8402-ff07c0d85f47
-    type: playbook
-    task:
-      id: 079d0d8e-2d57-4a3b-8402-ff07c0d85f47
-      version: -1
-      name: Isolate Endpoint - Generic
-      description: |-
-        This playbook isolates a given endpoint using the following integrations:
-        - Carbon Black Enterprise Response
-        - Palo Alto Networks Traps
-      playbookName: Isolate Endpoint - Generic
-      type: playbook
-      iscommand: false
-      brand: ""
-    nexttasks:
-      '#none#':
-      - "72"
-    scriptarguments:
-      EndpointId:
-        complex:
-          root: inputs.traps_endpoint_id
-          filters:
-          - - operator: isEqualString
-              left:
-                value:
-                  simple: successful
-                iscontext: true
-              right:
-                value:
-                  simple: "yes"
-      Hostname:
-        complex:
-          root: Endpoint
-          filters:
-          - - operator: isEqualString
-              left:
-                value:
-                  simple: successful
-                iscontext: true
-              right:
-                value:
-                  simple: "yes"
-          accessor: Hostname
-    separatecontext: true
-    loop:
-      iscommand: false
-      exitCondition: ""
-      wait: 1
-      max: 0
-    view: |-
-      {
-        "position": {
-          "x": 370,
-          "y": 2440
-        }
-      }
-    note: false
-    timertriggers: []
-    ignoreworker: false
-    skipunavailable: false
-    quietmode: 0
-  "29":
-    id: "29"
-    taskid: ae347de2-d9b9-4eb9-88af-ae193b01d828
-    type: collection
-    task:
-      id: ae347de2-d9b9-4eb9-88af-ae193b01d828
-      version: -1
-      name: Perform manual investigation for malicious artifacts
-      description: Perform manual investigation for malicious artifacts and affected
-        systems.
-      type: collection
-      iscommand: false
-      brand: ""
-    nexttasks:
-      '#none#':
-      - "31"
-    separatecontext: false
-    view: |-
-      {
-        "position": {
-          "x": 645,
-          "y": 3630
-        }
-      }
-    note: false
-    timertriggers: []
-    ignoreworker: false
-    message:
-      to:
-      subject:
-      body:
-        simple: Insert IOCs found in the manual investigation.
-      methods: []
-      format: ""
-      bcc:
-      cc:
-      timings:
-        retriescount: 2
-        retriesinterval: 360
-        completeafterreplies: 1
-    form:
-      questions:
-      - id: "0"
-        label: ""
-        labelarg:
-          simple: MD5
-        required: false
-        gridcolumns: []
-        defaultrows: []
-        type: shortText
-        options: []
-        optionsarg: []
-        fieldassociated: ""
-        placeholder: ""
-        tooltip: ""
-        readonly: false
-      - id: "1"
-        label: ""
-        labelarg:
-          simple: SHA1
-        required: false
-        gridcolumns: []
-        defaultrows: []
-        type: shortText
-        options: []
-        optionsarg: []
-        fieldassociated: ""
-        placeholder: ""
-        tooltip: ""
-        readonly: false
-      - id: "2"
-        label: ""
-        labelarg:
-          simple: SHA256
-        required: false
-        gridcolumns: []
-        defaultrows: []
-        type: shortText
-        options: []
-        optionsarg: []
-        fieldassociated: ""
-        placeholder: ""
-        tooltip: ""
-        readonly: false
-      - id: "3"
-        label: ""
-        labelarg:
-          simple: IP Addresses
-        required: false
-        gridcolumns: []
-        defaultrows: []
-        type: shortText
-        options: []
-        optionsarg: []
-        fieldassociated: ""
-        placeholder: ""
-        tooltip: ""
-        readonly: false
-      - id: "4"
-        label: ""
-        labelarg:
-          simple: URLs
-        required: false
-        gridcolumns: []
-        defaultrows: []
-        type: shortText
-        options: []
-        optionsarg: []
-        fieldassociated: ""
-        placeholder: ""
-        tooltip: ""
-        readonly: false
-      - id: "5"
-        label: ""
-        labelarg:
-          simple: Domains
-        required: false
-        gridcolumns: []
-        defaultrows: []
-        type: shortText
-        options: []
-        optionsarg: []
-        fieldassociated: ""
-        placeholder: ""
-        tooltip: ""
-        readonly: false
-      title: IOCs found in investigation
-      description: Insert a comma-separated list of IOCs found in the manual investigation.
-      sender: ""
-      expired: false
-      totalanswers: 0
-    skipunavailable: false
-    quietmode: 0
-  "31":
-    id: "31"
-    taskid: e14ad9c1-c5aa-4bb1-8047-85e75b8ac8de
-    type: title
-    task:
-      id: e14ad9c1-c5aa-4bb1-8047-85e75b8ac8de
-      version: -1
-      name: Eradication
-      type: title
-      iscommand: false
-      brand: ""
-      description: ''
-    nexttasks:
-      '#none#':
-      - "66"
-    separatecontext: false
-    view: |-
-      {
-        "position": {
-          "x": 645,
-          "y": 3820
-        }
-      }
-    note: false
-    timertriggers: []
-    ignoreworker: false
-    skipunavailable: false
-    quietmode: 0
-  "32":
-    id: "32"
-    taskid: 192cbf41-d000-4661-890d-70190ffc7222
-    type: condition
-    task:
-      id: 192cbf41-d000-4661-890d-70190ffc7222
-      version: -1
-      name: Were IOCs found in the investigation?
-      description: ""
-      type: condition
-      iscommand: false
-      brand: ""
-    nexttasks:
-      '#default#':
-      - "33"
-      "yes":
-      - "71"
-    separatecontext: false
-    conditions:
-    - label: "yes"
-      condition:
-      - - operator: isExists
-          left:
-            value:
-              complex:
-                root: IP
-                filters:
-                - - operator: isExists
-                    left:
-                      value:
-                        simple: IP.Malicious
-                      iscontext: true
-                accessor: Address
-            iscontext: true
-        - operator: isExists
-          left:
-            value:
-              complex:
-                root: URL
-                filters:
-                - - operator: isExists
-                    left:
-                      value:
-                        simple: URL.Malicious
-                      iscontext: true
-                accessor: Data
-            iscontext: true
-        - operator: isNotEmpty
-          left:
-            value:
-              simple: IOCs found in investigation.Answers.0
-            iscontext: true
-        - operator: isNotEmpty
-          left:
-            value:
-              simple: IOCs found in investigation.Answers.1
-            iscontext: true
-        - operator: isNotEmpty
-          left:
-            value:
-              simple: IOCs found in investigation.Answers.2
-            iscontext: true
-        - operator: isNotEmpty
-          left:
-            value:
-              simple: IOCs found in investigation.Answers.3
-            iscontext: true
-        - operator: isNotEmpty
-          left:
-            value:
-              simple: IOCs found in investigation.Answers.4
-            iscontext: true
-        - operator: isNotEmpty
-          left:
-            value:
-              simple: IOCs found in investigation.Answers.5
-            iscontext: true
-    view: |-
-      {
-        "position": {
-          "x": 645,
-          "y": 4150
-        }
-      }
-    note: false
-    timertriggers: []
-    ignoreworker: false
-    skipunavailable: false
-    quietmode: 0
-  "33":
-    id: "33"
-    taskid: 9ae73d2f-e22c-45ee-8644-100bc522c3ca
-    type: title
-    task:
-      id: 9ae73d2f-e22c-45ee-8644-100bc522c3ca
-      version: -1
-      name: Recovery
-      type: title
-      iscommand: false
-      brand: ""
-      description: ''
-    nexttasks:
-      '#none#':
-      - "67"
-    separatecontext: false
-    view: |-
-      {
-        "position": {
-          "x": 645,
-          "y": 4740
-        }
-      }
-    note: false
-    timertriggers: []
-    ignoreworker: false
-    skipunavailable: false
-    quietmode: 0
-  "34":
-    id: "34"
-    taskid: 7e426703-bd6a-4241-87fe-bc10829c175b
-    type: condition
-    task:
-      id: 7e426703-bd6a-4241-87fe-bc10829c175b
-      version: -1
-      name: Would you like to perform auto-recovery?
-      description: ""
-      type: condition
-      iscommand: false
-      brand: ""
-    nexttasks:
-      "No":
-      - "36"
-      "Yes":
-      - "73"
-    separatecontext: false
-    view: |-
-      {
-        "position": {
-          "x": 645,
-          "y": 5290
-        }
-      }
-    note: false
-    timertriggers: []
-    ignoreworker: false
-    skipunavailable: false
-    quietmode: 0
-  "35":
-    id: "35"
-    taskid: 2c5023c5-0834-4e26-8600-f4450be49838
-    type: regular
-    task:
-      id: 2c5023c5-0834-4e26-8600-f4450be49838
-      version: -1
-      name: Active Directory - enable account
-      description: Enables a previously disabled Active Directory account.
-      script: '|||ad-enable-account'
-      type: regular
-      iscommand: true
-      brand: ""
-    nexttasks:
-      '#none#':
-      - "36"
-    scriptarguments:
-      base-dn: {}
-      username:
-        complex:
-          root: inputs.username
-    separatecontext: false
-    view: |-
-      {
-        "position": {
-          "x": 1230,
-          "y": 5660
-        }
-      }
-    note: false
-    timertriggers: []
-    ignoreworker: false
-    skipunavailable: false
-    quietmode: 0
-  "36":
-    id: "36"
-    taskid: 8ea55c61-861d-425b-89e3-1424bc4640e8
-    type: regular
-    task:
-      id: 8ea55c61-861d-425b-89e3-1424bc4640e8
-      version: -1
-      name: Manual - unisolate affected systems
-      description: ""
-      type: regular
-      iscommand: false
-      brand: ""
-    nexttasks:
-      '#none#':
-      - "17"
-    separatecontext: false
-    view: |-
-      {
-        "position": {
-          "x": 645,
-          "y": 5860
-        }
-      }
-    note: false
-    timertriggers: []
-    ignoreworker: false
-    skipunavailable: false
-    quietmode: 0
-  "38":
-    id: "38"
-    taskid: 0ad8584d-38a9-46d1-8dc8-36ebf514ea8c
-    type: title
-    task:
-      id: 0ad8584d-38a9-46d1-8dc8-36ebf514ea8c
-      version: -1
-      name: Done
-      type: title
-      iscommand: false
-      brand: ""
-      description: ''
-    separatecontext: false
-    view: |-
-      {
-        "position": {
-          "x": -100,
-          "y": 7120
-        }
-      }
-    note: false
-    timertriggers: []
-    ignoreworker: false
-    skipunavailable: false
-    quietmode: 0
-  "41":
-    id: "41"
-    taskid: 9f215dcb-f1e0-4d6a-829e-2e5cee2ee0bb
-    type: title
-    task:
-      id: 9f215dcb-f1e0-4d6a-829e-2e5cee2ee0bb
-      version: -1
-      name: Remediation
-      type: title
-      iscommand: false
-      brand: ""
-      description: ''
-    nexttasks:
-      '#none#':
-      - "43"
-    separatecontext: false
-    view: |-
-      {
-        "position": {
-          "x": 920,
-          "y": 1635
-        }
-      }
-    note: false
-    timertriggers: []
-    ignoreworker: false
-    skipunavailable: false
-    quietmode: 0
-  "42":
-    id: "42"
-    taskid: 6a85df27-543c-4fc3-882d-c455546080a6
-    type: title
-    task:
-      id: 6a85df27-543c-4fc3-882d-c455546080a6
-      version: -1
-      name: Investigation
-      type: title
-      iscommand: false
-      brand: ""
-      description: ''
-    nexttasks:
-      '#none#':
-      - "52"
-    separatecontext: false
-    view: |-
-      {
-        "position": {
-          "x": 377.5,
-          "y": -165
-        }
-      }
-    note: false
-    timertriggers: []
-    ignoreworker: false
-    skipunavailable: false
-    quietmode: 0
-  "43":
-    id: "43"
-    taskid: 447c8b64-6114-44a6-88eb-8606e9014983
-    type: condition
-    task:
-      id: 447c8b64-6114-44a6-88eb-8606e9014983
-      version: -1
-      name: Auto remediation?
-      description: ""
-      type: condition
-      iscommand: false
-      brand: ""
-    nexttasks:
-      '#default#':
-      - "44"
-      "yes":
-      - "18"
-    separatecontext: false
-    conditions:
-    - label: "yes"
-      condition:
-      - - operator: greaterThanOrEqual
-          left:
-            value:
-              complex:
-                root: incident
-                accessor: severity
-            iscontext: true
-          right:
-            value:
-              complex:
-                root: inputs.severity_threshold
-            iscontext: true
-    view: |-
-      {
-        "position": {
-          "x": 920,
-          "y": 1790
-        }
-      }
-    note: false
-    timertriggers: []
-    ignoreworker: false
-    skipunavailable: false
-    quietmode: 0
-  "44":
-    id: "44"
-    taskid: c969a2b3-794b-49d4-83d7-1ad653e45695
-    type: regular
-    task:
-      id: c969a2b3-794b-49d4-83d7-1ad653e45695
-      version: -1
-      name: Manual remediation
-      description: ""
-      type: regular
-      iscommand: false
-      brand: ""
-    nexttasks:
-      '#none#':
-      - "33"
-    separatecontext: false
-    view: |-
-      {
-        "position": {
-          "x": 1200,
-          "y": 1960
-        }
-      }
-    note: false
-    timertriggers: []
-    ignoreworker: false
-    skipunavailable: false
-    quietmode: 0
-  "46":
-    id: "46"
-    taskid: 666eabcf-cf52-4081-8cf3-8d62cb16e9a9
-    type: condition
-    task:
-      id: 666eabcf-cf52-4081-8cf3-8d62cb16e9a9
-      version: -1
-      name: Was there a successful login?
-      description: ""
-      type: condition
-      iscommand: false
-      brand: ""
-    nexttasks:
-      '#default#':
-      - "57"
-      "no":
-      - "41"
-      "yes":
-      - "60"
-    separatecontext: false
-    conditions:
-    - label: "yes"
-      condition:
-      - - operator: isEqualString
-          left:
-            value:
-              complex:
-                root: incident
-                accessor: successfullogin
-                transformers:
-                - operator: toLowerCase
-            iscontext: true
-          right:
-            value:
-              simple: "yes"
-    - label: "no"
-      condition:
-      - - operator: isEqualString
-          left:
-            value:
-              complex:
-                root: incident
-                accessor: successfullogin
-                transformers:
-                - operator: toLowerCase
-            iscontext: true
-          right:
-            value:
-              simple: "no"
-    view: |-
-      {
-        "position": {
-          "x": 920,
-          "y": 900
-        }
-      }
-    note: false
-    timertriggers: []
-    ignoreworker: false
-    skipunavailable: false
-    quietmode: 0
-  "47":
-    id: "47"
-    taskid: 8af55a8d-64c9-4ca3-8a7c-61fc6a48991a
-    type: regular
-    task:
-      id: 8af55a8d-64c9-4ca3-8a7c-61fc6a48991a
-      version: -1
-      name: Set incident severity
-      description: Set incident severity.
-      script: Builtin|||setIncident
-      type: regular
-      iscommand: true
-      brand: Builtin
-    nexttasks:
-      '#none#':
-      - "46"
-    scriptarguments:
-      Crowdstrikefamily: {}
-      Crowdstrikescore: {}
-      account: {}
-      accountdisplayname: {}
-      accountgroups: {}
-      accountid: {}
-      accountmanager: {}
-      accountname: {}
-      accounttype: {}
-      activedirectoryaccountstatus: {}
-      activedirectorydisplayname: {}
-      activedirectorypasswordstatus: {}
-      addLabels: {}
-      affecteddata: {}
-      affecteddatatype: {}
-      affectedindividualscontactinformation: {}
-      agentid: {}
-      agentversion: {}
-      analysis: {}
-      app: {}
-      appreleasedate: {}
-      approximatenumberofaffecteddatasubjects: {}
-      appversion: {}
-      assetid: {}
-      attachmentcount: {}
-      attachmentextension: {}
-      attachmenthash: {}
-      attachmentid: {}
-      attachmentname: {}
-      attachmentsize: {}
-      attachmenttype: {}
-      avreleasedate: {}
-      avversion: {}
-      awsfindingid: {}
-      awsfindingtype: {}
-      awsinstanceid: {}
-      awsinstancename: {}
-      bdcontactemail: {}
-      bdcontactname: {}
-      blockedaction: {}
-      bugtraq: {}
-      city: {}
-      clarotyalertresolved: {}
-      clarotyalerttype: {}
-      clarotycategory: {}
-      clarotynetworkid: {}
-      clarotyrelatedassets: {}
-      clarotyresourceid: {}
-      clarotysiteid: {}
-      clicktime: {}
-      closeNotes: {}
-      closeReason: {}
-      cloudmode: {}
-      cluster: {}
-      commandline: {}
-      companyaddress: {}
-      companycity: {}
-      companycountry: {}
-      companyhasinsuranceforthebreach: {}
-      companyname: {}
-      companypostalcode: {}
-      companypropertystatus: {}
-      compliancemetadata: {}
-      contactaddress: {}
-      contactname: {}
-      containmenteradicationandrecovery: {}
-      coordinates: {}
-      country: {}
-      countrywherebusinesshasitsmainestablishment: {}
-      countrywherethebreachtookplace: {}
-      criticalassets: {}
-      currentip: {}
-      customFields: {}
-      customidstring: {}
-      cve: {}
-      cvss: {}
-      dataencryptionstatus: {}
-      datetimeofthebreach: {}
-      dbotprediction: {}
-      dbotpredictionprobability: {}
-      dbottextsuggestionhighlighted: {}
-      defaultgateway: {}
-      deleteEmptyField: {}
-      demoautomatedcondition: {}
-      demomanualcondition: {}
-      description: {}
-      dest: {}
-      desthostname: {}
-      destinationip: {}
-      destntdomain: {}
-      destos: {}
-      details: {}
-      detectid: {}
-      detection: {}
-      detectionendtime: {}
-      detectionid: {}
-      detectionticketed: {}
-      detectionupdatetime: {}
-      detectionurl: {}
-      detectname: {}
-      detectorid: {}
-      detecttime: {}
-      devicegsuiteaccountstatus: {}
-      devicename: {}
-      dpoemailaddress: {}
-      duoaccountstatus: {}
-      duration: {}
-      edlconfigurationinfo: {}
-      emailaddress: {}
-      emailauthenticitycheck: {}
-      emailautoreply: {}
-      emailbcc: {}
-      emailbody: {}
-      emailbodyformat: {}
-      emailbodyhtml: {}
-      emailcc: {}
-      emailclassification: {}
-      emailclientname: {}
-      emailfrom: {}
-      emailheaders: {}
-      emailhtml: {}
-      emailinreplyto: {}
-      emailkeywords: {}
-      emailmessageid: {}
-      emailreceived: {}
-      emailrecipient: {}
-      emailreplyto: {}
-      emailreturnpath: {}
-      emailsenderip: {}
-      emailsize: {}
-      emailsource: {}
-      emailsubject: {}
-      emailto: {}
-      emailtocount: {}
-      emailurlclicked: {}
-      employeedisplayname: {}
-      employeeemail: {}
-      employeemanageremail: {}
-      endpointgrid: {}
-      eventtype: {}
-      exactlywhathappenedandatwhattimes: {}
-      executableswritten: {}
-      expanseexposuretype: {}
-      expanserawjsonevent: {}
-      expanseseverity: {}
-      exposedport: {}
-      externalip: {}
-      extrahopapplianceid: {}
-      extrahophostname: {}
-      falconhostlink: {}
-      family: {}
-      filehash: {}
-      filename: {}
-      filepath: {}
-      filesize: {}
-      findingid: {}
-      firstseen: {}
-      globaldirectoryvisibility: {}
-      globalprotectclientlessvpnreleasedate: {}
-      globalprotectclientlessvpnversion: {}
-      globalprotectclientpackageversion: {}
-      globalprotectdatafilereleasedate: {}
-      globalprotectdatafileversion: {}
-      googleaccountstatus: {}
-      googleadminrolesstatus: {}
-      googledisplayname: {}
-      googledrivestatus: {}
-      googlemailstatus: {}
-      googlepasswordstatus: {}
-      groupid: {}
-      guid: {}
-      hadasanothershorttext: {}
-      hadasanothertest: {}
-      hostname: {}
-      howcouldinformationsharingwithotherorganizationshavebeenimproved: {}
-      howwelldidstaffandmanagementperformindealingwiththeincidentwerethedocumentedproceduresfollowedweretheyadequate: {}
-      id: {}
-      indenideviceid: {}
-      indeniissueid: {}
-      indicatorsofinterest: {}
-      infected: {}
-      infectedhosts: {}
-      internalip: {}
-      involvedusers: {}
-      ioctype: {}
-      iocvalue: {}
-      ipv6defaultgateway: {}
-      isolated: {}
-      isthedatasubjecttodpia: {}
-      labels: {}
-      lastmodifiedby: {}
-      lastmodifiedon: {}
-      lastseen: {}
-      licenseexpirydate: {}
-      likelyimpact: {}
-      localip: {}
-      logdbversion: {}
-      logforwardingobjectname: {}
-      macaddress: {}
-      mailboxdelegation: {}
-      maliciousbehavior: {}
-      maliciouscauseifthecauseisamaliciousattack: {}
-      malwarefamily: {}
-      malwarescore: {}
-      md5string: {}
-      measurestomitigate: {}
-      messageparts: {}
-      messagetime: {}
-      mnda: {}
-      mndadone: {}
-      multivsys: {}
-      myhtml: {}
-      mymultiselect: {}
-      myrequiredtext: {}
-      name: {}
-      netmask: {}
-      nextsteps: {}
-      niststage: {}
-      notes: {}
-      objective: {}
-      occurred: {}
-      offboardingdate: {}
-      offboardingstage: {}
-      offset: {}
-      oktaaccountstatus: {}
-      operationalmode: {}
-      operator: {}
-      osname: {}
-      ostype: {}
-      osversion: {}
-      owner: {}
-      parantprocessname: {}
-      parentprocessid: {}
-      parentprocessname: {}
-      participants: {}
-      partnercontacts: {}
-      partnerproduct: {}
-      patterndispositiondescription: {}
-      patterndispositionflags: {}
-      patterndispositionvalue: {}
-      phase: {}
-      phishingconfirmationstatus: {}
-      phishingsubtype: {}
-      phishscore: {}
-      pid: {}
-      platform: {}
-      platformfamily: {}
-      policydeleted: {}
-      policydescription: {}
-      policydetails: {}
-      policyid: {}
-      policyname: {}
-      policyrecommendation: {}
-      policyremediable: {}
-      policyroutes: {}
-      policyseverity: {}
-      policytype: {}
-      possiblecauseofthebreach: {}
-      postalcode: {}
-      postincidentactivity: {}
-      preparation: {}
-      previouscoordinates: {}
-      previouscountry: {}
-      previousip: {}
-      previoussignindatetime: {}
-      previoussourceip: {}
-      prismacloudcomputeactivitytype: {}
-      prismacloudcomputeappid: {}
-      prismacloudcomputecategory: {}
-      prismacloudcomputecollections: {}
-      prismacloudcomputecommand: {}
-      prismacloudcomputecontainer: {}
-      prismacloudcomputecredentialid: {}
-      prismacloudcomputedistribution: {}
-      prismacloudcomputeerror: {}
-      prismacloudcomputeforensic: {}
-      prismacloudcomputefqdn: {}
-      prismacloudcomputefunction: {}
-      prismacloudcomputehost: {}
-      prismacloudcomputeimage: {}
-      prismacloudcomputeinteractive: {}
-      prismacloudcomputekubernetesresource: {}
-      prismacloudcomputelabels: {}
-      prismacloudcomputeline: {}
-      prismacloudcomputelogfile: {}
-      prismacloudcomputemarkdown: {}
-      prismacloudcomputemessage: {}
-      prismacloudcomputeproject: {}
-      prismacloudcomputeprotected: {}
-      prismacloudcomputeprovider: {}
-      prismacloudcomputerawalertjson: {}
-      prismacloudcomputeregion: {}
-      prismacloudcomputeregistry: {}
-      prismacloudcomputerule: {}
-      prismacloudcomputeruntime: {}
-      prismacloudcomputeservice: {}
-      prismacloudcomputeservicetype: {}
-      prismacloudcomputetotal: {}
-      prismacloudcomputetype: {}
-      prismacloudcomputeuser: {}
-      prismacloudid: {}
-      prismacloudreason: {}
-      prismacloudrules: {}
-      prismacloudstatus: {}
-      prismacloudtime: {}
-      processendtime: {}
-      processid: {}
-      processname: {}
-      processstarttime: {}
-      publicipaddress: {}
-      qid: {}
-      quarantined: {}
-      quarantinefolder: {}
-      quarantinerule: {}
-      rating: {}
-      rawparticipants: {}
-      redlockalertid: {}
-      redlockpolicyname: {}
-      region: {}
-      regionid: {}
-      replacePlaybook: {}
-      reporteremailaddress: {}
-      reportingdepartment: {}
-      resourceapiname: {}
-      resourcecloudtype: {}
-      resourceid: {}
-      resourcename: {}
-      resourcetype: {}
-      riskrating: {}
-      riskscore: {}
-      roles: {}
-      rrn: {}
-      samaccountname: {}
-      sectorofaffectedparty: {}
-      securitygroupid: {}
-      sensorid: {}
-      severity:
-        complex:
-          root: Severities
-          accessor: CriticalAssetsSeverity
-      severityname: {}
-      sha1: {}
-      sha256: {}
-      signature: {}
-      signindatetime: {}
-      sixgillalertid: {}
-      sixgillcontent: {}
-      sixgillthreatlevel: {}
-      sixgillthreattype: {}
-      sizenumberofemployees: {}
-      sizeturnover: {}
-      skuname: {}
-      skutier: {}
-      sla: {}
-      slaField: {}
-      solutionbrief: {}
-      sourceip: {}
-      spamscore: {}
-      src: {}
-      srchostname: {}
-      srcntdomain: {}
-      srcos: {}
-      srcuser: {}
-      staticroutes: {}
-      subscriptionassignedby: {}
-      subscriptioncreatedby: {}
-      subscriptioncreatedon: {}
-      subscriptiondescription: {}
-      subscriptionid: {}
-      subscriptionname: {}
-      subscriptiontype: {}
-      subscriptionupdatedby: {}
-      subscriptionupdatedon: {}
-      subtype: {}
-      swversion: {}
-      systemdefault: {}
-      systemdhcp: {}
-      systemhostname: {}
-      systemipaddress: {}
-      systemipv6address: {}
-      systemmodel: {}
-      systems: {}
-      systemserial: {}
-      systemuptime: {}
-      tactic: {}
-      targetfirewallversion: {}
-      technique: {}
-      telephoneno: {}
-      terminatedaction: {}
-      test: {}
-      testfieldhadas: {}
-      threatactor: {}
-      threatinfomap: {}
-      threatreleasedate: {}
-      threattime: {}
-      threatversion: {}
-      ticketnumber: {}
-      trapsid: {}
-      travelmaplink: {}
-      triggeredsecurityprofile: {}
-      type: {}
-      urlfilteringversion: {}
-      urlsslverification: {}
-      user: {}
-      useragent: {}
-      username: {}
-      vendorid: {}
-      vendorproduct: {}
-      version: {}
-      vmcpuid: {}
-      vmlicense: {}
-      vmmacbase: {}
-      vmmode: {}
-      vmuuid: {}
-      vpcid: {}
-      vulnerabilitycategory: {}
-      wereanystepsoractionstakenthatmighthaveinhibitedtherecovery: {}
-      whatadditionaltoolsorresourcesareneededtodetectanalyzeandmitigatefutureincidents: {}
-      whatcorrectiveactionscanpreventsimilarincidentsinthefuture: {}
-      whatinformationwasneededsooner: {}
-      whatprecursorsorindicatorsshouldbewatchedforinthefuturetodetectsimilarincidents: {}
-      whatwouldthestaffandmanagementdodifferentlythenexttimeasimilarincidentoccurs: {}
-      whereisdatahosted: {}
-      wildfireprivatereleasedate: {}
-      wildfireprivateversion: {}
-      wildfirereleasedate: {}
-      wildfiresubtype: {}
-      wildfireversion: {}
-      xdralertcount: {}
-      xdralerts: {}
-      xdrassigneduseremail: {}
-      xdrassigneduserprettyname: {}
-      xdrdescription: {}
-      xdrdetectiontime: {}
-      xdrfileartifacts: {}
-      xdrhighseverityalertcount: {}
-      xdrhighseverityalerts: {}
-      xdrhostcount: {}
-      xdrincidentid: {}
-      xdrincidentmarkdown: {}
-      xdrlowseverityalertcount: {}
-      xdrlowseverityalerts: {}
-      xdrmanualseverity: {}
-      xdrmediumseverityalertcount: {}
-      xdrmediumseverityalerts: {}
-      xdrnetworkartifacts: {}
-      xdrnotes: {}
-      xdrresolvecomment: {}
-      xdrstatus: {}
-      xdrurl: {}
-      xdrusercount: {}
-      yaakovi: {}
-    separatecontext: false
-    view: |-
-      {
-        "position": {
-          "x": 920,
-          "y": 710
-        }
-      }
-    note: false
-    timertriggers: []
-    ignoreworker: false
-    skipunavailable: false
-    quietmode: 0
-  "50":
-    id: "50"
-    taskid: 67d108c6-0cf1-4b77-8bdd-97db28bd1340
-    type: regular
-    task:
-      id: 67d108c6-0cf1-4b77-8bdd-97db28bd1340
-      version: -1
-      name: Manual - close investigation in the source product
-      description: ""
-      type: regular
-      iscommand: false
-      brand: ""
-    nexttasks:
-      '#none#':
-      - "9"
-    separatecontext: false
-    view: |-
-      {
-        "position": {
-          "x": -100,
-          "y": 6750
-        }
-      }
-    note: false
-    timertriggers: []
-    ignoreworker: false
-    skipunavailable: false
-    quietmode: 0
-  "51":
-    id: "51"
-    taskid: 31aa999f-3bb9-4a70-8d41-53a25c93eeba
-    type: playbook
-    task:
-      id: 31aa999f-3bb9-4a70-8d41-53a25c93eeba
-      version: -1
-      name: Calculate Severity - Critical Assets v2
-      description: |-
-        Determines if a critical assest is associated with the invesigation. The playbook returns a severity level of "Critical" if at least one critical asset is associated with the investigation.
-        Critical assets refer to: users, user groups, endpoints and endpoint groups.
-      playbookName: Calculate Severity - Critical Assets v2
-      type: playbook
-      iscommand: false
-      brand: ""
-    nexttasks:
-      '#none#':
-      - "47"
-    scriptarguments:
-      Account:
-        complex:
-          root: Account
-          transformers:
-          - operator: uniq
-      CriticalEndpoints:
-        complex:
-          root: inputs.critical_endpoints
-      CriticalGroups:
-        complex:
-          root: inputs.critical_groups
-      CriticalUsers:
-        complex:
-          root: inputs.critical_users
-      Endpoint:
-        complex:
-          root: Endpoint
-          filters:
-          - - operator: IsInCidrRanges
-              left:
-                value:
-                  simple: Endpoint.IP
-                iscontext: true
-              right:
-                value:
-                  simple: inputs.internal_range
-                iscontext: true
-          transformers:
-          - operator: uniq
-    separatecontext: true
-    loop:
-      iscommand: false
-      exitCondition: ""
-      wait: 1
-      max: 0
-    view: |-
-      {
-        "position": {
-          "x": 920,
-          "y": 530
-        }
-      }
-    note: false
-    timertriggers: []
-    ignoreworker: false
-    skipunavailable: false
-    quietmode: 0
-  "52":
-    id: "52"
-    taskid: 2a61c44f-8553-44a3-8210-2d55065e5829
-    type: condition
-    task:
-      id: 2a61c44f-8553-44a3-8210-2d55065e5829
-      version: -1
-      name: Communicate with user?
-      description: ""
-      type: condition
-      iscommand: false
-      brand: ""
-    nexttasks:
-      '#default#':
-      - "51"
-      "yes":
-      - "2"
-    separatecontext: false
-    conditions:
-    - label: "yes"
-      condition:
-      - - operator: lessThanOrEqual
-          left:
-            value:
-              complex:
-                root: incident
-                accessor: loginattemptcount
-            iscontext: true
-          right:
-            value:
-              complex:
-                root: inputs.logins_count_threshold
-            iscontext: true
-    view: |-
-      {
-        "position": {
-          "x": 377.5,
-          "y": -20
-        }
-      }
-    note: false
-    timertriggers: []
-    ignoreworker: false
-    skipunavailable: false
-    quietmode: 0
-  "53":
-    id: "53"
-    taskid: 4acb3776-cc42-4bd1-85e0-00216c810e21
-    type: title
-    task:
-      id: 4acb3776-cc42-4bd1-85e0-00216c810e21
-      version: -1
-      name: False Positive
-      type: title
-      iscommand: false
-      brand: ""
-      description: ''
-    nexttasks:
-      '#none#':
-      - "10"
-    separatecontext: false
-    view: |-
-      {
-        "position": {
-          "x": -100,
-          "y": 530
-        }
-      }
-    note: false
-    timertriggers: []
-    ignoreworker: false
-    skipunavailable: false
-    quietmode: 0
-  "54":
-    id: "54"
-    taskid: 3ff1034c-8d81-49af-858a-9bc6f814a705
-    type: regular
-    task:
-      id: 3ff1034c-8d81-49af-858a-9bc6f814a705
-      version: -1
-      name: Raise incident severity
-      description: Increases the incident severity.
-      script: Builtin|||setIncident
-      type: regular
-      iscommand: true
-      brand: Builtin
-    nexttasks:
-      '#none#':
-      - "41"
-    scriptarguments:
-      Crowdstrikefamily: {}
-      Crowdstrikescore: {}
-      account: {}
-      accountdisplayname: {}
-      accountgroups: {}
-      accountid: {}
-      accountmanager: {}
-      accountname: {}
-      accounttype: {}
-      activedirectoryaccountstatus: {}
-      activedirectorydisplayname: {}
-      activedirectorypasswordstatus: {}
-      addLabels: {}
-      affecteddata: {}
-      affecteddatatype: {}
-      affectedindividualscontactinformation: {}
-      agentid: {}
-      agentversion: {}
-      analysis: {}
-      app: {}
-      appreleasedate: {}
-      approximatenumberofaffecteddatasubjects: {}
-      appversion: {}
-      assetid: {}
-      attachmentcount: {}
-      attachmentextension: {}
-      attachmenthash: {}
-      attachmentid: {}
-      attachmentname: {}
-      attachmentsize: {}
-      attachmenttype: {}
-      avreleasedate: {}
-      avversion: {}
-      awsfindingid: {}
-      awsfindingtype: {}
-      awsinstanceid: {}
-      awsinstancename: {}
-      bdcontactemail: {}
-      bdcontactname: {}
-      blockedaction: {}
-      bugtraq: {}
-      city: {}
-      clarotyalertresolved: {}
-      clarotyalerttype: {}
-      clarotycategory: {}
-      clarotynetworkid: {}
-      clarotyrelatedassets: {}
-      clarotyresourceid: {}
-      clarotysiteid: {}
-      clicktime: {}
-      closeNotes: {}
-      closeReason: {}
-      cloudmode: {}
-      cluster: {}
-      commandline: {}
-      companyaddress: {}
-      companycity: {}
-      companycountry: {}
-      companyhasinsuranceforthebreach: {}
-      companyname: {}
-      companypostalcode: {}
-      companypropertystatus: {}
-      compliancemetadata: {}
-      contactaddress: {}
-      contactname: {}
-      containmenteradicationandrecovery: {}
-      coordinates: {}
-      country: {}
-      countrywherebusinesshasitsmainestablishment: {}
-      countrywherethebreachtookplace: {}
-      criticalassets: {}
-      currentip: {}
-      customFields: {}
-      customidstring: {}
-      cve: {}
-      cvss: {}
-      dataencryptionstatus: {}
-      datetimeofthebreach: {}
-      dbotprediction: {}
-      dbotpredictionprobability: {}
-      dbottextsuggestionhighlighted: {}
-      defaultgateway: {}
-      deleteEmptyField: {}
-      demoautomatedcondition: {}
-      demomanualcondition: {}
-      description: {}
-      dest: {}
-      desthostname: {}
-      destinationip: {}
-      destntdomain: {}
-      destos: {}
-      details: {}
-      detectid: {}
-      detection: {}
-      detectionendtime: {}
-      detectionid: {}
-      detectionticketed: {}
-      detectionupdatetime: {}
-      detectionurl: {}
-      detectname: {}
-      detectorid: {}
-      detecttime: {}
-      devicegsuiteaccountstatus: {}
-      devicename: {}
-      dpoemailaddress: {}
-      duoaccountstatus: {}
-      duration: {}
-      edlconfigurationinfo: {}
-      emailaddress: {}
-      emailauthenticitycheck: {}
-      emailautoreply: {}
-      emailbcc: {}
-      emailbody: {}
-      emailbodyformat: {}
-      emailbodyhtml: {}
-      emailcc: {}
-      emailclassification: {}
-      emailclientname: {}
-      emailfrom: {}
-      emailheaders: {}
-      emailhtml: {}
-      emailinreplyto: {}
-      emailkeywords: {}
-      emailmessageid: {}
-      emailreceived: {}
-      emailrecipient: {}
-      emailreplyto: {}
-      emailreturnpath: {}
-      emailsenderip: {}
-      emailsize: {}
-      emailsource: {}
-      emailsubject: {}
-      emailto: {}
-      emailtocount: {}
-      emailurlclicked: {}
-      employeedisplayname: {}
-      employeeemail: {}
-      employeemanageremail: {}
-      endpointgrid: {}
-      eventtype: {}
-      exactlywhathappenedandatwhattimes: {}
-      executableswritten: {}
-      expanseexposuretype: {}
-      expanserawjsonevent: {}
-      expanseseverity: {}
-      exposedport: {}
-      externalip: {}
-      extrahopapplianceid: {}
-      extrahophostname: {}
-      falconhostlink: {}
-      family: {}
-      filehash: {}
-      filename: {}
-      filepath: {}
-      filesize: {}
-      findingid: {}
-      firstseen: {}
-      globaldirectoryvisibility: {}
-      globalprotectclientlessvpnreleasedate: {}
-      globalprotectclientlessvpnversion: {}
-      globalprotectclientpackageversion: {}
-      globalprotectdatafilereleasedate: {}
-      globalprotectdatafileversion: {}
-      googleaccountstatus: {}
-      googleadminrolesstatus: {}
-      googledisplayname: {}
-      googledrivestatus: {}
-      googlemailstatus: {}
-      googlepasswordstatus: {}
-      groupid: {}
-      guid: {}
-      hadasanothershorttext: {}
-      hadasanothertest: {}
-      hostname: {}
-      howcouldinformationsharingwithotherorganizationshavebeenimproved: {}
-      howwelldidstaffandmanagementperformindealingwiththeincidentwerethedocumentedproceduresfollowedweretheyadequate: {}
-      id: {}
-      indenideviceid: {}
-      indeniissueid: {}
-      indicatorsofinterest: {}
-      infected: {}
-      infectedhosts: {}
-      internalip: {}
-      involvedusers: {}
-      ioctype: {}
-      iocvalue: {}
-      ipv6defaultgateway: {}
-      isolated: {}
-      isthedatasubjecttodpia: {}
-      labels: {}
-      lastmodifiedby: {}
-      lastmodifiedon: {}
-      lastseen: {}
-      licenseexpirydate: {}
-      likelyimpact: {}
-      localip: {}
-      logdbversion: {}
-      logforwardingobjectname: {}
-      loginattemptcount: {}
-      loginbehavior:
-        simple: Success
-      macaddress: {}
-      mailboxdelegation: {}
-      maliciousbehavior: {}
-      maliciouscauseifthecauseisamaliciousattack: {}
-      malwarefamily: {}
-      malwarescore: {}
-      md5string: {}
-      measurestomitigate: {}
-      messageparts: {}
-      messagetime: {}
-      mnda: {}
-      mndadone: {}
-      multivsys: {}
-      myhtml: {}
-      mymultiselect: {}
-      myrequiredtext: {}
-      name: {}
-      netmask: {}
-      nextsteps: {}
-      niststage: {}
-      notes: {}
-      objective: {}
-      occurred: {}
-      offboardingdate: {}
-      offboardingstage: {}
-      offset: {}
-      oktaaccountstatus: {}
-      operationalmode: {}
-      operator: {}
-      osname: {}
-      ostype: {}
-      osversion: {}
-      owner: {}
-      parantprocessname: {}
-      parentprocessid: {}
-      parentprocessname: {}
-      participants: {}
-      partnercontacts: {}
-      partnerproduct: {}
-      passwordexpirationstatus: {}
-      patterndispositiondescription: {}
-      patterndispositionflags: {}
-      patterndispositionvalue: {}
-      phase: {}
-      phishingconfirmationstatus: {}
-      phishingsubtype: {}
-      phishscore: {}
-      pid: {}
-      platform: {}
-      platformfamily: {}
-      policydeleted: {}
-      policydescription: {}
-      policydetails: {}
-      policyid: {}
-      policyname: {}
-      policyrecommendation: {}
-      policyremediable: {}
-      policyroutes: {}
-      policyseverity: {}
-      policytype: {}
-      possiblecauseofthebreach: {}
-      postalcode: {}
-      postincidentactivity: {}
-      preparation: {}
-      previouscoordinates: {}
-      previouscountry: {}
-      previousip: {}
-      previoussignindatetime: {}
-      previoussourceip: {}
-      prismacloudcomputeactivitytype: {}
-      prismacloudcomputeappid: {}
-      prismacloudcomputecategory: {}
-      prismacloudcomputecollections: {}
-      prismacloudcomputecommand: {}
-      prismacloudcomputecontainer: {}
-      prismacloudcomputecredentialid: {}
-      prismacloudcomputedistribution: {}
-      prismacloudcomputeerror: {}
-      prismacloudcomputeforensic: {}
-      prismacloudcomputefqdn: {}
-      prismacloudcomputefunction: {}
-      prismacloudcomputehost: {}
-      prismacloudcomputeimage: {}
-      prismacloudcomputeinteractive: {}
-      prismacloudcomputekubernetesresource: {}
-      prismacloudcomputelabels: {}
-      prismacloudcomputeline: {}
-      prismacloudcomputelogfile: {}
-      prismacloudcomputemarkdown: {}
-      prismacloudcomputemessage: {}
-      prismacloudcomputeproject: {}
-      prismacloudcomputeprotected: {}
-      prismacloudcomputeprovider: {}
-      prismacloudcomputerawalertjson: {}
-      prismacloudcomputeregion: {}
-      prismacloudcomputeregistry: {}
-      prismacloudcomputerule: {}
-      prismacloudcomputeruntime: {}
-      prismacloudcomputeservice: {}
-      prismacloudcomputeservicetype: {}
-      prismacloudcomputetotal: {}
-      prismacloudcomputetype: {}
-      prismacloudcomputeuser: {}
-      prismacloudid: {}
-      prismacloudreason: {}
-      prismacloudrules: {}
-      prismacloudstatus: {}
-      prismacloudtime: {}
-      processendtime: {}
-      processid: {}
-      processname: {}
-      processstarttime: {}
-      publicipaddress: {}
-      qid: {}
-      quarantined: {}
-      quarantinefolder: {}
-      quarantinerule: {}
-      rating: {}
-      rawparticipants: {}
-      redlockalertid: {}
-      redlockpolicyname: {}
-      region: {}
-      regionid: {}
-      remediationnotes: {}
-      replacePlaybook: {}
-      reporteremailaddress: {}
-      reportingdepartment: {}
-      resourceapiname: {}
-      resourcecloudtype: {}
-      resourceid: {}
-      resourcename: {}
-      resourcetype: {}
-      riskrating: {}
-      riskscore: {}
-      roles: {}
-      rrn: {}
-      samaccountname: {}
-      sansstage: {}
-      sectorofaffectedparty: {}
-      securitygroupid: {}
-      sensorid: {}
-      severity:
-        complex:
-          root: incident
-          accessor: severity
-          transformers:
-          - operator: addition
-            args:
-              by:
-                value:
-                  simple: "1"
-      severityname: {}
-      sha1: {}
-      sha256: {}
-      signature: {}
-      signindatetime: {}
-      sixgillalertid: {}
-      sixgillcontent: {}
-      sixgillthreatlevel: {}
-      sixgillthreattype: {}
-      sizenumberofemployees: {}
-      sizeturnover: {}
-      skuname: {}
-      skutier: {}
-      sla: {}
-      slaField: {}
-      solutionbrief: {}
-      sourceip: {}
-      spamscore: {}
-      src: {}
-      srchostname: {}
-      srcntdomain: {}
-      srcos: {}
-      srcuser: {}
-      staticroutes: {}
-      subscriptionassignedby: {}
-      subscriptioncreatedby: {}
-      subscriptioncreatedon: {}
-      subscriptiondescription: {}
-      subscriptionid: {}
-      subscriptionname: {}
-      subscriptiontype: {}
-      subscriptionupdatedby: {}
-      subscriptionupdatedon: {}
-      subtype: {}
-      swversion: {}
-      systemdefault: {}
-      systemdhcp: {}
-      systemhostname: {}
-      systemipaddress: {}
-      systemipv6address: {}
-      systemmodel: {}
-      systems: {}
-      systemserial: {}
-      systemuptime: {}
-      tactic: {}
-      targetfirewallversion: {}
-      technique: {}
-      telephoneno: {}
-      terminatedaction: {}
-      test: {}
-      testfieldhadas: {}
-      threatactor: {}
-      threatinfomap: {}
-      threatreleasedate: {}
-      threattime: {}
-      threatversion: {}
-      ticketnumber: {}
-      trapsid: {}
-      travelmaplink: {}
-      triggeredsecurityprofile: {}
-      type: {}
-      urlfilteringversion: {}
-      urlsslverification: {}
-      user: {}
-      useraccountcontrol: {}
-      useragent: {}
-      userdisabledstatus: {}
-      username: {}
-      vendorid: {}
-      vendorproduct: {}
-      version: {}
-      vmcpuid: {}
-      vmlicense: {}
-      vmmacbase: {}
-      vmmode: {}
-      vmuuid: {}
-      vpcid: {}
-      vulnerabilitycategory: {}
-      wereanystepsoractionstakenthatmighthaveinhibitedtherecovery: {}
-      whatadditionaltoolsorresourcesareneededtodetectanalyzeandmitigatefutureincidents: {}
-      whatcorrectiveactionscanpreventsimilarincidentsinthefuture: {}
-      whatinformationwasneededsooner: {}
-      whatprecursorsorindicatorsshouldbewatchedforinthefuturetodetectsimilarincidents: {}
-      whatwouldthestaffandmanagementdodifferentlythenexttimeasimilarincidentoccurs: {}
-      whereisdatahosted: {}
-      wildfireprivatereleasedate: {}
-      wildfireprivateversion: {}
-      wildfirereleasedate: {}
-      wildfiresubtype: {}
-      wildfireversion: {}
-      xdralertcount: {}
-      xdralerts: {}
-      xdrassigneduseremail: {}
-      xdrassigneduserprettyname: {}
-      xdrdescription: {}
-      xdrdetectiontime: {}
-      xdrfileartifacts: {}
-      xdrhighseverityalertcount: {}
-      xdrhighseverityalerts: {}
-      xdrhostcount: {}
-      xdrincidentid: {}
-      xdrincidentmarkdown: {}
-      xdrlowseverityalertcount: {}
-      xdrlowseverityalerts: {}
-      xdrmanualseverity: {}
-      xdrmediumseverityalertcount: {}
-      xdrmediumseverityalerts: {}
-      xdrnetworkartifacts: {}
-      xdrnotes: {}
-      xdrresolvecomment: {}
-      xdrstatus: {}
-      xdrurl: {}
-      xdrusercount: {}
-      yaakovi: {}
-    separatecontext: false
-    view: |-
-      {
-        "position": {
-          "x": 1150,
-          "y": 1460
-        }
-      }
-    note: false
-    timertriggers: []
-    ignoreworker: false
-    skipunavailable: false
-    quietmode: 0
-  "56":
-    id: "56"
-    taskid: 0fd8dd83-9924-421f-8235-7381201063a9
-    type: condition
-    task:
-      id: 0fd8dd83-9924-421f-8235-7381201063a9
-      version: -1
-      name: Was there a successful login?
-      description: ""
-      type: condition
-      iscommand: false
-      brand: ""
-    nexttasks:
-      '#default#':
-      - "72"
-      "yes":
-      - "22"
-    separatecontext: false
-    conditions:
-    - label: "yes"
-      condition:
-      - - operator: containsString
-          left:
-            value:
-              complex:
-                root: incident
-                accessor: loginbehavior
-                transformers:
-                - operator: toLowerCase
-            iscontext: true
-          right:
-            value:
-              simple: succe
-    view: |-
-      {
-        "position": {
-          "x": 645,
-          "y": 2270
-        }
-      }
-    note: false
-    timertriggers: []
-    ignoreworker: false
-    skipunavailable: false
-    quietmode: 0
-  "57":
-    id: "57"
-    taskid: 61179f6d-fece-4cc1-82cb-5a2311a4771d
-    type: condition
-    task:
-      id: 61179f6d-fece-4cc1-82cb-5a2311a4771d
-      version: -1
-      name: Manual - was there a successful login?
-      description: ""
-      type: condition
-      iscommand: false
-      brand: ""
-    nexttasks:
-      "no":
-      - "41"
-      "yes":
-      - "60"
-    separatecontext: false
-    view: |-
-      {
-        "position": {
-          "x": 1630,
-          "y": 1070
-        }
-      }
-    note: false
-    timertriggers: []
-    ignoreworker: false
-    skipunavailable: false
-    quietmode: 0
-    isoversize: false
-    isautoswitchedtoquietmode: false
-  "59":
-    id: "59"
-    taskid: 48cdf688-1ef8-4558-8c5e-d72a068e9f2b
-    type: regular
-    task:
-      id: 48cdf688-1ef8-4558-8c5e-d72a068e9f2b
-      version: -1
-      name: Set Incident
-      description: commands.local.cmd.set.incident
-      script: Builtin|||setIncident
-      type: regular
-      iscommand: true
-      brand: Builtin
-    nexttasks:
-      '#none#':
-      - "42"
-    scriptarguments:
-      Crowdstrikefamily: {}
-      Crowdstrikescore: {}
-      accountdisplayname: {}
-      accountgroups:
-        complex:
-          root: ActiveDirectory
-          accessor: Users.memberOf
-      accountid: {}
-      accountmanager: {}
-      accountname: {}
-      accounttype: {}
-      activedirectoryaccountstatus: {}
-      activedirectorydisplayname: {}
-      activedirectorypasswordstatus: {}
-      addLabels: {}
-      affecteddata: {}
-      affecteddatatype: {}
-      affectedindividualscontactinformation: {}
-      agentid: {}
-      agentversion: {}
-      analysis: {}
-      app: {}
-      appreleasedate: {}
-      approximatenumberofaffecteddatasubjects: {}
-      appversion: {}
-      assetid: {}
-      attachmentcount: {}
-      attachmentextension: {}
-      attachmenthash: {}
-      attachmentid: {}
-      attachmentname: {}
-      attachmentsize: {}
-      attachmenttype: {}
-      avreleasedate: {}
-      avversion: {}
-      awsfindingid: {}
-      awsfindingtype: {}
-      awsinstanceid: {}
-      awsinstancename: {}
-      bdcontactemail: {}
-      bdcontactname: {}
-      blockedaction: {}
-      bugtraq: {}
-      city: {}
-      clarotyalertresolved: {}
-      clarotyalerttype: {}
-      clarotycategory: {}
-      clarotynetworkid: {}
-      clarotyrelatedassets: {}
-      clarotyresourceid: {}
-      clarotysiteid: {}
-      clicktime: {}
-      closeNotes: {}
-      closeReason: {}
-      cloudmode: {}
-      cluster: {}
-      commandline: {}
-      companyaddress: {}
-      companycity: {}
-      companycountry: {}
-      companyhasinsuranceforthebreach: {}
-      companyname: {}
-      companypostalcode: {}
-      companypropertystatus: {}
-      compliancemetadata: {}
-      contactaddress: {}
-      contactname: {}
-      containmenteradicationandrecovery: {}
-      coordinates: {}
-      country: {}
-      countrywherebusinesshasitsmainestablishment: {}
-      countrywherethebreachtookplace: {}
-      criticalassets: {}
-      currentip: {}
-      customFields: {}
-      customidstring: {}
-      cve: {}
-      cvss: {}
-      dataencryptionstatus: {}
-      datetimeofthebreach: {}
-      dbotprediction: {}
-      dbotpredictionprobability: {}
-      dbottextsuggestionhighlighted: {}
-      defaultgateway: {}
-      deleteEmptyField: {}
-      demoautomatedcondition: {}
-      demomanualcondition: {}
-      description: {}
-      dest: {}
-      desthostname: {}
-      destinationip: {}
-      destntdomain: {}
-      destos: {}
-      details: {}
-      detectid: {}
-      detection: {}
-      detectionendtime: {}
-      detectionid: {}
-      detectionticketed: {}
-      detectionupdatetime: {}
-      detectionurl: {}
-      detectname: {}
-      detectorid: {}
-      detecttime: {}
-      devicegsuiteaccountstatus: {}
-      devicename: {}
-      dpoemailaddress: {}
-      duoaccountstatus: {}
-      duration: {}
-      edlconfigurationinfo: {}
-      emailaddress:
-        complex:
-          root: ActiveDirectory
-          accessor: Users.mail
-      emailauthenticitycheck: {}
-      emailautoreply: {}
-      emailbcc: {}
-      emailbody: {}
-      emailbodyformat: {}
-      emailbodyhtml: {}
-      emailcc: {}
-      emailclassification: {}
-      emailclientname: {}
-      emailfrom: {}
-      emailheaders: {}
-      emailhtml: {}
-      emailinreplyto: {}
-      emailkeywords: {}
-      emailmessageid: {}
-      emailreceived: {}
-      emailrecipient: {}
-      emailreplyto: {}
-      emailreturnpath: {}
-      emailsenderip: {}
-      emailsize: {}
-      emailsource: {}
-      emailsubject: {}
-      emailto: {}
-      emailtocount: {}
-      emailurlclicked: {}
-      employeedisplayname: {}
-      employeeemail: {}
-      employeemanageremail: {}
-      endpointgrid: {}
-      eventtype: {}
-      exactlywhathappenedandatwhattimes: {}
-      executableswritten: {}
-      expanseexposuretype: {}
-      expanserawjsonevent: {}
-      expanseseverity: {}
-      exposedport: {}
-      externalip: {}
-      extrahopapplianceid: {}
-      extrahophostname: {}
-      falconhostlink: {}
-      family: {}
-      filehash: {}
-      filename: {}
-      filepath: {}
-      filesize: {}
-      findingid: {}
-      firstseen: {}
-      globaldirectoryvisibility: {}
-      globalprotectclientlessvpnreleasedate: {}
-      globalprotectclientlessvpnversion: {}
-      globalprotectclientpackageversion: {}
-      globalprotectdatafilereleasedate: {}
-      globalprotectdatafileversion: {}
-      googleaccountstatus: {}
-      googleadminrolesstatus: {}
-      googledisplayname: {}
-      googledrivestatus: {}
-      googlemailstatus: {}
-      googlepasswordstatus: {}
-      groupid: {}
-      guid: {}
-      hadasanothershorttext: {}
-      hadasanothertest: {}
-      hostname: {}
-      howcouldinformationsharingwithotherorganizationshavebeenimproved: {}
-      howwelldidstaffandmanagementperformindealingwiththeincidentwerethedocumentedproceduresfollowedweretheyadequate: {}
-      id: {}
-      indenideviceid: {}
-      indeniissueid: {}
-      indicatorsofinterest: {}
-      infected: {}
-      infectedhosts: {}
-      internalip: {}
-      involvedusers: {}
-      ioctype: {}
-      iocvalue: {}
-      ipv6defaultgateway: {}
-      isolated: {}
-      isthedatasubjecttodpia: {}
-      labels: {}
-      lastmodifiedby: {}
-      lastmodifiedon: {}
-      lastseen: {}
-      licenseexpirydate: {}
-      likelyimpact: {}
-      localip: {}
-      logdbversion: {}
-      logforwardingobjectname: {}
-      loginattemptcount: {}
-      loginbehavior: {}
-      macaddress: {}
-      mailboxdelegation: {}
-      maliciousbehavior: {}
-      maliciouscauseifthecauseisamaliciousattack: {}
-      malwarefamily: {}
-      malwarescore: {}
-      md5string: {}
-      measurestomitigate: {}
-      messageparts: {}
-      messagetime: {}
-      mnda: {}
-      mndadone: {}
-      multivsys: {}
-      myhtml: {}
-      mymultiselect: {}
-      name: {}
-      netmask: {}
-      nextsteps: {}
-      niststage: {}
-      notes: {}
-      objective: {}
-      occurred: {}
-      offboardingdate: {}
-      offboardingstage: {}
-      offset: {}
-      oktaaccountstatus: {}
-      operationalmode: {}
-      operator: {}
-      osname: {}
-      ostype: {}
-      osversion: {}
-      owner: {}
-      parantprocessname: {}
-      parentprocessid: {}
-      parentprocessname: {}
-      participants: {}
-      partnercontacts: {}
-      partnerproduct: {}
-      passwordexpirationstatus: {}
-      patterndispositiondescription: {}
-      patterndispositionflags: {}
-      patterndispositionvalue: {}
-      phase: {}
-      phishingconfirmationstatus: {}
-      phishingsubtype: {}
-      phishscore: {}
-      pid: {}
-      platform: {}
-      platformfamily: {}
-      policydeleted: {}
-      policydescription: {}
-      policydetails: {}
-      policyid: {}
-      policyname: {}
-      policyrecommendation: {}
-      policyremediable: {}
-      policyroutes: {}
-      policyseverity: {}
-      policytype: {}
-      possiblecauseofthebreach: {}
-      postalcode: {}
-      postincidentactivity: {}
-      preparation: {}
-      previouscoordinates: {}
-      previouscountry: {}
-      previousip: {}
-      previoussignindatetime: {}
-      previoussourceip: {}
-      prismacloudcomputeactivitytype: {}
-      prismacloudcomputeappid: {}
-      prismacloudcomputecategory: {}
-      prismacloudcomputecollections: {}
-      prismacloudcomputecommand: {}
-      prismacloudcomputecontainer: {}
-      prismacloudcomputecredentialid: {}
-      prismacloudcomputedistribution: {}
-      prismacloudcomputeerror: {}
-      prismacloudcomputeforensic: {}
-      prismacloudcomputefqdn: {}
-      prismacloudcomputefunction: {}
-      prismacloudcomputehost: {}
-      prismacloudcomputeimage: {}
-      prismacloudcomputeinteractive: {}
-      prismacloudcomputekubernetesresource: {}
-      prismacloudcomputelabels: {}
-      prismacloudcomputeline: {}
-      prismacloudcomputelogfile: {}
-      prismacloudcomputemarkdown: {}
-      prismacloudcomputemessage: {}
-      prismacloudcomputeproject: {}
-      prismacloudcomputeprotected: {}
-      prismacloudcomputeprovider: {}
-      prismacloudcomputerawalertjson: {}
-      prismacloudcomputeregion: {}
-      prismacloudcomputeregistry: {}
-      prismacloudcomputerule: {}
-      prismacloudcomputeruntime: {}
-      prismacloudcomputeservice: {}
-      prismacloudcomputeservicetype: {}
-      prismacloudcomputetotal: {}
-      prismacloudcomputetype: {}
-      prismacloudcomputeuser: {}
-      prismacloudid: {}
-      prismacloudreason: {}
-      prismacloudrules: {}
-      prismacloudstatus: {}
-      prismacloudtime: {}
-      processendtime: {}
-      processid: {}
-      processname: {}
-      processstarttime: {}
-      publicipaddress: {}
-      qid: {}
-      quarantined: {}
-      quarantinefolder: {}
-      quarantinerule: {}
-      rating: {}
-      rawparticipants: {}
-      redlockalertid: {}
-      redlockpolicyname: {}
-      region: {}
-      regionid: {}
-      remediationnotes: {}
-      replacePlaybook: {}
-      reporteremailaddress: {}
-      reportingdepartment: {}
-      resourceapiname: {}
-      resourcecloudtype: {}
-      resourceid: {}
-      resourcename: {}
-      resourcetype: {}
-      riskrating: {}
-      riskscore: {}
-      roles: {}
-      rrn: {}
-      samaccountname:
-        complex:
-          root: ActiveDirectory
-          accessor: Users.sAMAccountName
-      sansstage: {}
-      sectorofaffectedparty: {}
-      securitygroupid: {}
-      sensorid: {}
-      severity: {}
-      severityname: {}
-      sha1: {}
-      sha256: {}
-      signature: {}
-      signindatetime: {}
-      sixgillalertid: {}
-      sixgillcontent: {}
-      sixgillthreatlevel: {}
-      sixgillthreattype: {}
-      sizenumberofemployees: {}
-      sizeturnover: {}
-      skuname: {}
-      skutier: {}
-      sla: {}
-      slaField: {}
-      solutionbrief: {}
-      sourceip: {}
-      spamscore: {}
-      src: {}
-      srchostname: {}
-      srcntdomain: {}
-      srcos: {}
-      srcuser: {}
-      staticroutes: {}
-      subscriptionassignedby: {}
-      subscriptioncreatedby: {}
-      subscriptioncreatedon: {}
-      subscriptiondescription: {}
-      subscriptionid: {}
-      subscriptionname: {}
-      subscriptiontype: {}
-      subscriptionupdatedby: {}
-      subscriptionupdatedon: {}
-      subtype: {}
-      swversion: {}
-      systemdefault: {}
-      systemdhcp: {}
-      systemhostname: {}
-      systemipaddress: {}
-      systemipv6address: {}
-      systemmodel: {}
-      systems: {}
-      systemserial: {}
-      systemuptime: {}
-      tactic: {}
-      targetfirewallversion: {}
-      technique: {}
-      telephoneno: {}
-      terminatedaction: {}
-      test: {}
-      testfieldhadas: {}
-      threatactor: {}
-      threatinfomap: {}
-      threatreleasedate: {}
-      threattime: {}
-      threatversion: {}
-      ticketnumber: {}
-      trapsid: {}
-      travelmaplink: {}
-      triggeredsecurityprofile: {}
-      type: {}
-      urlfilteringversion: {}
-      urlsslverification: {}
-      user: {}
-      useraccountcontrol:
-        complex:
-          root: ActiveDirectory
-          accessor: Users.userAccountControl
-      useragent: {}
-      userdisabledstatus: {}
-      username: {}
-      vendorid: {}
-      vendorproduct: {}
-      version: {}
-      vmcpuid: {}
-      vmlicense: {}
-      vmmacbase: {}
-      vmmode: {}
-      vmuuid: {}
-      vpcid: {}
-      vulnerabilitycategory: {}
-      wereanystepsoractionstakenthatmighthaveinhibitedtherecovery: {}
-      whatadditionaltoolsorresourcesareneededtodetectanalyzeandmitigatefutureincidents: {}
-      whatcorrectiveactionscanpreventsimilarincidentsinthefuture: {}
-      whatinformationwasneededsooner: {}
-      whatprecursorsorindicatorsshouldbewatchedforinthefuturetodetectsimilarincidents: {}
-      whatwouldthestaffandmanagementdodifferentlythenexttimeasimilarincidentoccurs: {}
-      whereisdatahosted: {}
-      wildfireprivatereleasedate: {}
-      wildfireprivateversion: {}
-      wildfirereleasedate: {}
-      wildfiresubtype: {}
-      wildfireversion: {}
-      xdralertcount: {}
-      xdralerts: {}
-      xdrassigneduseremail: {}
-      xdrassigneduserprettyname: {}
-      xdrdescription: {}
-      xdrdetectiontime: {}
-      xdrfileartifacts: {}
-      xdrhighseverityalertcount: {}
-      xdrhighseverityalerts: {}
-      xdrhostcount: {}
-      xdrincidentid: {}
-      xdrincidentmarkdown: {}
-      xdrlowseverityalertcount: {}
-      xdrlowseverityalerts: {}
-      xdrmanualseverity: {}
-      xdrmediumseverityalertcount: {}
-      xdrmediumseverityalerts: {}
-      xdrnetworkartifacts: {}
-      xdrnotes: {}
-      xdrresolvecomment: {}
-      xdrstatus: {}
-      xdrurl: {}
-      xdrusercount: {}
-    separatecontext: false
-    view: |-
-      {
-        "position": {
-          "x": 377.5,
-          "y": -350
-        }
-      }
-    note: false
-    timertriggers: []
-    ignoreworker: false
-    skipunavailable: false
-    quietmode: 0
-  "60":
-    id: "60"
-    taskid: e3815d94-afa6-4c6c-8d32-d1aff297e699
-    type: condition
-    task:
-      id: e3815d94-afa6-4c6c-8d32-d1aff297e699
-      version: -1
-      name: Can incident severity be raised?
-      description: ""
-      type: condition
-      iscommand: false
-      brand: ""
-    nexttasks:
-      '#default#':
-      - "41"
-      "yes":
-      - "54"
-    separatecontext: false
-    conditions:
-    - label: "yes"
-      condition:
-      - - operator: isNotEqualString
-          left:
-            value:
-              simple: incident.severity
-            iscontext: true
-          right:
-            value:
-              simple: "4"
-    view: |-
-      {
-        "position": {
-          "x": 1150,
-          "y": 1260
-        }
-      }
-    note: false
-    timertriggers: []
-    ignoreworker: false
-    skipunavailable: false
-    quietmode: 0
-  "61":
-    id: "61"
-    taskid: c176b3e6-9f16-415a-84fe-3582d080afb2
-    type: title
-    task:
-      id: c176b3e6-9f16-415a-84fe-3582d080afb2
-      version: -1
-      name: Identification
-      type: title
-      iscommand: false
-      brand: ""
-      description: ''
-    nexttasks:
-      '#none#':
-      - "62"
-    separatecontext: false
-    view: |-
-      {
-        "position": {
-          "x": 377.5,
-          "y": -1020
-        }
-      }
-    note: false
-    timertriggers: []
-    ignoreworker: false
-    skipunavailable: false
-    quietmode: 0
-  "62":
-    id: "62"
-    taskid: 4ba51448-709e-43c9-88dc-21b6012b0a72
-    type: regular
-    task:
-      id: 4ba51448-709e-43c9-88dc-21b6012b0a72
-      version: -1
-      name: Set SANS stage to Identification
-      description: Sets the SANS stage to Identification.
-      script: Builtin|||setIncident
-      type: regular
-      iscommand: true
-      brand: Builtin
-    nexttasks:
-      '#none#':
-      - "13"
-    scriptarguments:
-      Crowdstrikefamily: {}
-      Crowdstrikescore: {}
-      accountdisplayname: {}
-      accountgroups: {}
-      accountid: {}
-      accountmanager: {}
-      accountname: {}
-      accounttype: {}
-      activedirectoryaccountstatus: {}
-      activedirectorydisplayname: {}
-      activedirectorypasswordstatus: {}
-      addLabels: {}
-      affecteddata: {}
-      affecteddatatype: {}
-      affectedindividualscontactinformation: {}
-      agentid: {}
-      agentversion: {}
-      analysis: {}
-      app: {}
-      appreleasedate: {}
-      approximatenumberofaffecteddatasubjects: {}
-      appversion: {}
-      assetid: {}
-      attachmentcount: {}
-      attachmentextension: {}
-      attachmenthash: {}
-      attachmentid: {}
-      attachmentname: {}
-      attachmentsize: {}
-      attachmenttype: {}
-      avreleasedate: {}
-      avversion: {}
-      awsfindingid: {}
-      awsfindingtype: {}
-      awsinstanceid: {}
-      awsinstancename: {}
-      bdcontactemail: {}
-      bdcontactname: {}
-      blockedaction: {}
-      bugtraq: {}
-      city: {}
-      clarotyalertresolved: {}
-      clarotyalerttype: {}
-      clarotycategory: {}
-      clarotynetworkid: {}
-      clarotyrelatedassets: {}
-      clarotyresourceid: {}
-      clarotysiteid: {}
-      clicktime: {}
-      closeNotes: {}
-      closeReason: {}
-      cloudmode: {}
-      cluster: {}
-      commandline: {}
-      companyaddress: {}
-      companycity: {}
-      companycountry: {}
-      companyhasinsuranceforthebreach: {}
-      companyname: {}
-      companypostalcode: {}
-      companypropertystatus: {}
-      compliancemetadata: {}
-      contactaddress: {}
-      contactname: {}
-      containmenteradicationandrecovery: {}
-      coordinates: {}
-      country: {}
-      countrywherebusinesshasitsmainestablishment: {}
-      countrywherethebreachtookplace: {}
-      criticalassets: {}
-      currentip: {}
-      customFields: {}
-      customidstring: {}
-      cve: {}
-      cvss: {}
-      dataencryptionstatus: {}
-      datetimeofthebreach: {}
-      dbotprediction: {}
-      dbotpredictionprobability: {}
-      dbottextsuggestionhighlighted: {}
-      defaultgateway: {}
-      deleteEmptyField: {}
-      demoautomatedcondition: {}
-      demomanualcondition: {}
-      description: {}
-      dest: {}
-      desthostname: {}
-      destinationip: {}
-      destntdomain: {}
-      destos: {}
-      details: {}
-      detectid: {}
-      detection: {}
-      detectionendtime: {}
-      detectionid: {}
-      detectionticketed: {}
-      detectionupdatetime: {}
-      detectionurl: {}
-      detectname: {}
-      detectorid: {}
-      detecttime: {}
-      devicegsuiteaccountstatus: {}
-      devicename: {}
-      dpoemailaddress: {}
-      duoaccountstatus: {}
-      duration: {}
-      edlconfigurationinfo: {}
-      emailaddress: {}
-      emailauthenticitycheck: {}
-      emailautoreply: {}
-      emailbcc: {}
-      emailbody: {}
-      emailbodyformat: {}
-      emailbodyhtml: {}
-      emailcc: {}
-      emailclassification: {}
-      emailclientname: {}
-      emailfrom: {}
-      emailheaders: {}
-      emailhtml: {}
-      emailinreplyto: {}
-      emailkeywords: {}
-      emailmessageid: {}
-      emailreceived: {}
-      emailrecipient: {}
-      emailreplyto: {}
-      emailreturnpath: {}
-      emailsenderip: {}
-      emailsize: {}
-      emailsource: {}
-      emailsubject: {}
-      emailto: {}
-      emailtocount: {}
-      emailurlclicked: {}
-      employeedisplayname: {}
-      employeeemail: {}
-      employeemanageremail: {}
-      endpointgrid: {}
-      eventtype: {}
-      exactlywhathappenedandatwhattimes: {}
-      executableswritten: {}
-      expanseexposuretype: {}
-      expanserawjsonevent: {}
-      expanseseverity: {}
-      exposedport: {}
-      externalip: {}
-      extrahopapplianceid: {}
-      extrahophostname: {}
-      falconhostlink: {}
-      family: {}
-      filehash: {}
-      filename: {}
-      filepath: {}
-      filesize: {}
-      findingid: {}
-      firstseen: {}
-      globaldirectoryvisibility: {}
-      globalprotectclientlessvpnreleasedate: {}
-      globalprotectclientlessvpnversion: {}
-      globalprotectclientpackageversion: {}
-      globalprotectdatafilereleasedate: {}
-      globalprotectdatafileversion: {}
-      googleaccountstatus: {}
-      googleadminrolesstatus: {}
-      googledisplayname: {}
-      googledrivestatus: {}
-      googlemailstatus: {}
-      googlepasswordstatus: {}
-      groupid: {}
-      guid: {}
-      hadasanothershorttext: {}
-      hadasanothertest: {}
-      hostname: {}
-      howcouldinformationsharingwithotherorganizationshavebeenimproved: {}
-      howwelldidstaffandmanagementperformindealingwiththeincidentwerethedocumentedproceduresfollowedweretheyadequate: {}
-      id: {}
-      indenideviceid: {}
-      indeniissueid: {}
-      indicatorsofinterest: {}
-      infected: {}
-      infectedhosts: {}
-      internalip: {}
-      involvedusers: {}
-      ioctype: {}
-      iocvalue: {}
-      ipv6defaultgateway: {}
-      isolated:
-        simple: Isolated destination endpoint.
-      isthedatasubjecttodpia: {}
-      labels: {}
-      lastmodifiedby: {}
-      lastmodifiedon: {}
-      lastseen: {}
-      licenseexpirydate: {}
-      likelyimpact: {}
-      localip: {}
-      logdbversion: {}
-      logforwardingobjectname: {}
-      loginattemptcount: {}
-      loginbehavior: {}
-      macaddress: {}
-      mailboxdelegation: {}
-      maliciousbehavior: {}
-      maliciouscauseifthecauseisamaliciousattack: {}
-      malwarefamily: {}
-      malwarescore: {}
-      md5string: {}
-      measurestomitigate: {}
-      messageparts: {}
-      messagetime: {}
-      mnda: {}
-      mndadone: {}
-      multivsys: {}
-      myhtml: {}
-      mymultiselect: {}
-      name: {}
-      netmask: {}
-      nextsteps: {}
-      niststage: {}
-      notes: {}
-      objective: {}
-      occurred: {}
-      offboardingdate: {}
-      offboardingstage: {}
-      offset: {}
-      oktaaccountstatus: {}
-      operationalmode: {}
-      operator: {}
-      osname: {}
-      ostype: {}
-      osversion: {}
-      owner: {}
-      parantprocessname: {}
-      parentprocessid: {}
-      parentprocessname: {}
-      participants: {}
-      partnercontacts: {}
-      partnerproduct: {}
-      passwordexpirationstatus: {}
-      patterndispositiondescription: {}
-      patterndispositionflags: {}
-      patterndispositionvalue: {}
-      phase: {}
-      phishingconfirmationstatus: {}
-      phishingsubtype: {}
-      phishscore: {}
-      pid: {}
-      platform: {}
-      platformfamily: {}
-      policydeleted: {}
-      policydescription: {}
-      policydetails: {}
-      policyid: {}
-      policyname: {}
-      policyrecommendation: {}
-      policyremediable: {}
-      policyroutes: {}
-      policyseverity: {}
-      policytype: {}
-      possiblecauseofthebreach: {}
-      postalcode: {}
-      postincidentactivity: {}
-      preparation: {}
-      previouscoordinates: {}
-      previouscountry: {}
-      previousip: {}
-      previoussignindatetime: {}
-      previoussourceip: {}
-      prismacloudcomputeactivitytype: {}
-      prismacloudcomputeappid: {}
-      prismacloudcomputecategory: {}
-      prismacloudcomputecollections: {}
-      prismacloudcomputecommand: {}
-      prismacloudcomputecontainer: {}
-      prismacloudcomputecredentialid: {}
-      prismacloudcomputedistribution: {}
-      prismacloudcomputeerror: {}
-      prismacloudcomputeforensic: {}
-      prismacloudcomputefqdn: {}
-      prismacloudcomputefunction: {}
-      prismacloudcomputehost: {}
-      prismacloudcomputeimage: {}
-      prismacloudcomputeinteractive: {}
-      prismacloudcomputekubernetesresource: {}
-      prismacloudcomputelabels: {}
-      prismacloudcomputeline: {}
-      prismacloudcomputelogfile: {}
-      prismacloudcomputemarkdown: {}
-      prismacloudcomputemessage: {}
-      prismacloudcomputeproject: {}
-      prismacloudcomputeprotected: {}
-      prismacloudcomputeprovider: {}
-      prismacloudcomputerawalertjson: {}
-      prismacloudcomputeregion: {}
-      prismacloudcomputeregistry: {}
-      prismacloudcomputerule: {}
-      prismacloudcomputeruntime: {}
-      prismacloudcomputeservice: {}
-      prismacloudcomputeservicetype: {}
-      prismacloudcomputetotal: {}
-      prismacloudcomputetype: {}
-      prismacloudcomputeuser: {}
-      prismacloudid: {}
-      prismacloudreason: {}
-      prismacloudrules: {}
-      prismacloudstatus: {}
-      prismacloudtime: {}
-      processendtime: {}
-      processid: {}
-      processname: {}
-      processstarttime: {}
-      publicipaddress: {}
-      qid: {}
-      quarantined: {}
-      quarantinefolder: {}
-      quarantinerule: {}
-      rating: {}
-      rawparticipants: {}
-      redlockalertid: {}
-      redlockpolicyname: {}
-      region: {}
-      regionid: {}
-      remediationnotes: {}
-      replacePlaybook: {}
-      reporteremailaddress: {}
-      reportingdepartment: {}
-      resourceapiname: {}
-      resourcecloudtype: {}
-      resourceid: {}
-      resourcename: {}
-      resourcetype: {}
-      riskrating: {}
-      riskscore: {}
-      roles: {}
-      rrn: {}
-      samaccountname: {}
-      sansstage:
-        simple: Identification
-      sectorofaffectedparty: {}
-      securitygroupid: {}
-      sensorid: {}
-      severity: {}
-      severityname: {}
-      sha1: {}
-      sha256: {}
-      signature: {}
-      signindatetime: {}
-      sixgillalertid: {}
-      sixgillcontent: {}
-      sixgillthreatlevel: {}
-      sixgillthreattype: {}
-      sizenumberofemployees: {}
-      sizeturnover: {}
-      skuname: {}
-      skutier: {}
-      sla: {}
-      slaField: {}
-      solutionbrief: {}
-      sourceip: {}
-      spamscore: {}
-      src: {}
-      srchostname: {}
-      srcntdomain: {}
-      srcos: {}
-      srcuser: {}
-      staticroutes: {}
-      subscriptionassignedby: {}
-      subscriptioncreatedby: {}
-      subscriptioncreatedon: {}
-      subscriptiondescription: {}
-      subscriptionid: {}
-      subscriptionname: {}
-      subscriptiontype: {}
-      subscriptionupdatedby: {}
-      subscriptionupdatedon: {}
-      subtype: {}
-      swversion: {}
-      systemdefault: {}
-      systemdhcp: {}
-      systemhostname: {}
-      systemipaddress: {}
-      systemipv6address: {}
-      systemmodel: {}
-      systems: {}
-      systemserial: {}
-      systemuptime: {}
-      tactic: {}
-      targetfirewallversion: {}
-      technique: {}
-      telephoneno: {}
-      terminatedaction: {}
-      test: {}
-      testfieldhadas: {}
-      threatactor: {}
-      threatinfomap: {}
-      threatreleasedate: {}
-      threattime: {}
-      threatversion: {}
-      ticketnumber: {}
-      trapsid: {}
-      travelmaplink: {}
-      triggeredsecurityprofile: {}
-      type: {}
-      urlfilteringversion: {}
-      urlsslverification: {}
-      user: {}
-      useraccountcontrol: {}
-      useragent: {}
-      userdisabledstatus: {}
-      username: {}
-      vendorid: {}
-      vendorproduct: {}
-      version: {}
-      vmcpuid: {}
-      vmlicense: {}
-      vmmacbase: {}
-      vmmode: {}
-      vmuuid: {}
-      vpcid: {}
-      vulnerabilitycategory: {}
-      wereanystepsoractionstakenthatmighthaveinhibitedtherecovery: {}
-      whatadditionaltoolsorresourcesareneededtodetectanalyzeandmitigatefutureincidents: {}
-      whatcorrectiveactionscanpreventsimilarincidentsinthefuture: {}
-      whatinformationwasneededsooner: {}
-      whatprecursorsorindicatorsshouldbewatchedforinthefuturetodetectsimilarincidents: {}
-      whatwouldthestaffandmanagementdodifferentlythenexttimeasimilarincidentoccurs: {}
-      whereisdatahosted: {}
-      wildfireprivatereleasedate: {}
-      wildfireprivateversion: {}
-      wildfirereleasedate: {}
-      wildfiresubtype: {}
-      wildfireversion: {}
-      xdralertcount: {}
-      xdralerts: {}
-      xdrassigneduseremail: {}
-      xdrassigneduserprettyname: {}
-      xdrdescription: {}
-      xdrdetectiontime: {}
-      xdrfileartifacts: {}
-      xdrhighseverityalertcount: {}
-      xdrhighseverityalerts: {}
-      xdrhostcount: {}
-      xdrincidentid: {}
-      xdrincidentmarkdown: {}
-      xdrlowseverityalertcount: {}
-      xdrlowseverityalerts: {}
-      xdrmanualseverity: {}
-      xdrmediumseverityalertcount: {}
-      xdrmediumseverityalerts: {}
-      xdrnetworkartifacts: {}
-      xdrnotes: {}
-      xdrresolvecomment: {}
-      xdrstatus: {}
-      xdrurl: {}
-      xdrusercount: {}
-    separatecontext: false
-    view: |-
-      {
-        "position": {
-          "x": 377.5,
-          "y": -860
-        }
-      }
-    note: false
-    timertriggers: []
-    ignoreworker: false
-    skipunavailable: false
-    quietmode: 0
-  "63":
-    id: "63"
-    taskid: fcf8e153-90a9-4f5a-879d-355d3df04eb3
-    type: regular
-    task:
-      id: fcf8e153-90a9-4f5a-879d-355d3df04eb3
-      version: -1
-      name: Set SANS stage to Containment
-      description: Set SANS stage to Containment
-      script: Builtin|||setIncident
-      type: regular
-      iscommand: true
-      brand: Builtin
-    nexttasks:
-      '#none#':
-      - "56"
-    scriptarguments:
-      Crowdstrikefamily: {}
-      Crowdstrikescore: {}
-      accountdisplayname: {}
-      accountgroups: {}
-      accountid: {}
-      accountmanager: {}
-      accountname: {}
-      accounttype: {}
-      activedirectoryaccountstatus: {}
-      activedirectorydisplayname: {}
-      activedirectorypasswordstatus: {}
-      addLabels: {}
-      affecteddata: {}
-      affecteddatatype: {}
-      affectedindividualscontactinformation: {}
-      agentid: {}
-      agentversion: {}
-      analysis: {}
-      app: {}
-      appreleasedate: {}
-      approximatenumberofaffecteddatasubjects: {}
-      appversion: {}
-      assetid: {}
-      attachmentcount: {}
-      attachmentextension: {}
-      attachmenthash: {}
-      attachmentid: {}
-      attachmentname: {}
-      attachmentsize: {}
-      attachmenttype: {}
-      avreleasedate: {}
-      avversion: {}
-      awsfindingid: {}
-      awsfindingtype: {}
-      awsinstanceid: {}
-      awsinstancename: {}
-      bdcontactemail: {}
-      bdcontactname: {}
-      blockedaction: {}
-      bugtraq: {}
-      city: {}
-      clarotyalertresolved: {}
-      clarotyalerttype: {}
-      clarotycategory: {}
-      clarotynetworkid: {}
-      clarotyrelatedassets: {}
-      clarotyresourceid: {}
-      clarotysiteid: {}
-      clicktime: {}
-      closeNotes: {}
-      closeReason: {}
-      cloudmode: {}
-      cluster: {}
-      commandline: {}
-      companyaddress: {}
-      companycity: {}
-      companycountry: {}
-      companyhasinsuranceforthebreach: {}
-      companyname: {}
-      companypostalcode: {}
-      companypropertystatus: {}
-      compliancemetadata: {}
-      contactaddress: {}
-      contactname: {}
-      containmenteradicationandrecovery: {}
-      coordinates: {}
-      country: {}
-      countrywherebusinesshasitsmainestablishment: {}
-      countrywherethebreachtookplace: {}
-      criticalassets: {}
-      currentip: {}
-      customFields: {}
-      customidstring: {}
-      cve: {}
-      cvss: {}
-      dataencryptionstatus: {}
-      datetimeofthebreach: {}
-      dbotprediction: {}
-      dbotpredictionprobability: {}
-      dbottextsuggestionhighlighted: {}
-      defaultgateway: {}
-      deleteEmptyField: {}
-      demoautomatedcondition: {}
-      demomanualcondition: {}
-      description: {}
-      dest: {}
-      desthostname: {}
-      destinationip: {}
-      destntdomain: {}
-      destos: {}
-      details: {}
-      detectid: {}
-      detection: {}
-      detectionendtime: {}
-      detectionid: {}
-      detectionticketed: {}
-      detectionupdatetime: {}
-      detectionurl: {}
-      detectname: {}
-      detectorid: {}
-      detecttime: {}
-      devicegsuiteaccountstatus: {}
-      devicename: {}
-      dpoemailaddress: {}
-      duoaccountstatus: {}
-      duration: {}
-      edlconfigurationinfo: {}
-      emailaddress: {}
-      emailauthenticitycheck: {}
-      emailautoreply: {}
-      emailbcc: {}
-      emailbody: {}
-      emailbodyformat: {}
-      emailbodyhtml: {}
-      emailcc: {}
-      emailclassification: {}
-      emailclientname: {}
-      emailfrom: {}
-      emailheaders: {}
-      emailhtml: {}
-      emailinreplyto: {}
-      emailkeywords: {}
-      emailmessageid: {}
-      emailreceived: {}
-      emailrecipient: {}
-      emailreplyto: {}
-      emailreturnpath: {}
-      emailsenderip: {}
-      emailsize: {}
-      emailsource: {}
-      emailsubject: {}
-      emailto: {}
-      emailtocount: {}
-      emailurlclicked: {}
-      employeedisplayname: {}
-      employeeemail: {}
-      employeemanageremail: {}
-      endpointgrid: {}
-      eventtype: {}
-      exactlywhathappenedandatwhattimes: {}
-      executableswritten: {}
-      expanseexposuretype: {}
-      expanserawjsonevent: {}
-      expanseseverity: {}
-      exposedport: {}
-      externalip: {}
-      extrahopapplianceid: {}
-      extrahophostname: {}
-      falconhostlink: {}
-      family: {}
-      filehash: {}
-      filename: {}
-      filepath: {}
-      filesize: {}
-      findingid: {}
-      firstseen: {}
-      globaldirectoryvisibility: {}
-      globalprotectclientlessvpnreleasedate: {}
-      globalprotectclientlessvpnversion: {}
-      globalprotectclientpackageversion: {}
-      globalprotectdatafilereleasedate: {}
-      globalprotectdatafileversion: {}
-      googleaccountstatus: {}
-      googleadminrolesstatus: {}
-      googledisplayname: {}
-      googledrivestatus: {}
-      googlemailstatus: {}
-      googlepasswordstatus: {}
-      groupid: {}
-      guid: {}
-      hadasanothershorttext: {}
-      hadasanothertest: {}
-      hostname: {}
-      howcouldinformationsharingwithotherorganizationshavebeenimproved: {}
-      howwelldidstaffandmanagementperformindealingwiththeincidentwerethedocumentedproceduresfollowedweretheyadequate: {}
-      id: {}
-      indenideviceid: {}
-      indeniissueid: {}
-      indicatorsofinterest: {}
-      infected: {}
-      infectedhosts: {}
-      internalip: {}
-      involvedusers: {}
-      ioctype: {}
-      iocvalue: {}
-      ipv6defaultgateway: {}
-      isolated: {}
-      isthedatasubjecttodpia: {}
-      labels: {}
-      lastmodifiedby: {}
-      lastmodifiedon: {}
-      lastseen: {}
-      licenseexpirydate: {}
-      likelyimpact: {}
-      localip: {}
-      logdbversion: {}
-      logforwardingobjectname: {}
-      loginattemptcount: {}
-      loginbehavior: {}
-      macaddress: {}
-      mailboxdelegation: {}
-      maliciousbehavior: {}
-      maliciouscauseifthecauseisamaliciousattack: {}
-      malwarefamily: {}
-      malwarescore: {}
-      md5string: {}
-      measurestomitigate: {}
-      messageparts: {}
-      messagetime: {}
-      mnda: {}
-      mndadone: {}
-      multivsys: {}
-      myhtml: {}
-      mymultiselect: {}
-      name: {}
-      netmask: {}
-      nextsteps: {}
-      niststage: {}
-      notes: {}
-      objective: {}
-      occurred: {}
-      offboardingdate: {}
-      offboardingstage: {}
-      offset: {}
-      oktaaccountstatus: {}
-      operationalmode: {}
-      operator: {}
-      osname: {}
-      ostype: {}
-      osversion: {}
-      owner: {}
-      parantprocessname: {}
-      parentprocessid: {}
-      parentprocessname: {}
-      participants: {}
-      partnercontacts: {}
-      partnerproduct: {}
-      passwordexpirationstatus: {}
-      patterndispositiondescription: {}
-      patterndispositionflags: {}
-      patterndispositionvalue: {}
-      phase: {}
-      phishingconfirmationstatus: {}
-      phishingsubtype: {}
-      phishscore: {}
-      pid: {}
-      platform: {}
-      platformfamily: {}
-      policydeleted: {}
-      policydescription: {}
-      policydetails: {}
-      policyid: {}
-      policyname: {}
-      policyrecommendation: {}
-      policyremediable: {}
-      policyroutes: {}
-      policyseverity: {}
-      policytype: {}
-      possiblecauseofthebreach: {}
-      postalcode: {}
-      postincidentactivity: {}
-      preparation: {}
-      previouscoordinates: {}
-      previouscountry: {}
-      previousip: {}
-      previoussignindatetime: {}
-      previoussourceip: {}
-      prismacloudcomputeactivitytype: {}
-      prismacloudcomputeappid: {}
-      prismacloudcomputecategory: {}
-      prismacloudcomputecollections: {}
-      prismacloudcomputecommand: {}
-      prismacloudcomputecontainer: {}
-      prismacloudcomputecredentialid: {}
-      prismacloudcomputedistribution: {}
-      prismacloudcomputeerror: {}
-      prismacloudcomputeforensic: {}
-      prismacloudcomputefqdn: {}
-      prismacloudcomputefunction: {}
-      prismacloudcomputehost: {}
-      prismacloudcomputeimage: {}
-      prismacloudcomputeinteractive: {}
-      prismacloudcomputekubernetesresource: {}
-      prismacloudcomputelabels: {}
-      prismacloudcomputeline: {}
-      prismacloudcomputelogfile: {}
-      prismacloudcomputemarkdown: {}
-      prismacloudcomputemessage: {}
-      prismacloudcomputeproject: {}
-      prismacloudcomputeprotected: {}
-      prismacloudcomputeprovider: {}
-      prismacloudcomputerawalertjson: {}
-      prismacloudcomputeregion: {}
-      prismacloudcomputeregistry: {}
-      prismacloudcomputerule: {}
-      prismacloudcomputeruntime: {}
-      prismacloudcomputeservice: {}
-      prismacloudcomputeservicetype: {}
-      prismacloudcomputetotal: {}
-      prismacloudcomputetype: {}
-      prismacloudcomputeuser: {}
-      prismacloudid: {}
-      prismacloudreason: {}
-      prismacloudrules: {}
-      prismacloudstatus: {}
-      prismacloudtime: {}
-      processendtime: {}
-      processid: {}
-      processname: {}
-      processstarttime: {}
-      publicipaddress: {}
-      qid: {}
-      quarantined: {}
-      quarantinefolder: {}
-      quarantinerule: {}
-      rating: {}
-      rawparticipants: {}
-      redlockalertid: {}
-      redlockpolicyname: {}
-      region: {}
-      regionid: {}
-      remediationnotes: {}
-      replacePlaybook: {}
-      reporteremailaddress: {}
-      reportingdepartment: {}
-      resourceapiname: {}
-      resourcecloudtype: {}
-      resourceid: {}
-      resourcename: {}
-      resourcetype: {}
-      riskrating: {}
-      riskscore: {}
-      roles: {}
-      rrn: {}
-      samaccountname: {}
-      sansstage:
-        simple: Containment
-      sectorofaffectedparty: {}
-      securitygroupid: {}
-      sensorid: {}
-      severity: {}
-      severityname: {}
-      sha1: {}
-      sha256: {}
-      signature: {}
-      signindatetime: {}
-      sixgillalertid: {}
-      sixgillcontent: {}
-      sixgillthreatlevel: {}
-      sixgillthreattype: {}
-      sizenumberofemployees: {}
-      sizeturnover: {}
-      skuname: {}
-      skutier: {}
-      sla: {}
-      slaField: {}
-      solutionbrief: {}
-      sourceip: {}
-      spamscore: {}
-      src: {}
-      srchostname: {}
-      srcntdomain: {}
-      srcos: {}
-      srcuser: {}
-      staticroutes: {}
-      subscriptionassignedby: {}
-      subscriptioncreatedby: {}
-      subscriptioncreatedon: {}
-      subscriptiondescription: {}
-      subscriptionid: {}
-      subscriptionname: {}
-      subscriptiontype: {}
-      subscriptionupdatedby: {}
-      subscriptionupdatedon: {}
-      subtype: {}
-      swversion: {}
-      systemdefault: {}
-      systemdhcp: {}
-      systemhostname: {}
-      systemipaddress: {}
-      systemipv6address: {}
-      systemmodel: {}
-      systems: {}
-      systemserial: {}
-      systemuptime: {}
-      tactic: {}
-      targetfirewallversion: {}
-      technique: {}
-      telephoneno: {}
-      terminatedaction: {}
-      test: {}
-      testfieldhadas: {}
-      threatactor: {}
-      threatinfomap: {}
-      threatreleasedate: {}
-      threattime: {}
-      threatversion: {}
-      ticketnumber: {}
-      trapsid: {}
-      travelmaplink: {}
-      triggeredsecurityprofile: {}
-      type: {}
-      urlfilteringversion: {}
-      urlsslverification: {}
-      user: {}
-      useraccountcontrol: {}
-      useragent: {}
-      userdisabledstatus: {}
-      username: {}
-      vendorid: {}
-      vendorproduct: {}
-      version: {}
-      vmcpuid: {}
-      vmlicense: {}
-      vmmacbase: {}
-      vmmode: {}
-      vmuuid: {}
-      vpcid: {}
-      vulnerabilitycategory: {}
-      wereanystepsoractionstakenthatmighthaveinhibitedtherecovery: {}
-      whatadditionaltoolsorresourcesareneededtodetectanalyzeandmitigatefutureincidents: {}
-      whatcorrectiveactionscanpreventsimilarincidentsinthefuture: {}
-      whatinformationwasneededsooner: {}
-      whatprecursorsorindicatorsshouldbewatchedforinthefuturetodetectsimilarincidents: {}
-      whatwouldthestaffandmanagementdodifferentlythenexttimeasimilarincidentoccurs: {}
-      whereisdatahosted: {}
-      wildfireprivatereleasedate: {}
-      wildfireprivateversion: {}
-      wildfirereleasedate: {}
-      wildfiresubtype: {}
-      wildfireversion: {}
-      xdralertcount: {}
-      xdralerts: {}
-      xdrassigneduseremail: {}
-      xdrassigneduserprettyname: {}
-      xdrdescription: {}
-      xdrdetectiontime: {}
-      xdrfileartifacts: {}
-      xdrhighseverityalertcount: {}
-      xdrhighseverityalerts: {}
-      xdrhostcount: {}
-      xdrincidentid: {}
-      xdrincidentmarkdown: {}
-      xdrlowseverityalertcount: {}
-      xdrlowseverityalerts: {}
-      xdrmanualseverity: {}
-      xdrmediumseverityalertcount: {}
-      xdrmediumseverityalerts: {}
-      xdrnetworkartifacts: {}
-      xdrnotes: {}
-      xdrresolvecomment: {}
-      xdrstatus: {}
-      xdrurl: {}
-      xdrusercount: {}
-    separatecontext: false
-    view: |-
-      {
-        "position": {
-          "x": 645,
-          "y": 2100
-        }
-      }
-    note: false
-    timertriggers: []
-    ignoreworker: false
-    skipunavailable: false
-    quietmode: 0
-  "64":
-    id: "64"
-    taskid: 8271bae3-120a-4620-8a69-1b5e5bbeea97
-    type: regular
-    task:
-      id: 8271bae3-120a-4620-8a69-1b5e5bbeea97
-      version: -1
-      name: Generate investigation summary report
-      description: |-
-        A script to generate the investigation summary report in an automated way.
-        The report can be used in the post-processing flow as well.
-      scriptName: GenerateInvestigationSummaryReport
-      type: regular
-      iscommand: false
-      brand: ""
-    nexttasks:
-      '#none#':
-      - "65"
-    scriptarguments:
-      incidentId: {}
-      name: {}
-      type: {}
-    separatecontext: false
-    view: |-
-      {
-        "position": {
-          "x": 645,
-          "y": 3270
-        }
-      }
-    note: false
-    timertriggers: []
-    ignoreworker: false
-    skipunavailable: false
-    quietmode: 0
-  "65":
-    id: "65"
-    taskid: e2fc0319-5d9b-467f-899f-008899c65549
-    type: regular
-    task:
-      id: e2fc0319-5d9b-467f-899f-008899c65549
-      version: -1
-      name: Manual - system backup
-      description: ""
-      type: regular
-      iscommand: false
-      brand: ""
-    nexttasks:
-      '#none#':
-      - "29"
-    separatecontext: false
-    view: |-
-      {
-        "position": {
-          "x": 645,
-          "y": 3450
-        }
-      }
-    note: false
-    timertriggers: []
-    ignoreworker: false
-    skipunavailable: false
-    quietmode: 0
-  "66":
-    id: "66"
-    taskid: 0a25ea0d-af5d-4c26-8e55-a3d9cb653f16
-    type: regular
-    task:
-      id: 0a25ea0d-af5d-4c26-8e55-a3d9cb653f16
-      version: -1
-      name: Set SANS stage to Eradication
-      description: Set SANS stage to Eradication.
-      script: Builtin|||setIncident
-      type: regular
-      iscommand: true
-      brand: Builtin
-    nexttasks:
-      '#none#':
-      - "32"
-    scriptarguments:
-      Crowdstrikefamily: {}
-      Crowdstrikescore: {}
-      accountdisplayname: {}
-      accountgroups: {}
-      accountid: {}
-      accountmanager: {}
-      accountname: {}
-      accounttype: {}
-      activedirectoryaccountstatus: {}
-      activedirectorydisplayname: {}
-      activedirectorypasswordstatus: {}
-      addLabels: {}
-      affecteddata: {}
-      affecteddatatype: {}
-      affectedindividualscontactinformation: {}
-      agentid: {}
-      agentversion: {}
-      analysis: {}
-      app: {}
-      appreleasedate: {}
-      approximatenumberofaffecteddatasubjects: {}
-      appversion: {}
-      assetid: {}
-      attachmentcount: {}
-      attachmentextension: {}
-      attachmenthash: {}
-      attachmentid: {}
-      attachmentname: {}
-      attachmentsize: {}
-      attachmenttype: {}
-      avreleasedate: {}
-      avversion: {}
-      awsfindingid: {}
-      awsfindingtype: {}
-      awsinstanceid: {}
-      awsinstancename: {}
-      bdcontactemail: {}
-      bdcontactname: {}
-      blockedaction: {}
-      bugtraq: {}
-      city: {}
-      clarotyalertresolved: {}
-      clarotyalerttype: {}
-      clarotycategory: {}
-      clarotynetworkid: {}
-      clarotyrelatedassets: {}
-      clarotyresourceid: {}
-      clarotysiteid: {}
-      clicktime: {}
-      closeNotes: {}
-      closeReason: {}
-      cloudmode: {}
-      cluster: {}
-      commandline: {}
-      companyaddress: {}
-      companycity: {}
-      companycountry: {}
-      companyhasinsuranceforthebreach: {}
-      companyname: {}
-      companypostalcode: {}
-      companypropertystatus: {}
-      compliancemetadata: {}
-      contactaddress: {}
-      contactname: {}
-      containmenteradicationandrecovery: {}
-      coordinates: {}
-      country: {}
-      countrywherebusinesshasitsmainestablishment: {}
-      countrywherethebreachtookplace: {}
-      criticalassets: {}
-      currentip: {}
-      customFields: {}
-      customidstring: {}
-      cve: {}
-      cvss: {}
-      dataencryptionstatus: {}
-      datetimeofthebreach: {}
-      dbotprediction: {}
-      dbotpredictionprobability: {}
-      dbottextsuggestionhighlighted: {}
-      defaultgateway: {}
-      deleteEmptyField: {}
-      demoautomatedcondition: {}
-      demomanualcondition: {}
-      description: {}
-      dest: {}
-      desthostname: {}
-      destinationip: {}
-      destntdomain: {}
-      destos: {}
-      details: {}
-      detectid: {}
-      detection: {}
-      detectionendtime: {}
-      detectionid: {}
-      detectionticketed: {}
-      detectionupdatetime: {}
-      detectionurl: {}
-      detectname: {}
-      detectorid: {}
-      detecttime: {}
-      devicegsuiteaccountstatus: {}
-      devicename: {}
-      dpoemailaddress: {}
-      duoaccountstatus: {}
-      duration: {}
-      edlconfigurationinfo: {}
-      emailaddress: {}
-      emailauthenticitycheck: {}
-      emailautoreply: {}
-      emailbcc: {}
-      emailbody: {}
-      emailbodyformat: {}
-      emailbodyhtml: {}
-      emailcc: {}
-      emailclassification: {}
-      emailclientname: {}
-      emailfrom: {}
-      emailheaders: {}
-      emailhtml: {}
-      emailinreplyto: {}
-      emailkeywords: {}
-      emailmessageid: {}
-      emailreceived: {}
-      emailrecipient: {}
-      emailreplyto: {}
-      emailreturnpath: {}
-      emailsenderip: {}
-      emailsize: {}
-      emailsource: {}
-      emailsubject: {}
-      emailto: {}
-      emailtocount: {}
-      emailurlclicked: {}
-      employeedisplayname: {}
-      employeeemail: {}
-      employeemanageremail: {}
-      endpointgrid: {}
-      eventtype: {}
-      exactlywhathappenedandatwhattimes: {}
-      executableswritten: {}
-      expanseexposuretype: {}
-      expanserawjsonevent: {}
-      expanseseverity: {}
-      exposedport: {}
-      externalip: {}
-      extrahopapplianceid: {}
-      extrahophostname: {}
-      falconhostlink: {}
-      family: {}
-      filehash: {}
-      filename: {}
-      filepath: {}
-      filesize: {}
-      findingid: {}
-      firstseen: {}
-      globaldirectoryvisibility: {}
-      globalprotectclientlessvpnreleasedate: {}
-      globalprotectclientlessvpnversion: {}
-      globalprotectclientpackageversion: {}
-      globalprotectdatafilereleasedate: {}
-      globalprotectdatafileversion: {}
-      googleaccountstatus: {}
-      googleadminrolesstatus: {}
-      googledisplayname: {}
-      googledrivestatus: {}
-      googlemailstatus: {}
-      googlepasswordstatus: {}
-      groupid: {}
-      guid: {}
-      hadasanothershorttext: {}
-      hadasanothertest: {}
-      hostname: {}
-      howcouldinformationsharingwithotherorganizationshavebeenimproved: {}
-      howwelldidstaffandmanagementperformindealingwiththeincidentwerethedocumentedproceduresfollowedweretheyadequate: {}
-      id: {}
-      indenideviceid: {}
-      indeniissueid: {}
-      indicatorsofinterest: {}
-      infected: {}
-      infectedhosts: {}
-      internalip: {}
-      involvedusers: {}
-      ioctype: {}
-      iocvalue: {}
-      ipv6defaultgateway: {}
-      isolated: {}
-      isthedatasubjecttodpia: {}
-      labels: {}
-      lastmodifiedby: {}
-      lastmodifiedon: {}
-      lastseen: {}
-      licenseexpirydate: {}
-      likelyimpact: {}
-      localip: {}
-      logdbversion: {}
-      logforwardingobjectname: {}
-      loginattemptcount: {}
-      loginbehavior: {}
-      macaddress: {}
-      mailboxdelegation: {}
-      maliciousbehavior: {}
-      maliciouscauseifthecauseisamaliciousattack: {}
-      malwarefamily: {}
-      malwarescore: {}
-      md5string: {}
-      measurestomitigate: {}
-      messageparts: {}
-      messagetime: {}
-      mnda: {}
-      mndadone: {}
-      multivsys: {}
-      myhtml: {}
-      mymultiselect: {}
-      name: {}
-      netmask: {}
-      nextsteps: {}
-      niststage: {}
-      notes: {}
-      objective: {}
-      occurred: {}
-      offboardingdate: {}
-      offboardingstage: {}
-      offset: {}
-      oktaaccountstatus: {}
-      operationalmode: {}
-      operator: {}
-      osname: {}
-      ostype: {}
-      osversion: {}
-      owner: {}
-      parantprocessname: {}
-      parentprocessid: {}
-      parentprocessname: {}
-      participants: {}
-      partnercontacts: {}
-      partnerproduct: {}
-      passwordexpirationstatus: {}
-      patterndispositiondescription: {}
-      patterndispositionflags: {}
-      patterndispositionvalue: {}
-      phase: {}
-      phishingconfirmationstatus: {}
-      phishingsubtype: {}
-      phishscore: {}
-      pid: {}
-      platform: {}
-      platformfamily: {}
-      policydeleted: {}
-      policydescription: {}
-      policydetails: {}
-      policyid: {}
-      policyname: {}
-      policyrecommendation: {}
-      policyremediable: {}
-      policyroutes: {}
-      policyseverity: {}
-      policytype: {}
-      possiblecauseofthebreach: {}
-      postalcode: {}
-      postincidentactivity: {}
-      preparation: {}
-      previouscoordinates: {}
-      previouscountry: {}
-      previousip: {}
-      previoussignindatetime: {}
-      previoussourceip: {}
-      prismacloudcomputeactivitytype: {}
-      prismacloudcomputeappid: {}
-      prismacloudcomputecategory: {}
-      prismacloudcomputecollections: {}
-      prismacloudcomputecommand: {}
-      prismacloudcomputecontainer: {}
-      prismacloudcomputecredentialid: {}
-      prismacloudcomputedistribution: {}
-      prismacloudcomputeerror: {}
-      prismacloudcomputeforensic: {}
-      prismacloudcomputefqdn: {}
-      prismacloudcomputefunction: {}
-      prismacloudcomputehost: {}
-      prismacloudcomputeimage: {}
-      prismacloudcomputeinteractive: {}
-      prismacloudcomputekubernetesresource: {}
-      prismacloudcomputelabels: {}
-      prismacloudcomputeline: {}
-      prismacloudcomputelogfile: {}
-      prismacloudcomputemarkdown: {}
-      prismacloudcomputemessage: {}
-      prismacloudcomputeproject: {}
-      prismacloudcomputeprotected: {}
-      prismacloudcomputeprovider: {}
-      prismacloudcomputerawalertjson: {}
-      prismacloudcomputeregion: {}
-      prismacloudcomputeregistry: {}
-      prismacloudcomputerule: {}
-      prismacloudcomputeruntime: {}
-      prismacloudcomputeservice: {}
-      prismacloudcomputeservicetype: {}
-      prismacloudcomputetotal: {}
-      prismacloudcomputetype: {}
-      prismacloudcomputeuser: {}
-      prismacloudid: {}
-      prismacloudreason: {}
-      prismacloudrules: {}
-      prismacloudstatus: {}
-      prismacloudtime: {}
-      processendtime: {}
-      processid: {}
-      processname: {}
-      processstarttime: {}
-      publicipaddress: {}
-      qid: {}
-      quarantined: {}
-      quarantinefolder: {}
-      quarantinerule: {}
-      rating: {}
-      rawparticipants: {}
-      redlockalertid: {}
-      redlockpolicyname: {}
-      region: {}
-      regionid: {}
-      remediationnotes: {}
-      replacePlaybook: {}
-      reporteremailaddress: {}
-      reportingdepartment: {}
-      resourceapiname: {}
-      resourcecloudtype: {}
-      resourceid: {}
-      resourcename: {}
-      resourcetype: {}
-      riskrating: {}
-      riskscore: {}
-      roles: {}
-      rrn: {}
-      samaccountname: {}
-      sansstage:
-        simple: Eradication
-      sectorofaffectedparty: {}
-      securitygroupid: {}
-      sensorid: {}
-      severity: {}
-      severityname: {}
-      sha1: {}
-      sha256: {}
-      signature: {}
-      signindatetime: {}
-      sixgillalertid: {}
-      sixgillcontent: {}
-      sixgillthreatlevel: {}
-      sixgillthreattype: {}
-      sizenumberofemployees: {}
-      sizeturnover: {}
-      skuname: {}
-      skutier: {}
-      sla: {}
-      slaField: {}
-      solutionbrief: {}
-      sourceip: {}
-      spamscore: {}
-      src: {}
-      srchostname: {}
-      srcntdomain: {}
-      srcos: {}
-      srcuser: {}
-      staticroutes: {}
-      subscriptionassignedby: {}
-      subscriptioncreatedby: {}
-      subscriptioncreatedon: {}
-      subscriptiondescription: {}
-      subscriptionid: {}
-      subscriptionname: {}
-      subscriptiontype: {}
-      subscriptionupdatedby: {}
-      subscriptionupdatedon: {}
-      subtype: {}
-      swversion: {}
-      systemdefault: {}
-      systemdhcp: {}
-      systemhostname: {}
-      systemipaddress: {}
-      systemipv6address: {}
-      systemmodel: {}
-      systems: {}
-      systemserial: {}
-      systemuptime: {}
-      tactic: {}
-      targetfirewallversion: {}
-      technique: {}
-      telephoneno: {}
-      terminatedaction: {}
-      test: {}
-      testfieldhadas: {}
-      threatactor: {}
-      threatinfomap: {}
-      threatreleasedate: {}
-      threattime: {}
-      threatversion: {}
-      ticketnumber: {}
-      trapsid: {}
-      travelmaplink: {}
-      triggeredsecurityprofile: {}
-      type: {}
-      urlfilteringversion: {}
-      urlsslverification: {}
-      user: {}
-      useraccountcontrol: {}
-      useragent: {}
-      userdisabledstatus: {}
-      username: {}
-      vendorid: {}
-      vendorproduct: {}
-      version: {}
-      vmcpuid: {}
-      vmlicense: {}
-      vmmacbase: {}
-      vmmode: {}
-      vmuuid: {}
-      vpcid: {}
-      vulnerabilitycategory: {}
-      wereanystepsoractionstakenthatmighthaveinhibitedtherecovery: {}
-      whatadditionaltoolsorresourcesareneededtodetectanalyzeandmitigatefutureincidents: {}
-      whatcorrectiveactionscanpreventsimilarincidentsinthefuture: {}
-      whatinformationwasneededsooner: {}
-      whatprecursorsorindicatorsshouldbewatchedforinthefuturetodetectsimilarincidents: {}
-      whatwouldthestaffandmanagementdodifferentlythenexttimeasimilarincidentoccurs: {}
-      whereisdatahosted: {}
-      wildfireprivatereleasedate: {}
-      wildfireprivateversion: {}
-      wildfirereleasedate: {}
-      wildfiresubtype: {}
-      wildfireversion: {}
-      xdralertcount: {}
-      xdralerts: {}
-      xdrassigneduseremail: {}
-      xdrassigneduserprettyname: {}
-      xdrdescription: {}
-      xdrdetectiontime: {}
-      xdrfileartifacts: {}
-      xdrhighseverityalertcount: {}
-      xdrhighseverityalerts: {}
-      xdrhostcount: {}
-      xdrincidentid: {}
-      xdrincidentmarkdown: {}
-      xdrlowseverityalertcount: {}
-      xdrlowseverityalerts: {}
-      xdrmanualseverity: {}
-      xdrmediumseverityalertcount: {}
-      xdrmediumseverityalerts: {}
-      xdrnetworkartifacts: {}
-      xdrnotes: {}
-      xdrresolvecomment: {}
-      xdrstatus: {}
-      xdrurl: {}
-      xdrusercount: {}
-    separatecontext: false
-    view: |-
-      {
-        "position": {
-          "x": 645,
-          "y": 3970
-        }
-      }
-    note: false
-    timertriggers: []
-    ignoreworker: false
-    skipunavailable: false
-    quietmode: 0
-  "67":
-    id: "67"
-    taskid: 069d98a1-fbc9-4c05-80a1-e40897784288
-    type: regular
-    task:
-      id: 069d98a1-fbc9-4c05-80a1-e40897784288
-      version: -1
-      name: Set SANS stage to Recovery
-      description: Set SANS stage to Recovery.
-      script: Builtin|||setIncident
-      type: regular
-      iscommand: true
-      brand: Builtin
-    nexttasks:
-      '#none#':
-      - "15"
-    scriptarguments:
-      Crowdstrikefamily: {}
-      Crowdstrikescore: {}
-      accountdisplayname: {}
-      accountgroups: {}
-      accountid: {}
-      accountmanager: {}
-      accountname: {}
-      accounttype: {}
-      activedirectoryaccountstatus: {}
-      activedirectorydisplayname: {}
-      activedirectorypasswordstatus: {}
-      addLabels: {}
-      affecteddata: {}
-      affecteddatatype: {}
-      affectedindividualscontactinformation: {}
-      agentid: {}
-      agentversion: {}
-      analysis: {}
-      app: {}
-      appreleasedate: {}
-      approximatenumberofaffecteddatasubjects: {}
-      appversion: {}
-      assetid: {}
-      attachmentcount: {}
-      attachmentextension: {}
-      attachmenthash: {}
-      attachmentid: {}
-      attachmentname: {}
-      attachmentsize: {}
-      attachmenttype: {}
-      avreleasedate: {}
-      avversion: {}
-      awsfindingid: {}
-      awsfindingtype: {}
-      awsinstanceid: {}
-      awsinstancename: {}
-      bdcontactemail: {}
-      bdcontactname: {}
-      blockedaction: {}
-      bugtraq: {}
-      city: {}
-      clarotyalertresolved: {}
-      clarotyalerttype: {}
-      clarotycategory: {}
-      clarotynetworkid: {}
-      clarotyrelatedassets: {}
-      clarotyresourceid: {}
-      clarotysiteid: {}
-      clicktime: {}
-      closeNotes: {}
-      closeReason: {}
-      cloudmode: {}
-      cluster: {}
-      commandline: {}
-      companyaddress: {}
-      companycity: {}
-      companycountry: {}
-      companyhasinsuranceforthebreach: {}
-      companyname: {}
-      companypostalcode: {}
-      companypropertystatus: {}
-      compliancemetadata: {}
-      contactaddress: {}
-      contactname: {}
-      containmenteradicationandrecovery: {}
-      coordinates: {}
-      country: {}
-      countrywherebusinesshasitsmainestablishment: {}
-      countrywherethebreachtookplace: {}
-      criticalassets: {}
-      currentip: {}
-      customFields: {}
-      customidstring: {}
-      cve: {}
-      cvss: {}
-      dataencryptionstatus: {}
-      datetimeofthebreach: {}
-      dbotprediction: {}
-      dbotpredictionprobability: {}
-      dbottextsuggestionhighlighted: {}
-      defaultgateway: {}
-      deleteEmptyField: {}
-      demoautomatedcondition: {}
-      demomanualcondition: {}
-      description: {}
-      dest: {}
-      desthostname: {}
-      destinationip: {}
-      destntdomain: {}
-      destos: {}
-      details: {}
-      detectid: {}
-      detection: {}
-      detectionendtime: {}
-      detectionid: {}
-      detectionticketed: {}
-      detectionupdatetime: {}
-      detectionurl: {}
-      detectname: {}
-      detectorid: {}
-      detecttime: {}
-      devicegsuiteaccountstatus: {}
-      devicename: {}
-      dpoemailaddress: {}
-      duoaccountstatus: {}
-      duration: {}
-      edlconfigurationinfo: {}
-      emailaddress: {}
-      emailauthenticitycheck: {}
-      emailautoreply: {}
-      emailbcc: {}
-      emailbody: {}
-      emailbodyformat: {}
-      emailbodyhtml: {}
-      emailcc: {}
-      emailclassification: {}
-      emailclientname: {}
-      emailfrom: {}
-      emailheaders: {}
-      emailhtml: {}
-      emailinreplyto: {}
-      emailkeywords: {}
-      emailmessageid: {}
-      emailreceived: {}
-      emailrecipient: {}
-      emailreplyto: {}
-      emailreturnpath: {}
-      emailsenderip: {}
-      emailsize: {}
-      emailsource: {}
-      emailsubject: {}
-      emailto: {}
-      emailtocount: {}
-      emailurlclicked: {}
-      employeedisplayname: {}
-      employeeemail: {}
-      employeemanageremail: {}
-      endpointgrid: {}
-      eventtype: {}
-      exactlywhathappenedandatwhattimes: {}
-      executableswritten: {}
-      expanseexposuretype: {}
-      expanserawjsonevent: {}
-      expanseseverity: {}
-      exposedport: {}
-      externalip: {}
-      extrahopapplianceid: {}
-      extrahophostname: {}
-      falconhostlink: {}
-      family: {}
-      filehash: {}
-      filename: {}
-      filepath: {}
-      filesize: {}
-      findingid: {}
-      firstseen: {}
-      globaldirectoryvisibility: {}
-      globalprotectclientlessvpnreleasedate: {}
-      globalprotectclientlessvpnversion: {}
-      globalprotectclientpackageversion: {}
-      globalprotectdatafilereleasedate: {}
-      globalprotectdatafileversion: {}
-      googleaccountstatus: {}
-      googleadminrolesstatus: {}
-      googledisplayname: {}
-      googledrivestatus: {}
-      googlemailstatus: {}
-      googlepasswordstatus: {}
-      groupid: {}
-      guid: {}
-      hadasanothershorttext: {}
-      hadasanothertest: {}
-      hostname: {}
-      howcouldinformationsharingwithotherorganizationshavebeenimproved: {}
-      howwelldidstaffandmanagementperformindealingwiththeincidentwerethedocumentedproceduresfollowedweretheyadequate: {}
-      id: {}
-      indenideviceid: {}
-      indeniissueid: {}
-      indicatorsofinterest: {}
-      infected: {}
-      infectedhosts: {}
-      internalip: {}
-      involvedusers: {}
-      ioctype: {}
-      iocvalue: {}
-      ipv6defaultgateway: {}
-      isolated: {}
-      isthedatasubjecttodpia: {}
-      labels: {}
-      lastmodifiedby: {}
-      lastmodifiedon: {}
-      lastseen: {}
-      licenseexpirydate: {}
-      likelyimpact: {}
-      localip: {}
-      logdbversion: {}
-      logforwardingobjectname: {}
-      loginattemptcount: {}
-      loginbehavior: {}
-      macaddress: {}
-      mailboxdelegation: {}
-      maliciousbehavior: {}
-      maliciouscauseifthecauseisamaliciousattack: {}
-      malwarefamily: {}
-      malwarescore: {}
-      md5string: {}
-      measurestomitigate: {}
-      messageparts: {}
-      messagetime: {}
-      mnda: {}
-      mndadone: {}
-      multivsys: {}
-      myhtml: {}
-      mymultiselect: {}
-      name: {}
-      netmask: {}
-      nextsteps: {}
-      niststage: {}
-      notes: {}
-      objective: {}
-      occurred: {}
-      offboardingdate: {}
-      offboardingstage: {}
-      offset: {}
-      oktaaccountstatus: {}
-      operationalmode: {}
-      operator: {}
-      osname: {}
-      ostype: {}
-      osversion: {}
-      owner: {}
-      parantprocessname: {}
-      parentprocessid: {}
-      parentprocessname: {}
-      participants: {}
-      partnercontacts: {}
-      partnerproduct: {}
-      passwordexpirationstatus: {}
-      patterndispositiondescription: {}
-      patterndispositionflags: {}
-      patterndispositionvalue: {}
-      phase: {}
-      phishingconfirmationstatus: {}
-      phishingsubtype: {}
-      phishscore: {}
-      pid: {}
-      platform: {}
-      platformfamily: {}
-      policydeleted: {}
-      policydescription: {}
-      policydetails: {}
-      policyid: {}
-      policyname: {}
-      policyrecommendation: {}
-      policyremediable: {}
-      policyroutes: {}
-      policyseverity: {}
-      policytype: {}
-      possiblecauseofthebreach: {}
-      postalcode: {}
-      postincidentactivity: {}
-      preparation: {}
-      previouscoordinates: {}
-      previouscountry: {}
-      previousip: {}
-      previoussignindatetime: {}
-      previoussourceip: {}
-      prismacloudcomputeactivitytype: {}
-      prismacloudcomputeappid: {}
-      prismacloudcomputecategory: {}
-      prismacloudcomputecollections: {}
-      prismacloudcomputecommand: {}
-      prismacloudcomputecontainer: {}
-      prismacloudcomputecredentialid: {}
-      prismacloudcomputedistribution: {}
-      prismacloudcomputeerror: {}
-      prismacloudcomputeforensic: {}
-      prismacloudcomputefqdn: {}
-      prismacloudcomputefunction: {}
-      prismacloudcomputehost: {}
-      prismacloudcomputeimage: {}
-      prismacloudcomputeinteractive: {}
-      prismacloudcomputekubernetesresource: {}
-      prismacloudcomputelabels: {}
-      prismacloudcomputeline: {}
-      prismacloudcomputelogfile: {}
-      prismacloudcomputemarkdown: {}
-      prismacloudcomputemessage: {}
-      prismacloudcomputeproject: {}
-      prismacloudcomputeprotected: {}
-      prismacloudcomputeprovider: {}
-      prismacloudcomputerawalertjson: {}
-      prismacloudcomputeregion: {}
-      prismacloudcomputeregistry: {}
-      prismacloudcomputerule: {}
-      prismacloudcomputeruntime: {}
-      prismacloudcomputeservice: {}
-      prismacloudcomputeservicetype: {}
-      prismacloudcomputetotal: {}
-      prismacloudcomputetype: {}
-      prismacloudcomputeuser: {}
-      prismacloudid: {}
-      prismacloudreason: {}
-      prismacloudrules: {}
-      prismacloudstatus: {}
-      prismacloudtime: {}
-      processendtime: {}
-      processid: {}
-      processname: {}
-      processstarttime: {}
-      publicipaddress: {}
-      qid: {}
-      quarantined: {}
-      quarantinefolder: {}
-      quarantinerule: {}
-      rating: {}
-      rawparticipants: {}
-      redlockalertid: {}
-      redlockpolicyname: {}
-      region: {}
-      regionid: {}
-      remediationnotes: {}
-      replacePlaybook: {}
-      reporteremailaddress: {}
-      reportingdepartment: {}
-      resourceapiname: {}
-      resourcecloudtype: {}
-      resourceid: {}
-      resourcename: {}
-      resourcetype: {}
-      riskrating: {}
-      riskscore: {}
-      roles: {}
-      rrn: {}
-      samaccountname: {}
-      sansstage:
-        simple: Recovery
-      sectorofaffectedparty: {}
-      securitygroupid: {}
-      sensorid: {}
-      severity: {}
-      severityname: {}
-      sha1: {}
-      sha256: {}
-      signature: {}
-      signindatetime: {}
-      sixgillalertid: {}
-      sixgillcontent: {}
-      sixgillthreatlevel: {}
-      sixgillthreattype: {}
-      sizenumberofemployees: {}
-      sizeturnover: {}
-      skuname: {}
-      skutier: {}
-      sla: {}
-      slaField: {}
-      solutionbrief: {}
-      sourceip: {}
-      spamscore: {}
-      src: {}
-      srchostname: {}
-      srcntdomain: {}
-      srcos: {}
-      srcuser: {}
-      staticroutes: {}
-      subscriptionassignedby: {}
-      subscriptioncreatedby: {}
-      subscriptioncreatedon: {}
-      subscriptiondescription: {}
-      subscriptionid: {}
-      subscriptionname: {}
-      subscriptiontype: {}
-      subscriptionupdatedby: {}
-      subscriptionupdatedon: {}
-      subtype: {}
-      swversion: {}
-      systemdefault: {}
-      systemdhcp: {}
-      systemhostname: {}
-      systemipaddress: {}
-      systemipv6address: {}
-      systemmodel: {}
-      systems: {}
-      systemserial: {}
-      systemuptime: {}
-      tactic: {}
-      targetfirewallversion: {}
-      technique: {}
-      telephoneno: {}
-      terminatedaction: {}
-      test: {}
-      testfieldhadas: {}
-      threatactor: {}
-      threatinfomap: {}
-      threatreleasedate: {}
-      threattime: {}
-      threatversion: {}
-      ticketnumber: {}
-      trapsid: {}
-      travelmaplink: {}
-      triggeredsecurityprofile: {}
-      type: {}
-      urlfilteringversion: {}
-      urlsslverification: {}
-      user: {}
-      useraccountcontrol: {}
-      useragent: {}
-      userdisabledstatus: {}
-      username: {}
-      vendorid: {}
-      vendorproduct: {}
-      version: {}
-      vmcpuid: {}
-      vmlicense: {}
-      vmmacbase: {}
-      vmmode: {}
-      vmuuid: {}
-      vpcid: {}
-      vulnerabilitycategory: {}
-      wereanystepsoractionstakenthatmighthaveinhibitedtherecovery: {}
-      whatadditionaltoolsorresourcesareneededtodetectanalyzeandmitigatefutureincidents: {}
-      whatcorrectiveactionscanpreventsimilarincidentsinthefuture: {}
-      whatinformationwasneededsooner: {}
-      whatprecursorsorindicatorsshouldbewatchedforinthefuturetodetectsimilarincidents: {}
-      whatwouldthestaffandmanagementdodifferentlythenexttimeasimilarincidentoccurs: {}
-      whereisdatahosted: {}
-      wildfireprivatereleasedate: {}
-      wildfireprivateversion: {}
-      wildfirereleasedate: {}
-      wildfiresubtype: {}
-      wildfireversion: {}
-      xdralertcount: {}
-      xdralerts: {}
-      xdrassigneduseremail: {}
-      xdrassigneduserprettyname: {}
-      xdrdescription: {}
-      xdrdetectiontime: {}
-      xdrfileartifacts: {}
-      xdrhighseverityalertcount: {}
-      xdrhighseverityalerts: {}
-      xdrhostcount: {}
-      xdrincidentid: {}
-      xdrincidentmarkdown: {}
-      xdrlowseverityalertcount: {}
-      xdrlowseverityalerts: {}
-      xdrmanualseverity: {}
-      xdrmediumseverityalertcount: {}
-      xdrmediumseverityalerts: {}
-      xdrnetworkartifacts: {}
-      xdrnotes: {}
-      xdrresolvecomment: {}
-      xdrstatus: {}
-      xdrurl: {}
-      xdrusercount: {}
-    separatecontext: false
-    view: |-
-      {
-        "position": {
-          "x": 645,
-          "y": 4910
-        }
-      }
-    note: false
-    timertriggers: []
-    ignoreworker: false
-    skipunavailable: false
-    quietmode: 0
-  "68":
-    id: "68"
-    taskid: 526f3b03-df26-479f-8690-51c7c35f272b
-    type: regular
-    task:
-      id: 526f3b03-df26-479f-8690-51c7c35f272b
-      version: -1
-      name: Generate investigation summary report
-      description: |-
-        A script to generate the investigation summary report in an automated way.
-        The report can be used in the post-processing flow as well.
-      scriptName: GenerateInvestigationSummaryReport
-      type: regular
-      iscommand: false
-      brand: ""
-    nexttasks:
-      '#none#':
-      - "50"
-    scriptarguments:
-      incidentId: {}
-      name: {}
-      type: {}
-    separatecontext: false
-    view: |-
-      {
-        "position": {
-          "x": -100,
-          "y": 6570
-        }
-      }
-    note: false
-    timertriggers: []
-    ignoreworker: false
-    skipunavailable: false
-    quietmode: 0
-  "69":
-    id: "69"
-    taskid: 23d6a993-26a0-437c-8e2e-98fd7a98eba3
-    type: regular
-    task:
-      id: 23d6a993-26a0-437c-8e2e-98fd7a98eba3
-      version: -1
-      name: Set SANS stage to Lessons Learned
-      description: Set SANS stage to Lessons Learned.
-      script: Builtin|||setIncident
-      type: regular
-      iscommand: true
-      brand: Builtin
-    nexttasks:
-      '#none#':
-      - "70"
-    scriptarguments:
-      Crowdstrikefamily: {}
-      Crowdstrikescore: {}
-      accountdisplayname: {}
-      accountgroups: {}
-      accountid: {}
-      accountmanager: {}
-      accountname: {}
-      accounttype: {}
-      activedirectoryaccountstatus: {}
-      activedirectorydisplayname: {}
-      activedirectorypasswordstatus: {}
-      addLabels: {}
-      affecteddata: {}
-      affecteddatatype: {}
-      affectedindividualscontactinformation: {}
-      agentid: {}
-      agentversion: {}
-      analysis: {}
-      app: {}
-      appreleasedate: {}
-      approximatenumberofaffecteddatasubjects: {}
-      appversion: {}
-      assetid: {}
-      attachmentcount: {}
-      attachmentextension: {}
-      attachmenthash: {}
-      attachmentid: {}
-      attachmentname: {}
-      attachmentsize: {}
-      attachmenttype: {}
-      avreleasedate: {}
-      avversion: {}
-      awsfindingid: {}
-      awsfindingtype: {}
-      awsinstanceid: {}
-      awsinstancename: {}
-      bdcontactemail: {}
-      bdcontactname: {}
-      blockedaction: {}
-      bugtraq: {}
-      city: {}
-      clarotyalertresolved: {}
-      clarotyalerttype: {}
-      clarotycategory: {}
-      clarotynetworkid: {}
-      clarotyrelatedassets: {}
-      clarotyresourceid: {}
-      clarotysiteid: {}
-      clicktime: {}
-      closeNotes: {}
-      closeReason: {}
-      cloudmode: {}
-      cluster: {}
-      commandline: {}
-      companyaddress: {}
-      companycity: {}
-      companycountry: {}
-      companyhasinsuranceforthebreach: {}
-      companyname: {}
-      companypostalcode: {}
-      companypropertystatus: {}
-      compliancemetadata: {}
-      contactaddress: {}
-      contactname: {}
-      containmenteradicationandrecovery: {}
-      coordinates: {}
-      country: {}
-      countrywherebusinesshasitsmainestablishment: {}
-      countrywherethebreachtookplace: {}
-      criticalassets: {}
-      currentip: {}
-      customFields: {}
-      customidstring: {}
-      cve: {}
-      cvss: {}
-      dataencryptionstatus: {}
-      datetimeofthebreach: {}
-      dbotprediction: {}
-      dbotpredictionprobability: {}
-      dbottextsuggestionhighlighted: {}
-      defaultgateway: {}
-      deleteEmptyField: {}
-      demoautomatedcondition: {}
-      demomanualcondition: {}
-      description: {}
-      dest: {}
-      desthostname: {}
-      destinationip: {}
-      destntdomain: {}
-      destos: {}
-      details: {}
-      detectid: {}
-      detection: {}
-      detectionendtime: {}
-      detectionid: {}
-      detectionticketed: {}
-      detectionupdatetime: {}
-      detectionurl: {}
-      detectname: {}
-      detectorid: {}
-      detecttime: {}
-      devicegsuiteaccountstatus: {}
-      devicename: {}
-      dpoemailaddress: {}
-      duoaccountstatus: {}
-      duration: {}
-      edlconfigurationinfo: {}
-      emailaddress: {}
-      emailauthenticitycheck: {}
-      emailautoreply: {}
-      emailbcc: {}
-      emailbody: {}
-      emailbodyformat: {}
-      emailbodyhtml: {}
-      emailcc: {}
-      emailclassification: {}
-      emailclientname: {}
-      emailfrom: {}
-      emailheaders: {}
-      emailhtml: {}
-      emailinreplyto: {}
-      emailkeywords: {}
-      emailmessageid: {}
-      emailreceived: {}
-      emailrecipient: {}
-      emailreplyto: {}
-      emailreturnpath: {}
-      emailsenderip: {}
-      emailsize: {}
-      emailsource: {}
-      emailsubject: {}
-      emailto: {}
-      emailtocount: {}
-      emailurlclicked: {}
-      employeedisplayname: {}
-      employeeemail: {}
-      employeemanageremail: {}
-      endpointgrid: {}
-      eventtype: {}
-      exactlywhathappenedandatwhattimes: {}
-      executableswritten: {}
-      expanseexposuretype: {}
-      expanserawjsonevent: {}
-      expanseseverity: {}
-      exposedport: {}
-      externalip: {}
-      extrahopapplianceid: {}
-      extrahophostname: {}
-      falconhostlink: {}
-      family: {}
-      filehash: {}
-      filename: {}
-      filepath: {}
-      filesize: {}
-      findingid: {}
-      firstseen: {}
-      globaldirectoryvisibility: {}
-      globalprotectclientlessvpnreleasedate: {}
-      globalprotectclientlessvpnversion: {}
-      globalprotectclientpackageversion: {}
-      globalprotectdatafilereleasedate: {}
-      globalprotectdatafileversion: {}
-      googleaccountstatus: {}
-      googleadminrolesstatus: {}
-      googledisplayname: {}
-      googledrivestatus: {}
-      googlemailstatus: {}
-      googlepasswordstatus: {}
-      groupid: {}
-      guid: {}
-      hadasanothershorttext: {}
-      hadasanothertest: {}
-      hostname: {}
-      howcouldinformationsharingwithotherorganizationshavebeenimproved: {}
-      howwelldidstaffandmanagementperformindealingwiththeincidentwerethedocumentedproceduresfollowedweretheyadequate: {}
-      id: {}
-      indenideviceid: {}
-      indeniissueid: {}
-      indicatorsofinterest: {}
-      infected: {}
-      infectedhosts: {}
-      internalip: {}
-      involvedusers: {}
-      ioctype: {}
-      iocvalue: {}
-      ipv6defaultgateway: {}
-      isolated: {}
-      isthedatasubjecttodpia: {}
-      labels: {}
-      lastmodifiedby: {}
-      lastmodifiedon: {}
-      lastseen: {}
-      licenseexpirydate: {}
-      likelyimpact: {}
-      localip: {}
-      logdbversion: {}
-      logforwardingobjectname: {}
-      loginattemptcount: {}
-      loginbehavior: {}
-      macaddress: {}
-      mailboxdelegation: {}
-      maliciousbehavior: {}
-      maliciouscauseifthecauseisamaliciousattack: {}
-      malwarefamily: {}
-      malwarescore: {}
-      md5string: {}
-      measurestomitigate: {}
-      messageparts: {}
-      messagetime: {}
-      mnda: {}
-      mndadone: {}
-      multivsys: {}
-      myhtml: {}
-      mymultiselect: {}
-      name: {}
-      netmask: {}
-      nextsteps: {}
-      niststage: {}
-      notes: {}
-      objective: {}
-      occurred: {}
-      offboardingdate: {}
-      offboardingstage: {}
-      offset: {}
-      oktaaccountstatus: {}
-      operationalmode: {}
-      operator: {}
-      osname: {}
-      ostype: {}
-      osversion: {}
-      owner: {}
-      parantprocessname: {}
-      parentprocessid: {}
-      parentprocessname: {}
-      participants: {}
-      partnercontacts: {}
-      partnerproduct: {}
-      passwordexpirationstatus: {}
-      patterndispositiondescription: {}
-      patterndispositionflags: {}
-      patterndispositionvalue: {}
-      phase: {}
-      phishingconfirmationstatus: {}
-      phishingsubtype: {}
-      phishscore: {}
-      pid: {}
-      platform: {}
-      platformfamily: {}
-      policydeleted: {}
-      policydescription: {}
-      policydetails: {}
-      policyid: {}
-      policyname: {}
-      policyrecommendation: {}
-      policyremediable: {}
-      policyroutes: {}
-      policyseverity: {}
-      policytype: {}
-      possiblecauseofthebreach: {}
-      postalcode: {}
-      postincidentactivity: {}
-      preparation: {}
-      previouscoordinates: {}
-      previouscountry: {}
-      previousip: {}
-      previoussignindatetime: {}
-      previoussourceip: {}
-      prismacloudcomputeactivitytype: {}
-      prismacloudcomputeappid: {}
-      prismacloudcomputecategory: {}
-      prismacloudcomputecollections: {}
-      prismacloudcomputecommand: {}
-      prismacloudcomputecontainer: {}
-      prismacloudcomputecredentialid: {}
-      prismacloudcomputedistribution: {}
-      prismacloudcomputeerror: {}
-      prismacloudcomputeforensic: {}
-      prismacloudcomputefqdn: {}
-      prismacloudcomputefunction: {}
-      prismacloudcomputehost: {}
-      prismacloudcomputeimage: {}
-      prismacloudcomputeinteractive: {}
-      prismacloudcomputekubernetesresource: {}
-      prismacloudcomputelabels: {}
-      prismacloudcomputeline: {}
-      prismacloudcomputelogfile: {}
-      prismacloudcomputemarkdown: {}
-      prismacloudcomputemessage: {}
-      prismacloudcomputeproject: {}
-      prismacloudcomputeprotected: {}
-      prismacloudcomputeprovider: {}
-      prismacloudcomputerawalertjson: {}
-      prismacloudcomputeregion: {}
-      prismacloudcomputeregistry: {}
-      prismacloudcomputerule: {}
-      prismacloudcomputeruntime: {}
-      prismacloudcomputeservice: {}
-      prismacloudcomputeservicetype: {}
-      prismacloudcomputetotal: {}
-      prismacloudcomputetype: {}
-      prismacloudcomputeuser: {}
-      prismacloudid: {}
-      prismacloudreason: {}
-      prismacloudrules: {}
-      prismacloudstatus: {}
-      prismacloudtime: {}
-      processendtime: {}
-      processid: {}
-      processname: {}
-      processstarttime: {}
-      publicipaddress: {}
-      qid: {}
-      quarantined: {}
-      quarantinefolder: {}
-      quarantinerule: {}
-      rating: {}
-      rawparticipants: {}
-      redlockalertid: {}
-      redlockpolicyname: {}
-      region: {}
-      regionid: {}
-      remediationnotes: {}
-      replacePlaybook: {}
-      reporteremailaddress: {}
-      reportingdepartment: {}
-      resourceapiname: {}
-      resourcecloudtype: {}
-      resourceid: {}
-      resourcename: {}
-      resourcetype: {}
-      riskrating: {}
-      riskscore: {}
-      roles: {}
-      rrn: {}
-      samaccountname: {}
-      sansstage:
-        simple: Lessons Learned
-      sectorofaffectedparty: {}
-      securitygroupid: {}
-      sensorid: {}
-      severity: {}
-      severityname: {}
-      sha1: {}
-      sha256: {}
-      signature: {}
-      signindatetime: {}
-      sixgillalertid: {}
-      sixgillcontent: {}
-      sixgillthreatlevel: {}
-      sixgillthreattype: {}
-      sizenumberofemployees: {}
-      sizeturnover: {}
-      skuname: {}
-      skutier: {}
-      sla: {}
-      slaField: {}
-      solutionbrief: {}
-      sourceip: {}
-      spamscore: {}
-      src: {}
-      srchostname: {}
-      srcntdomain: {}
-      srcos: {}
-      srcuser: {}
-      staticroutes: {}
-      subscriptionassignedby: {}
-      subscriptioncreatedby: {}
-      subscriptioncreatedon: {}
-      subscriptiondescription: {}
-      subscriptionid: {}
-      subscriptionname: {}
-      subscriptiontype: {}
-      subscriptionupdatedby: {}
-      subscriptionupdatedon: {}
-      subtype: {}
-      swversion: {}
-      systemdefault: {}
-      systemdhcp: {}
-      systemhostname: {}
-      systemipaddress: {}
-      systemipv6address: {}
-      systemmodel: {}
-      systems: {}
-      systemserial: {}
-      systemuptime: {}
-      tactic: {}
-      targetfirewallversion: {}
-      technique: {}
-      telephoneno: {}
-      terminatedaction: {}
-      test: {}
-      testfieldhadas: {}
-      threatactor: {}
-      threatinfomap: {}
-      threatreleasedate: {}
-      threattime: {}
-      threatversion: {}
-      ticketnumber: {}
-      trapsid: {}
-      travelmaplink: {}
-      triggeredsecurityprofile: {}
-      type: {}
-      urlfilteringversion: {}
-      urlsslverification: {}
-      user: {}
-      useraccountcontrol: {}
-      useragent: {}
-      userdisabledstatus: {}
-      username: {}
-      vendorid: {}
-      vendorproduct: {}
-      version: {}
-      vmcpuid: {}
-      vmlicense: {}
-      vmmacbase: {}
-      vmmode: {}
-      vmuuid: {}
-      vpcid: {}
-      vulnerabilitycategory: {}
-      wereanystepsoractionstakenthatmighthaveinhibitedtherecovery: {}
-      whatadditionaltoolsorresourcesareneededtodetectanalyzeandmitigatefutureincidents: {}
-      whatcorrectiveactionscanpreventsimilarincidentsinthefuture: {}
-      whatinformationwasneededsooner: {}
-      whatprecursorsorindicatorsshouldbewatchedforinthefuturetodetectsimilarincidents: {}
-      whatwouldthestaffandmanagementdodifferentlythenexttimeasimilarincidentoccurs: {}
-      whereisdatahosted: {}
-      wildfireprivatereleasedate: {}
-      wildfireprivateversion: {}
-      wildfirereleasedate: {}
-      wildfiresubtype: {}
-      wildfireversion: {}
-      xdralertcount: {}
-      xdralerts: {}
-      xdrassigneduseremail: {}
-      xdrassigneduserprettyname: {}
-      xdrdescription: {}
-      xdrdetectiontime: {}
-      xdrfileartifacts: {}
-      xdrhighseverityalertcount: {}
-      xdrhighseverityalerts: {}
-      xdrhostcount: {}
-      xdrincidentid: {}
-      xdrincidentmarkdown: {}
-      xdrlowseverityalertcount: {}
-      xdrlowseverityalerts: {}
-      xdrmanualseverity: {}
-      xdrmediumseverityalertcount: {}
-      xdrmediumseverityalerts: {}
-      xdrnetworkartifacts: {}
-      xdrnotes: {}
-      xdrresolvecomment: {}
-      xdrstatus: {}
-      xdrurl: {}
-      xdrusercount: {}
-    separatecontext: false
-    view: |-
-      {
-        "position": {
-          "x": -100,
-          "y": 6180
-        }
-      }
-    note: false
-    timertriggers: []
-    ignoreworker: false
-    skipunavailable: false
-    quietmode: 0
-  "70":
-    id: "70"
-    taskid: 9c5fcc46-a866-4db1-86d5-41ae5e0a3254
-    type: playbook
-    task:
-      id: 9c5fcc46-a866-4db1-86d5-41ae5e0a3254
-      version: -1
-      name: SANS - Lessons Learned
-      playbookName: SANS - Lessons Learned
-      type: playbook
-      iscommand: false
-      brand: ""
-      description: ''
-    nexttasks:
-      '#none#':
-      - "68"
-    scriptarguments:
-      DataCollection:
-        complex:
-          root: inputs.DataCollection
-      Email:
-        complex:
-          root: inputs.Email
-    separatecontext: true
-    loop:
-      iscommand: false
-      exitCondition: ""
-      wait: 1
-      max: 0
-    view: |-
-      {
-        "position": {
-          "x": -100,
-          "y": 6370
-        }
-      }
-    note: false
-    timertriggers: []
-    ignoreworker: false
-    skipunavailable: false
-    quietmode: 0
-  "71":
-    id: "71"
-    taskid: f3465b30-8164-4b22-80d8-395892c92a9c
-    type: condition
-    task:
-      id: f3465b30-8164-4b22-80d8-395892c92a9c
-      version: -1
-      name: Block IOCs?
-      description: ""
-      type: condition
-      iscommand: false
-      brand: ""
-    nexttasks:
-      "no":
-      - "33"
-      "yes":
-      - "74"
-    separatecontext: false
-    view: |-
-      {
-        "position": {
-          "x": 330,
-          "y": 4320
-        }
-      }
-    note: false
-    timertriggers: []
-    ignoreworker: false
-    skipunavailable: false
-    quietmode: 0
-  "72":
-    id: "72"
-    taskid: fa8d3291-be53-4f18-8636-84b807db1564
-    type: condition
-    task:
-      id: fa8d3291-be53-4f18-8636-84b807db1564
-      version: -1
-      name: Is Active Directory enabled?
-      description: Checks whether the Active Directory Query v2 integration is enabled.
-      type: condition
-      iscommand: false
-      brand: ""
-    nexttasks:
-      '#default#':
-      - "64"
-      "yes":
-      - "19"
-    separatecontext: false
-    conditions:
-    - label: "yes"
-      condition:
-      - - operator: isExists
-          left:
-            value:
-              complex:
-                root: modules
-                filters:
-                - - operator: isEqualString
-                    left:
-                      value:
-                        simple: modules.brand
-                      iscontext: true
-                    right:
-                      value:
-                        simple: Active Directory Query v2
-                - - operator: isEqualString
-                    left:
-                      value:
-                        simple: modules.state
-                      iscontext: true
-                    right:
-                      value:
-                        simple: active
-            iscontext: true
-    view: |-
-      {
-        "position": {
-          "x": 645,
-          "y": 2630
-        }
-      }
-    note: false
-    timertriggers: []
-    ignoreworker: false
-    skipunavailable: false
-    quietmode: 0
-  "73":
-    id: "73"
-    taskid: 9f3767c8-2d9c-4136-8d0a-0f2f49b24670
-    type: condition
-    task:
-      id: 9f3767c8-2d9c-4136-8d0a-0f2f49b24670
-      version: -1
-      name: Is Active Directory enabled?
-      description: Checks whether the Active Directory Query v2 integration is enabled.
-      type: condition
-      iscommand: false
-      brand: ""
-    nexttasks:
-      '#default#':
-      - "36"
-      "yes":
-      - "35"
-    separatecontext: false
-    conditions:
-    - label: "yes"
-      condition:
-      - - operator: isExists
-          left:
-            value:
-              complex:
-                root: modules
-                filters:
-                - - operator: isEqualString
-                    left:
-                      value:
-                        simple: modules.brand
-                      iscontext: true
-                    right:
-                      value:
-                        simple: Active Directory Query v2
-                - - operator: isEqualString
-                    left:
-                      value:
-                        simple: modules.state
-                      iscontext: true
-                    right:
-                      value:
-                        simple: active
-            iscontext: true
-    view: |-
-      {
-        "position": {
-          "x": 1000,
-          "y": 5475
-        }
-      }
-    note: false
-    timertriggers: []
-    ignoreworker: false
-    skipunavailable: false
-    quietmode: 0
-    isoversize: false
-    isautoswitchedtoquietmode: false
-  "74":
-    id: "74"
-    taskid: 9cf362e6-9d35-43dc-8fb9-6a90616fe66f
-    type: playbook
-    task:
-      id: 9cf362e6-9d35-43dc-8fb9-6a90616fe66f
-      version: -1
-      name: Block Indicators - Generic v3
-      description: |+
-        This playbook blocks malicious Indicators using all integrations that are enabled, using the following sub-playbooks:
-
-        - Block URL - Generic v2
-        - Block Account - Generic v2
-        - Block IP - Generic v3
-        - Block File - Generic v2
-        - Block Email - Generic v2
-        - Block Domain - Generic v2
-
-      playbookName: Block Indicators - Generic v3
-      type: playbook
-      iscommand: false
-      brand: ""
-    nexttasks:
-      '#none#':
-      - "33"
-    scriptarguments:
-      AutoBlockIndicators:
-        complex:
-          root: inputs.AutoBlockIndicators
-      AutoCommit:
-        complex:
-          root: inputs.AutoCommit
-      CustomBlockRule:
-        complex:
-          root: inputs.CustomBlockRule
-      CustomURLCategory:
-        complex:
-          root: inputs.CustomURLCategory
-      DAG:
-        complex:
-          root: inputs.DAG
-      DomainToBlock:
-        complex:
-          root: DBotScore
-          filters:
-          - - operator: isEqualString
-              left:
-                value:
-                  simple: DBotScore.Type
-                iscontext: true
-              right:
-                value:
-                  simple: domain
-          - - operator: greaterThanOrEqual
-              left:
-                value:
-                  simple: DBotScore.Score
-                iscontext: true
-              right:
-                value:
-                  simple: "3"
-          accessor: Indicator
-          transformers:
-          - operator: uniq
-      EDLServerIP:
-        complex:
-          root: inputs.EDLServerIP
-      EmailToBlock:
-        complex:
-          root: DBotScore
-          filters:
-          - - operator: isEqualString
-              left:
-                value:
-                  simple: DBotScore.Type
-                iscontext: true
-              right:
-                value:
-                  simple: email
-          - - operator: greaterThanOrEqual
-              left:
-                value:
-                  simple: DBotScore.Score
-                iscontext: true
-              right:
-                value:
-                  simple: "3"
-          accessor: Indicator
-          transformers:
-          - operator: uniq
-      FilesToBlock:
-        complex:
-          root: DBotScore
-          filters:
-          - - operator: isEqualString
-              left:
-                value:
-                  simple: DBotScore.Type
-                iscontext: true
-              right:
-                value:
-                  simple: file
-          - - operator: greaterThanOrEqual
-              left:
-                value:
-                  simple: DBotScore.Score
-                iscontext: true
-              right:
-                value:
-                  simple: "3"
-          accessor: Indicator
-          transformers:
-          - operator: uniq
-      IP:
-        complex:
-          root: DBotScore
-          filters:
-          - - operator: isEqualString
-              left:
-                value:
-                  simple: DBotScore.Type
-                iscontext: true
-              right:
-                value:
-                  simple: ip
-              ignorecase: true
-          - - operator: greaterThanOrEqual
-              left:
-                value:
-                  simple: DBotScore.Score
-                iscontext: true
-              right:
-                value:
-                  simple: "3"
-          accessor: Indicator
-          transformers:
-          - operator: append
-            args:
-              item:
-                value:
-                  simple: IOCs found in investigation.Answers.3
-                iscontext: true
-          - operator: append
-            args:
-              item:
-                value:
-                  simple: inputs.src
-                iscontext: true
-          - operator: uniq
-      InputEnrichment:
-        simple: "False"
-      MD5:
-        complex:
-          root: File
-          filters:
-          - - operator: isExists
-              left:
-                value:
-                  simple: File.Malicious
-                iscontext: true
-          accessor: MD5
-          transformers:
-          - operator: append
-            args:
-              item:
-                value:
-                  simple: IOCs found in investigation.Answers.0
-                iscontext: true
-          - operator: uniq
-      RuleDirection:
-        simple: outbound
-      RuleName:
-        simple: XSOAR - Block Indicators playbook - ${incident.id}
-      SHA256:
-        complex:
-          root: File
-          filters:
-          - - operator: isExists
-              left:
-                value:
-                  simple: File.Malicious
-                iscontext: true
-          accessor: SHA256
-          transformers:
-          - operator: append
-            args:
-              item:
-                value:
-                  simple: IOCs found in investigation.Answers.2
-                iscontext: true
-          - operator: uniq
-      StaticAddressGroup:
-        complex:
-          root: inputs.StaticAddressGroup
-      URL:
-        complex:
-          root: DBotScore
-          filters:
-          - - operator: isEqualString
-              left:
-                value:
-                  simple: DBotScore.Type
-                iscontext: true
-              right:
-                value:
-                  simple: url
-              ignorecase: true
-          - - operator: greaterThanOrEqual
-              left:
-                value:
-                  simple: DBotScore.Score
-                iscontext: true
-              right:
-                value:
-                  simple: "3"
-          accessor: Indicator
-          transformers:
-          - operator: append
-            args:
-              item:
-                value:
-                  simple: IOCs found in investigation.Answers.4
-                iscontext: true
-      UserVerification:
-        complex:
-          root: inputs.UserVerification
-      Username:
-        complex:
-          root: DBotScore
-          filters:
-          - - operator: isEqualString
-              left:
-                value:
-                  simple: DBotScore.Type
-                iscontext: true
-              right:
-                value:
-                  simple: username
-              ignorecase: true
-          - - operator: greaterThanOrEqual
-              left:
-                value:
-                  simple: DBotScore.Score
-                iscontext: true
-              right:
-                value:
-                  simple: "3"
-          accessor: Indicator
-          transformers:
-          - operator: uniq
-      categories:
-        complex:
-          root: inputs.categories
-      device-group:
-        complex:
-          root: inputs.device-group
-      type:
-        complex:
-          root: inputs.type
-    separatecontext: true
-    continueonerrortype: ""
-    loop:
-      iscommand: false
-      exitCondition: ""
-      wait: 1
-      max: 100
-    view: |-
-      {
-        "position": {
-          "x": 330,
-          "y": 4570
-        }
-      }
-    note: false
-    timertriggers: []
-    ignoreworker: false
-    skipunavailable: true
-    quietmode: 0
-    isoversize: false
-    isautoswitchedtoquietmode: false
-system: true
-view: |-
-  {
-    "linkLabelsPosition": {
-      "16_51_#default#": 0.44,
-      "16_53_yes": 0.47,
-      "32_33_#default#": 0.27,
-      "34_36_No": 0.51,
-      "34_73_Yes": 0.33,
-      "46_41_no": 0.33,
-      "46_60_yes": 0.53,
-      "52_2_yes": 0.59,
-      "56_22_yes": 0.59,
-      "57_41_no": 0.19,
-      "6_17_#default#": 0.1,
-      "71_74_yes": 0.73,
-      "72_19_yes": 0.55,
-      "73_35_yes": 0.76,
-      "73_36_#default#": 0.21
-    },
-    "paper": {
-      "dimensions": {
-        "height": 8370,
-        "width": 2430,
-        "x": -420,
-        "y": -1185
-      }
-    }
-  }
-inputs:
-- key: username
-  value:
-    complex:
-      root: incident
-      accessor: username
-  required: true
-  description: Username of the user who is suspected of the activity.
-  playbookInputQuery:
-- key: src
-  value:
-    complex:
-      root: incident
-      accessor: src
-  required: true
-  description: Source endpoint that triggered the incident.
-  playbookInputQuery:
-- key: traps_endpoint_id
-  value:
-    complex:
-      root: incident
-      accessor: agentid
-  required: false
-  description: Traps endpoint ID, used for endpoint isolation.
-  playbookInputQuery:
-- key: logins_count_threshold
-  value:
-    simple: "10"
-  required: false
-  description: The threshold for number of logins, from which the investigation and
-    remediation will start automatically without waiting for the user's reply. Default
-    is 10.
-  playbookInputQuery:
-- key: severity_threshold
-  value:
-    simple: "4"
-  required: false
-  description: "The threshold for the severity value from which an automatic remediation\
-    \ takes place. \nSpecify the severity number (default is Critical):\n0 - Unknown\n\
-    0.5 - Informational\n1 - Low\n2 - Medium\n3 - High\n4 - Critical"
-  playbookInputQuery:
-- key: internal_range
-  value: {}
-  required: false
-  description: 'A list of internal IP ranges to check IP addresses against. The list
-    should be provided in CIDR notation, separated by commas. An example of a list
-    of ranges would be: "172.16.0.0/12,10.0.0.0/8,192.168.0.0/16" (without quotes).
-    If a list is not provided, will use default list provided in the IsIPInRanges
-    script (the known IPv4 private address ranges).'
-  playbookInputQuery:
-- key: critical_users
-  value: {}
-  required: false
-  description: Critical users, separated by comma.
-  playbookInputQuery:
-- key: critical_endpoints
-  value: {}
-  required: false
-  description: Critical endpoints, separated by comma.
-  playbookInputQuery:
-- key: critical_groups
-  value: {}
-  required: false
-  description: Critical groups, separated by comma.
-  playbookInputQuery:
-- key: CustomBlockRule
-  value:
-    simple: "True"
-  required: false
-  description: |-
-    This input determines whether Palo Alto Networks Panorama or Firewall Custom Block Rules are used.
-    Specify True to use Custom Block Rules.
-  playbookInputQuery:
-- key: AutoCommit
-  value:
-    simple: "No"
-  required: false
-  description: |-
-    This input determines whether Palo Alto Networks Panorama or Firewall Static Address Groups are used.
-    Specify the Static Address Group name for IP handling.
-  playbookInputQuery:
-- key: DAG
-  value: {}
-  required: false
-  description: |-
-    This input determines whether Palo Alto Networks Panorama or Firewall Dynamic Address Groups are used.
-    Specify the Dynamic Address Group tag name for IP handling.
-  playbookInputQuery:
-- key: StaticAddressGroup
-  value: {}
-  required: false
-  description: |-
-    This input determines whether Palo Alto Networks Panorama or Firewall Static Address Groups are used.
-    Specify the Static Address Group name for IP handling.
-  playbookInputQuery:
-- key: CustomURLCategory
-  value:
-    simple: XSOAR Remediation - Malicious URLs
-  required: false
-  description: Custom URL Category name.
-  playbookInputQuery:
-- key: type
-  value: {}
-  required: false
-  description: Custom URL category type. Insert "URL List"/ "Category Match".
-  playbookInputQuery:
-- key: device-group
-  value: {}
-  required: false
-  description: Device group for the Custom URL Category (Panorama instances).
-  playbookInputQuery:
-- key: categories
-  value: {}
-  required: false
-  description: The list of categories. Relevant from PAN-OS v9.x.
-  playbookInputQuery:
-- key: EDLServerIP
-  value: {}
-  required: false
-  description: |-
-    This input determines whether Palo Alto Networks Panorama or Firewall External Dynamic Lists are used:
-    * The IP address of the web server on which the files are stored.
-    * The web server IP address is configured in the integration instance.
-  playbookInputQuery:
-- key: UserVerification
-  value:
-    simple: "False"
-  required: false
-  description: "Possible values: True/False. \nWhether to provide user verification for blocking IPs. \n\nFalse - No prompt will be displayed to the user.\nTrue - The server will ask the user for blocking verification and will display the blocking list."
-  playbookInputQuery:
-- key: AutoBlockIndicators
-  value:
-    simple: "True"
-  required: false
-  description: |-
-    Possible values: True/False.  Default: True.
-    Should the given indicators be automatically blocked, or should the user be given the option to choose?
-
-    If set to False - no prompt will appear, and all provided indicators will be blocked automatically.
-    If set to True - the user will be prompted to select which indicators to block.
-  playbookInputQuery:
-- key: DataCollection
-  value: {}
-  required: false
-  description: Use a data collection task to answer lessons learned questions based
-    on SANS. Specify 'True' to automatically send the communication task, and 'False'  to
-    prevent it.
-  playbookInputQuery:
-- key: Email
-  value: {}
-  required: false
-  description: Email address to which to send the questions.
-  playbookInputQuery:
-outputs: []
-fromversion: 5.0.0
-tests:
-- No test
-=======
-id: Brute Force Investigation - Generic - SANS
-version: -1
-name: Brute Force Investigation - Generic - SANS
-description: "This playbook investigates a \"Brute Force\" incident by gathering user and IP information, and calculating the incident severity based on the gathered information and information received from the user. It then performs remediation.\nThis is done based on the phases for handling an incident as they are described in the SANS Institute â€˜Incident Handlerâ€™s Handbookâ€™ by Patrick Kral.\n\nhttps://www.sans.org/reading-room/whitepapers/incident/incident-handlers-handbook-33901\n\nThe playbook handles the following use-cases:\n\n* Brute Force IP Detected - A detection of source IPs that are exceeding a high threshold of rejected and/or invalid logins. \n* Brute Force Increase Percentage - A detection of large increase percentages in various brute force statistics over different periods of time.\n* Brute Force Potentially Compromised Accounts - A detection of accounts that have shown high amount of failed logins with one successful login.\n\nUsed Sub-playbooks:\n- IP Enrichment - Generic v2\n- Account Enrichment - Generic v2.1\n- Calculate Severity - Critical Assets v2\n- Isolate Endpoint - Generic\n- Block Indicators - Generic v2\n- SANS - Lessons Learned\n\n***Disclaimer: This playbook does not ensure compliance to SANS regulations."
-starttaskid: "0"
-tasks:
-  "0":
-    id: "0"
-    taskid: e0772674-d7ff-43df-8075-a871655a3f9b
-    type: start
-    task:
-      id: e0772674-d7ff-43df-8075-a871655a3f9b
-      version: -1
-      name: start_task
-      type: start
-      iscommand: false
-      brand: ""
-      description: ''
-    nexttasks:
-      '#none#':
-      - "61"
-    separatecontext: false
-    view: |-
-      {
-        "position": {
-          "x": 377.5,
-          "y": -1185
-        }
-      }
-    note: false
-    timertriggers: []
-    ignoreworker: false
-    skipunavailable: false
-    quietmode: 0
-  "2":
-    id: "2"
-    taskid: 74815757-2721-4e81-887d-93f17e71172f
-    type: collection
-    task:
-      id: 74815757-2721-4e81-887d-93f17e71172f
-      version: -1
-      name: Ask user to confirm login attempts
-      description: Sends the user a direct message in Slack requesting that they confirm the account activity. The message includes predefined reply options. The response can also close a task (might be conditional) in a playbook.
-      clonedfrom: 7a39f05d-23c9-412d-8e36-3dd1ba0dd2f2
-      type: collection
-      iscommand: false
-      brand: ""
-    nexttasks:
-      '#none#':
-      - "16"
-    separatecontext: false
-    view: |-
-      {
-        "position": {
-          "x": 377.5,
-          "y": 180
-        }
-      }
-    note: false
-    timertriggers: []
-    ignoreworker: false
-    message:
-      to:
-        complex:
-          root: ActiveDirectory
-          accessor: Users.mail
-      subject:
-        simple: Failed login attempts
-      body:
-        simple: "Hello,\n\nWe have identified several failed login attempts with your user ID. Please confirm or deny that you attempted these logins. "
-      methods:
-      - email
-      format: ""
-      bcc:
-      cc:
-      timings:
-        retriescount: 2
-        retriesinterval: 360
-        completeafterreplies: 1
-      replyOptions:
-      - "Yes"
-      - "No"
-    form:
-      questions:
-      - id: "0"
-        label: ""
-        labelarg:
-          simple: Were the login attempts made by you?
-        required: true
-        gridcolumns: []
-        defaultrows: []
-        type: singleSelect
-        options:
-        - ""
-        - "Yes"
-        - "No"
-        optionsarg: []
-        fieldassociated: ""
-        placeholder: ""
-        tooltip: ""
-        readonly: false
-      - id: "1"
-        label: ""
-        labelarg:
-          simple: If you confirm the multiple failed logins found from your account were made by you, would you like your password to be reset?
-        required: false
-        gridcolumns: []
-        defaultrows: []
-        type: singleSelect
-        options:
-        - ""
-        - "Yes"
-        - "No"
-        optionsarg: []
-        fieldassociated: ""
-        placeholder: ""
-        tooltip: ""
-        readonly: false
-      title: Failed login attempts
-      description: 'We have identified several failed login attempts with your user ID. Please confirm or deny that you attempted these logins. '
-      sender: ""
-      expired: false
-      totalanswers: 0
-    skipunavailable: false
-    quietmode: 0
-  "6":
-    id: "6"
-    taskid: a6c6ce8d-c7aa-4252-8cb3-51969ab9a40d
-    type: condition
-    task:
-      id: a6c6ce8d-c7aa-4252-8cb3-51969ab9a40d
-      version: -1
-      name: Should the password be reset?
-      description: Answer `yes` if password should be reset. Also checks if Active Directory Query v2 is enabled.
-      type: condition
-      iscommand: false
-      brand: ""
-    nexttasks:
-      '#default#':
-      - "17"
-      "yes":
-      - "7"
-    separatecontext: false
-    conditions:
-    - label: "yes"
-      condition:
-      - - operator: isEqualString
-          left:
-            value:
-              complex:
-                root: Failed login attempts
-                accessor: Answers.1
-                transformers:
-                - operator: toLowerCase
-            iscontext: true
-          right:
-            value:
-              simple: "yes"
-      - - operator: isExists
-          left:
-            value:
-              complex:
-                root: modules
-                filters:
-                - - operator: isEqualString
-                    left:
-                      value:
-                        simple: modules.brand
-                      iscontext: true
-                    right:
-                      value:
-                        simple: Active Directory Query v2
-                - - operator: isEqualString
-                    left:
-                      value:
-                        simple: modules.state
-                      iscontext: true
-                    right:
-                      value:
-                        simple: active
-            iscontext: true
-    view: |-
-      {
-        "position": {
-          "x": -100,
-          "y": 890
-        }
-      }
-    note: false
-    timertriggers: []
-    ignoreworker: false
-    skipunavailable: false
-    quietmode: 0
-  "7":
-    id: "7"
-    taskid: 134b2e1a-1ba3-44e1-8f32-9014dd74e94f
-    type: regular
-    task:
-      id: 134b2e1a-1ba3-44e1-8f32-9014dd74e94f
-      version: -1
-      name: Active Directory - Expire Password
-      description: Expires the password of an Active Directory user.
-      script: '|||ad-expire-password'
-      clonedfrom: b061d5be-194d-4413-804b-ea47a7f05317
-      type: regular
-      iscommand: true
-      brand: ""
-    nexttasks:
-      '#none#':
-      - "8"
-    scriptarguments:
-      base-dn: {}
-      username:
-        complex:
-          root: inputs.username
-    separatecontext: false
-    view: |-
-      {
-        "position": {
-          "x": -420,
-          "y": 1060
-        }
-      }
-    note: false
-    timertriggers: []
-    ignoreworker: false
-    skipunavailable: false
-    quietmode: 0
-  "8":
-    id: "8"
-    taskid: c08d6b8b-6ce7-488c-88f5-63c258371cfe
-    type: regular
-    task:
-      id: c08d6b8b-6ce7-488c-88f5-63c258371cfe
-      version: -1
-      name: Notify User about password reset
-      description: Send an email
-      script: '|||send-mail'
-      clonedfrom: 5e3d77e5-2172-4f74-87b6-c54e0f70fa62
-      type: regular
-      iscommand: true
-      brand: ""
-    nexttasks:
-      '#none#':
-      - "17"
-    scriptarguments:
-      additionalHeader: {}
-      attachCIDs: {}
-      attachIDs: {}
-      attachNames: {}
-      bcc: {}
-      body:
-        simple: |-
-          Hello,
-
-          Your account password has been reset through a Cortex XSOAR investigation.
-
-          Thank you.
-      cc: {}
-      htmlBody: {}
-      raw_message: {}
-      replyTo: {}
-      subject:
-        simple: Your password has been reset
-      templateParams: {}
-      to:
-        complex:
-          root: ActiveDirectory
-          accessor: Users.mail
-      transientFile: {}
-      transientFileCID: {}
-      transientFileContent: {}
-    separatecontext: false
-    view: |-
-      {
-        "position": {
-          "x": -420,
-          "y": 1250
-        }
-      }
-    note: false
-    timertriggers: []
-    ignoreworker: false
-    skipunavailable: false
-    quietmode: 0
-  "9":
-    id: "9"
-    taskid: b19417c3-62f5-49e0-8d6b-a5c87b80f313
-    type: regular
-    task:
-      id: b19417c3-62f5-49e0-8d6b-a5c87b80f313
-      version: -1
-      name: Close Investigation
-      description: Closes the investigation.
-      script: Builtin|||closeInvestigation
-      type: regular
-      iscommand: true
-      brand: Builtin
-    nexttasks:
-      '#none#':
-      - "38"
-    scriptarguments:
-      assetid: {}
-      closeNotes: {}
-      closeReason: {}
-      emailclassification: {}
-      id: {}
-      mndadone: {}
-      phishingconfirmationstatus: {}
-      phishingsubtype: {}
-    separatecontext: false
-    view: |-
-      {
-        "position": {
-          "x": -100,
-          "y": 6935
-        }
-      }
-    note: false
-    timertriggers: []
-    ignoreworker: false
-    skipunavailable: false
-    quietmode: 0
-  "10":
-    id: "10"
-    taskid: ee16a6ce-05cd-47b8-8c92-acaff9ce9de7
-    type: regular
-    task:
-      id: ee16a6ce-05cd-47b8-8c92-acaff9ce9de7
-      version: -1
-      name: Set incident severity to low
-      description: Sets incident severity to low.
-      script: Builtin|||setIncident
-      type: regular
-      iscommand: true
-      brand: Builtin
-    nexttasks:
-      '#none#':
-      - "6"
-    scriptarguments:
-      severity:
-        simple: low
-    separatecontext: false
-    view: |-
-      {
-        "position": {
-          "x": -100,
-          "y": 690
-        }
-      }
-    note: false
-    timertriggers: []
-    ignoreworker: false
-    skipunavailable: false
-    quietmode: 0
-  "12":
-    id: "12"
-    taskid: 74381d29-880c-4adf-8b61-8047ecc709b0
-    type: playbook
-    task:
-      id: 74381d29-880c-4adf-8b61-8047ecc709b0
-      version: -1
-      name: Account Enrichment - Generic v2.1
-      playbookName: Account Enrichment - Generic v2.1
-      type: playbook
-      iscommand: false
-      brand: ""
-      description: ''
-    nexttasks:
-      '#none#':
-      - "59"
-    scriptarguments:
-      Username:
-        complex:
-          root: inputs.username
-    separatecontext: true
-    loop:
-      iscommand: false
-      exitCondition: ""
-      wait: 1
-      max: 0
-    view: |-
-      {
-        "position": {
-          "x": 150,
-          "y": -520
-        }
-      }
-    note: false
-    timertriggers: []
-    ignoreworker: false
-    skipunavailable: false
-    quietmode: 0
-  "13":
-    id: "13"
-    taskid: 60a2e186-8629-4ce6-83db-1c1197974074
-    type: title
-    task:
-      id: 60a2e186-8629-4ce6-83db-1c1197974074
-      version: -1
-      name: Enrich Indicators
-      type: title
-      iscommand: false
-      brand: ""
-      description: ''
-    nexttasks:
-      '#none#':
-      - "12"
-      - "14"
-    separatecontext: false
-    view: |-
-      {
-        "position": {
-          "x": 377.5,
-          "y": -665
-        }
-      }
-    note: false
-    timertriggers: []
-    ignoreworker: false
-    skipunavailable: false
-    quietmode: 0
-  "14":
-    id: "14"
-    taskid: e6aba170-90f5-43e8-897a-fe08aacc5914
-    type: playbook
-    task:
-      id: e6aba170-90f5-43e8-897a-fe08aacc5914
-      version: -1
-      name: IP Enrichment - Generic v2
-      description: |-
-        Enrich IP addresses using one or more integrations.
-
-        - Resolve IP addresses to hostnames (DNS)
-        - Provide threat information
-        - Separate internal and external IP addresses
-        - For internal IP addresses, get host information
-      playbookName: IP Enrichment - Generic v2
-      type: playbook
-      iscommand: false
-      brand: ""
-    nexttasks:
-      '#none#':
-      - "59"
-    scriptarguments:
-      IP:
-        complex:
-          root: IP
-          accessor: Address
-          transformers:
-          - operator: append
-            args:
-              item:
-                value:
-                  simple: incident.src
-                iscontext: true
-          - operator: append
-            args:
-              item:
-                value:
-                  simple: incident.dest
-                iscontext: true
-      InternalRange:
-        complex:
-          root: inputs.internal_range
-      ResolveIP:
-        simple: "True"
-    separatecontext: true
-    loop:
-      iscommand: false
-      exitCondition: ""
-      wait: 1
-      max: 0
-    view: |-
-      {
-        "position": {
-          "x": 620,
-          "y": -520
-        }
-      }
-    note: false
-    timertriggers: []
-    ignoreworker: false
-    skipunavailable: false
-    quietmode: 0
-  "15":
-    id: "15"
-    taskid: 35bc4f61-5c39-4f25-8268-0bb8d4cff00d
-    type: regular
-    task:
-      id: 35bc4f61-5c39-4f25-8268-0bb8d4cff00d
-      version: -1
-      name: Manual - Asses the scope of the impact
-      description: ""
-      type: regular
-      iscommand: false
-      brand: ""
-    nexttasks:
-      '#none#':
-      - "34"
-    separatecontext: false
-    view: |-
-      {
-        "position": {
-          "x": 645,
-          "y": 5095
-        }
-      }
-    note: false
-    timertriggers: []
-    ignoreworker: false
-    skipunavailable: false
-    quietmode: 0
-  "16":
-    id: "16"
-    taskid: bdf41c9f-279a-4b88-8321-9598dcc1cab4
-    type: condition
-    task:
-      id: bdf41c9f-279a-4b88-8321-9598dcc1cab4
-      version: -1
-      name: User confirmed the account activity?
-      description: ""
-      type: condition
-      iscommand: false
-      brand: ""
-    nexttasks:
-      '#default#':
-      - "51"
-      "yes":
-      - "53"
-    separatecontext: false
-    conditions:
-    - label: "yes"
-      condition:
-      - - operator: isEqualString
-          left:
-            value:
-              complex:
-                root: Failed login attempts
-                accessor: Answers.0
-                transformers:
-                - operator: toLowerCase
-            iscontext: true
-          right:
-            value:
-              simple: "yes"
-    view: |-
-      {
-        "position": {
-          "x": 377.5,
-          "y": 360
-        }
-      }
-    note: false
-    timertriggers: []
-    ignoreworker: false
-    skipunavailable: false
-    quietmode: 0
-  "17":
-    id: "17"
-    taskid: 16f2fdb2-16dc-4ab7-8a1c-7bbce9cad2da
-    type: title
-    task:
-      id: 16f2fdb2-16dc-4ab7-8a1c-7bbce9cad2da
-      version: -1
-      name: Lessons Learned
-      description: |-
-        A script to generate investigation summary report in an automated way.
-        Can be used in the post-processing flow as well.
-      type: title
-      iscommand: false
-      brand: ""
-    nexttasks:
-      '#none#':
-      - "69"
-    separatecontext: false
-    view: |-
-      {
-        "position": {
-          "x": -100,
-          "y": 6030
-        }
-      }
-    note: false
-    timertriggers: []
-    ignoreworker: false
-    skipunavailable: false
-    quietmode: 0
-  "18":
-    id: "18"
-    taskid: 53bfefd7-13b2-45a0-8a5e-0507a8cd6db5
-    type: title
-    task:
-      id: 53bfefd7-13b2-45a0-8a5e-0507a8cd6db5
-      version: -1
-      name: Containment
-      type: title
-      iscommand: false
-      brand: ""
-      description: ''
-    nexttasks:
-      '#none#':
-      - "63"
-    separatecontext: false
-    view: |-
-      {
-        "position": {
-          "x": 645,
-          "y": 1960
-        }
-      }
-    note: false
-    timertriggers: []
-    ignoreworker: false
-    skipunavailable: false
-    quietmode: 0
-  "19":
-    id: "19"
-    taskid: 88be23ac-6010-43bd-809c-82f56d83b20f
-    type: regular
-    task:
-      id: 88be23ac-6010-43bd-809c-82f56d83b20f
-      version: -1
-      name: Active Directory - expire password
-      description: Expires the password of an Active Directory user.
-      script: '|||ad-expire-password'
-      clonedfrom: b061d5be-194d-4413-804b-ea47a7f05317
-      type: regular
-      iscommand: true
-      brand: ""
-    nexttasks:
-      '#none#':
-      - "21"
-    scriptarguments:
-      base-dn: {}
-      username:
-        complex:
-          root: inputs.username
-    separatecontext: false
-    view: |-
-      {
-        "position": {
-          "x": 365,
-          "y": 2840
-        }
-      }
-    note: false
-    timertriggers: []
-    ignoreworker: false
-    fieldMapping:
-    - incidentfield: Password Expiration Status
-      output:
-        simple: Password is expired.
-    skipunavailable: false
-    quietmode: 0
-  "21":
-    id: "21"
-    taskid: 652af55c-a6c7-4538-8c70-0c3e309f77ca
-    type: regular
-    task:
-      id: 652af55c-a6c7-4538-8c70-0c3e309f77ca
-      version: -1
-      name: Active Directory - disable account
-      description: Disables an Active Directory user account.
-      script: '|||ad-disable-account'
-      type: regular
-      iscommand: true
-      brand: ""
-    nexttasks:
-      '#none#':
-      - "64"
-    scriptarguments:
-      base-dn: {}
-      username:
-        complex:
-          root: inputs.username
-    separatecontext: false
-    view: |-
-      {
-        "position": {
-          "x": 365,
-          "y": 3020
-        }
-      }
-    note: false
-    timertriggers: []
-    ignoreworker: false
-    fieldMapping:
-    - incidentfield: User Disabled Status
-      output:
-        simple: Used has been disabled.
-    skipunavailable: false
-    quietmode: 0
-  "22":
-    id: "22"
-    taskid: 079d0d8e-2d57-4a3b-8402-ff07c0d85f47
-    type: playbook
-    task:
-      id: 079d0d8e-2d57-4a3b-8402-ff07c0d85f47
-      version: -1
-      name: Isolate Endpoint - Generic V2
-      description: |-
-        This playbook isolates a given endpoint using various endpoint product integrations.
-        Make sure to provide valid playbook inputs for the integration you are using.
-      playbookName: Isolate Endpoint - Generic V2
-      type: playbook
-      iscommand: false
-      brand: ""
-    nexttasks:
-      '#none#':
-      - "72"
-    scriptarguments:
-      Endpoint_id:
-        complex:
-          root: inputs.traps_endpoint_id
-    separatecontext: true
-    loop:
-      iscommand: false
-      exitCondition: ""
-      wait: 1
-      max: 0
-    view: |-
-      {
-        "position": {
-          "x": 370,
-          "y": 2440
-        }
-      }
-    note: false
-    timertriggers: []
-    ignoreworker: false
-    skipunavailable: false
-    quietmode: 0
-  "29":
-    id: "29"
-    taskid: ae347de2-d9b9-4eb9-88af-ae193b01d828
-    type: collection
-    task:
-      id: ae347de2-d9b9-4eb9-88af-ae193b01d828
-      version: -1
-      name: Perform manual investigation for malicious artifacts
-      description: Perform manual investigation for malicious artifacts and affected systems.
-      type: collection
-      iscommand: false
-      brand: ""
-    nexttasks:
-      '#none#':
-      - "31"
-    separatecontext: false
-    view: |-
-      {
-        "position": {
-          "x": 645,
-          "y": 3630
-        }
-      }
-    note: false
-    timertriggers: []
-    ignoreworker: false
-    message:
-      to:
-      subject:
-      body:
-        simple: Insert IOCs found in the manual investigation.
-      methods: []
-      format: ""
-      bcc:
-      cc:
-      timings:
-        retriescount: 2
-        retriesinterval: 360
-        completeafterreplies: 1
-    form:
-      questions:
-      - id: "0"
-        label: ""
-        labelarg:
-          simple: MD5
-        required: false
-        gridcolumns: []
-        defaultrows: []
-        type: shortText
-        options: []
-        optionsarg: []
-        fieldassociated: ""
-        placeholder: ""
-        tooltip: ""
-        readonly: false
-      - id: "1"
-        label: ""
-        labelarg:
-          simple: SHA1
-        required: false
-        gridcolumns: []
-        defaultrows: []
-        type: shortText
-        options: []
-        optionsarg: []
-        fieldassociated: ""
-        placeholder: ""
-        tooltip: ""
-        readonly: false
-      - id: "2"
-        label: ""
-        labelarg:
-          simple: SHA256
-        required: false
-        gridcolumns: []
-        defaultrows: []
-        type: shortText
-        options: []
-        optionsarg: []
-        fieldassociated: ""
-        placeholder: ""
-        tooltip: ""
-        readonly: false
-      - id: "3"
-        label: ""
-        labelarg:
-          simple: IP Addresses
-        required: false
-        gridcolumns: []
-        defaultrows: []
-        type: shortText
-        options: []
-        optionsarg: []
-        fieldassociated: ""
-        placeholder: ""
-        tooltip: ""
-        readonly: false
-      - id: "4"
-        label: ""
-        labelarg:
-          simple: URLs
-        required: false
-        gridcolumns: []
-        defaultrows: []
-        type: shortText
-        options: []
-        optionsarg: []
-        fieldassociated: ""
-        placeholder: ""
-        tooltip: ""
-        readonly: false
-      - id: "5"
-        label: ""
-        labelarg:
-          simple: Domains
-        required: false
-        gridcolumns: []
-        defaultrows: []
-        type: shortText
-        options: []
-        optionsarg: []
-        fieldassociated: ""
-        placeholder: ""
-        tooltip: ""
-        readonly: false
-      title: IOCs found in investigation
-      description: Insert a comma-separated list of IOCs found in the manual investigation.
-      sender: ""
-      expired: false
-      totalanswers: 0
-    skipunavailable: false
-    quietmode: 0
-  "31":
-    id: "31"
-    taskid: e14ad9c1-c5aa-4bb1-8047-85e75b8ac8de
-    type: title
-    task:
-      id: e14ad9c1-c5aa-4bb1-8047-85e75b8ac8de
-      version: -1
-      name: Eradication
-      type: title
-      iscommand: false
-      brand: ""
-      description: ''
-    nexttasks:
-      '#none#':
-      - "66"
-    separatecontext: false
-    view: |-
-      {
-        "position": {
-          "x": 645,
-          "y": 3820
-        }
-      }
-    note: false
-    timertriggers: []
-    ignoreworker: false
-    skipunavailable: false
-    quietmode: 0
-  "32":
-    id: "32"
-    taskid: 192cbf41-d000-4661-890d-70190ffc7222
-    type: condition
-    task:
-      id: 192cbf41-d000-4661-890d-70190ffc7222
-      version: -1
-      name: Were IOCs found in the investigation?
-      description: ""
-      type: condition
-      iscommand: false
-      brand: ""
-    nexttasks:
-      '#default#':
-      - "33"
-      "yes":
-      - "71"
-    separatecontext: false
-    conditions:
-    - label: "yes"
-      condition:
-      - - operator: isExists
-          left:
-            value:
-              complex:
-                root: IP
-                filters:
-                - - operator: isExists
-                    left:
-                      value:
-                        simple: IP.Malicious
-                      iscontext: true
-                accessor: Address
-            iscontext: true
-        - operator: isExists
-          left:
-            value:
-              complex:
-                root: URL
-                filters:
-                - - operator: isExists
-                    left:
-                      value:
-                        simple: URL.Malicious
-                      iscontext: true
-                accessor: Data
-            iscontext: true
-        - operator: isNotEmpty
-          left:
-            value:
-              simple: IOCs found in investigation.Answers.0
-            iscontext: true
-        - operator: isNotEmpty
-          left:
-            value:
-              simple: IOCs found in investigation.Answers.1
-            iscontext: true
-        - operator: isNotEmpty
-          left:
-            value:
-              simple: IOCs found in investigation.Answers.2
-            iscontext: true
-        - operator: isNotEmpty
-          left:
-            value:
-              simple: IOCs found in investigation.Answers.3
-            iscontext: true
-        - operator: isNotEmpty
-          left:
-            value:
-              simple: IOCs found in investigation.Answers.4
-            iscontext: true
-        - operator: isNotEmpty
-          left:
-            value:
-              simple: IOCs found in investigation.Answers.5
-            iscontext: true
-    view: |-
-      {
-        "position": {
-          "x": 645,
-          "y": 4150
-        }
-      }
-    note: false
-    timertriggers: []
-    ignoreworker: false
-    skipunavailable: false
-    quietmode: 0
-  "33":
-    id: "33"
-    taskid: 9ae73d2f-e22c-45ee-8644-100bc522c3ca
-    type: title
-    task:
-      id: 9ae73d2f-e22c-45ee-8644-100bc522c3ca
-      version: -1
-      name: Recovery
-      type: title
-      iscommand: false
-      brand: ""
-      description: ''
-    nexttasks:
-      '#none#':
-      - "67"
-    separatecontext: false
-    view: |-
-      {
-        "position": {
-          "x": 645,
-          "y": 4740
-        }
-      }
-    note: false
-    timertriggers: []
-    ignoreworker: false
-    skipunavailable: false
-    quietmode: 0
-  "34":
-    id: "34"
-    taskid: 7e426703-bd6a-4241-87fe-bc10829c175b
-    type: condition
-    task:
-      id: 7e426703-bd6a-4241-87fe-bc10829c175b
-      version: -1
-      name: Would you like to perform auto-recovery?
-      description: ""
-      type: condition
-      iscommand: false
-      brand: ""
-    nexttasks:
-      "No":
-      - "36"
-      "Yes":
-      - "73"
-    separatecontext: false
-    view: |-
-      {
-        "position": {
-          "x": 645,
-          "y": 5290
-        }
-      }
-    note: false
-    timertriggers: []
-    ignoreworker: false
-    skipunavailable: false
-    quietmode: 0
-  "35":
-    id: "35"
-    taskid: 2c5023c5-0834-4e26-8600-f4450be49838
-    type: regular
-    task:
-      id: 2c5023c5-0834-4e26-8600-f4450be49838
-      version: -1
-      name: Active Directory - enable account
-      description: Enables a previously disabled Active Directory account.
-      script: '|||ad-enable-account'
-      type: regular
-      iscommand: true
-      brand: ""
-    nexttasks:
-      '#none#':
-      - "36"
-    scriptarguments:
-      base-dn: {}
-      username:
-        complex:
-          root: inputs.username
-    separatecontext: false
-    view: |-
-      {
-        "position": {
-          "x": 1230,
-          "y": 5660
-        }
-      }
-    note: false
-    timertriggers: []
-    ignoreworker: false
-    skipunavailable: false
-    quietmode: 0
-  "36":
-    id: "36"
-    taskid: 8ea55c61-861d-425b-89e3-1424bc4640e8
-    type: regular
-    task:
-      id: 8ea55c61-861d-425b-89e3-1424bc4640e8
-      version: -1
-      name: Manual - unisolate affected systems
-      description: ""
-      type: regular
-      iscommand: false
-      brand: ""
-    nexttasks:
-      '#none#':
-      - "17"
-    separatecontext: false
-    view: |-
-      {
-        "position": {
-          "x": 645,
-          "y": 5860
-        }
-      }
-    note: false
-    timertriggers: []
-    ignoreworker: false
-    skipunavailable: false
-    quietmode: 0
-  "38":
-    id: "38"
-    taskid: 0ad8584d-38a9-46d1-8dc8-36ebf514ea8c
-    type: title
-    task:
-      id: 0ad8584d-38a9-46d1-8dc8-36ebf514ea8c
-      version: -1
-      name: Done
-      type: title
-      iscommand: false
-      brand: ""
-      description: ''
-    separatecontext: false
-    view: |-
-      {
-        "position": {
-          "x": -100,
-          "y": 7120
-        }
-      }
-    note: false
-    timertriggers: []
-    ignoreworker: false
-    skipunavailable: false
-    quietmode: 0
-  "41":
-    id: "41"
-    taskid: 9f215dcb-f1e0-4d6a-829e-2e5cee2ee0bb
-    type: title
-    task:
-      id: 9f215dcb-f1e0-4d6a-829e-2e5cee2ee0bb
-      version: -1
-      name: Remediation
-      type: title
-      iscommand: false
-      brand: ""
-      description: ''
-    nexttasks:
-      '#none#':
-      - "43"
-    separatecontext: false
-    view: |-
-      {
-        "position": {
-          "x": 920,
-          "y": 1635
-        }
-      }
-    note: false
-    timertriggers: []
-    ignoreworker: false
-    skipunavailable: false
-    quietmode: 0
-  "42":
-    id: "42"
-    taskid: 6a85df27-543c-4fc3-882d-c455546080a6
-    type: title
-    task:
-      id: 6a85df27-543c-4fc3-882d-c455546080a6
-      version: -1
-      name: Investigation
-      type: title
-      iscommand: false
-      brand: ""
-      description: ''
-    nexttasks:
-      '#none#':
-      - "52"
-    separatecontext: false
-    view: |-
-      {
-        "position": {
-          "x": 377.5,
-          "y": -165
-        }
-      }
-    note: false
-    timertriggers: []
-    ignoreworker: false
-    skipunavailable: false
-    quietmode: 0
-  "43":
-    id: "43"
-    taskid: 447c8b64-6114-44a6-88eb-8606e9014983
-    type: condition
-    task:
-      id: 447c8b64-6114-44a6-88eb-8606e9014983
-      version: -1
-      name: Auto remediation?
-      description: ""
-      type: condition
-      iscommand: false
-      brand: ""
-    nexttasks:
-      '#default#':
-      - "44"
-      "yes":
-      - "18"
-    separatecontext: false
-    conditions:
-    - label: "yes"
-      condition:
-      - - operator: greaterThanOrEqual
-          left:
-            value:
-              complex:
-                root: incident
-                accessor: severity
-            iscontext: true
-          right:
-            value:
-              complex:
-                root: inputs.severity_threshold
-            iscontext: true
-    view: |-
-      {
-        "position": {
-          "x": 920,
-          "y": 1790
-        }
-      }
-    note: false
-    timertriggers: []
-    ignoreworker: false
-    skipunavailable: false
-    quietmode: 0
-  "44":
-    id: "44"
-    taskid: c969a2b3-794b-49d4-83d7-1ad653e45695
-    type: regular
-    task:
-      id: c969a2b3-794b-49d4-83d7-1ad653e45695
-      version: -1
-      name: Manual remediation
-      description: ""
-      type: regular
-      iscommand: false
-      brand: ""
-    nexttasks:
-      '#none#':
-      - "33"
-    separatecontext: false
-    view: |-
-      {
-        "position": {
-          "x": 1200,
-          "y": 1960
-        }
-      }
-    note: false
-    timertriggers: []
-    ignoreworker: false
-    skipunavailable: false
-    quietmode: 0
-  "46":
-    id: "46"
-    taskid: 666eabcf-cf52-4081-8cf3-8d62cb16e9a9
-    type: condition
-    task:
-      id: 666eabcf-cf52-4081-8cf3-8d62cb16e9a9
-      version: -1
-      name: Was there a successful login?
-      description: ""
-      type: condition
-      iscommand: false
-      brand: ""
-    nexttasks:
-      '#default#':
-      - "57"
-      "no":
-      - "41"
-      "yes":
-      - "60"
-    separatecontext: false
-    conditions:
-    - label: "yes"
-      condition:
-      - - operator: isEqualString
-          left:
-            value:
-              complex:
-                root: incident
-                accessor: successfullogin
-                transformers:
-                - operator: toLowerCase
-            iscontext: true
-          right:
-            value:
-              simple: "yes"
-    - label: "no"
-      condition:
-      - - operator: isEqualString
-          left:
-            value:
-              complex:
-                root: incident
-                accessor: successfullogin
-                transformers:
-                - operator: toLowerCase
-            iscontext: true
-          right:
-            value:
-              simple: "no"
-    view: |-
-      {
-        "position": {
-          "x": 920,
-          "y": 900
-        }
-      }
-    note: false
-    timertriggers: []
-    ignoreworker: false
-    skipunavailable: false
-    quietmode: 0
-  "47":
-    id: "47"
-    taskid: 8af55a8d-64c9-4ca3-8a7c-61fc6a48991a
-    type: regular
-    task:
-      id: 8af55a8d-64c9-4ca3-8a7c-61fc6a48991a
-      version: -1
-      name: Set incident severity
-      description: Set incident severity.
-      script: Builtin|||setIncident
-      type: regular
-      iscommand: true
-      brand: Builtin
-    nexttasks:
-      '#none#':
-      - "46"
-    scriptarguments:
-      severity:
-        complex:
-          root: Severities
-          accessor: CriticalAssetsSeverity
-    separatecontext: false
-    view: |-
-      {
-        "position": {
-          "x": 920,
-          "y": 710
-        }
-      }
-    note: false
-    timertriggers: []
-    ignoreworker: false
-    skipunavailable: false
-    quietmode: 0
-  "50":
-    id: "50"
-    taskid: 67d108c6-0cf1-4b77-8bdd-97db28bd1340
-    type: regular
-    task:
-      id: 67d108c6-0cf1-4b77-8bdd-97db28bd1340
-      version: -1
-      name: Manual - close investigation in the source product
-      description: ""
-      type: regular
-      iscommand: false
-      brand: ""
-    nexttasks:
-      '#none#':
-      - "9"
-    separatecontext: false
-    view: |-
-      {
-        "position": {
-          "x": -100,
-          "y": 6750
-        }
-      }
-    note: false
-    timertriggers: []
-    ignoreworker: false
-    skipunavailable: false
-    quietmode: 0
-  "51":
-    id: "51"
-    taskid: 31aa999f-3bb9-4a70-8d41-53a25c93eeba
-    type: playbook
-    task:
-      id: 31aa999f-3bb9-4a70-8d41-53a25c93eeba
-      version: -1
-      name: Calculate Severity - Critical Assets v2
-      description: |-
-        Determines if a critical assest is associated with the invesigation. The playbook returns a severity level of "Critical" if at least one critical asset is associated with the investigation.
-        Critical assets refer to: users, user groups, endpoints and endpoint groups.
-      playbookName: Calculate Severity - Critical Assets v2
-      type: playbook
-      iscommand: false
-      brand: ""
-    nexttasks:
-      '#none#':
-      - "47"
-    scriptarguments:
-      Account:
-        complex:
-          root: Account
-          transformers:
-          - operator: uniq
-      CriticalEndpoints:
-        complex:
-          root: inputs.critical_endpoints
-      CriticalGroups:
-        complex:
-          root: inputs.critical_groups
-      CriticalUsers:
-        complex:
-          root: inputs.critical_users
-      Endpoint:
-        complex:
-          root: Endpoint
-          filters:
-          - - operator: IsInCidrRanges
-              left:
-                value:
-                  simple: Endpoint.IP
-                iscontext: true
-              right:
-                value:
-                  simple: inputs.internal_range
-                iscontext: true
-          transformers:
-          - operator: uniq
-    separatecontext: true
-    loop:
-      iscommand: false
-      exitCondition: ""
-      wait: 1
-      max: 0
-    view: |-
-      {
-        "position": {
-          "x": 920,
-          "y": 530
-        }
-      }
-    note: false
-    timertriggers: []
-    ignoreworker: false
-    skipunavailable: false
-    quietmode: 0
-  "52":
-    id: "52"
-    taskid: 2a61c44f-8553-44a3-8210-2d55065e5829
-    type: condition
-    task:
-      id: 2a61c44f-8553-44a3-8210-2d55065e5829
-      version: -1
-      name: Communicate with user?
-      description: ""
-      type: condition
-      iscommand: false
-      brand: ""
-    nexttasks:
-      '#default#':
-      - "51"
-      "yes":
-      - "2"
-    separatecontext: false
-    conditions:
-    - label: "yes"
-      condition:
-      - - operator: lessThanOrEqual
-          left:
-            value:
-              complex:
-                root: incident
-                accessor: loginattemptcount
-            iscontext: true
-          right:
-            value:
-              complex:
-                root: inputs.logins_count_threshold
-            iscontext: true
-    view: |-
-      {
-        "position": {
-          "x": 377.5,
-          "y": -20
-        }
-      }
-    note: false
-    timertriggers: []
-    ignoreworker: false
-    skipunavailable: false
-    quietmode: 0
-  "53":
-    id: "53"
-    taskid: 4acb3776-cc42-4bd1-85e0-00216c810e21
-    type: title
-    task:
-      id: 4acb3776-cc42-4bd1-85e0-00216c810e21
-      version: -1
-      name: False Positive
-      type: title
-      iscommand: false
-      brand: ""
-      description: ''
-    nexttasks:
-      '#none#':
-      - "10"
-    separatecontext: false
-    view: |-
-      {
-        "position": {
-          "x": -100,
-          "y": 530
-        }
-      }
-    note: false
-    timertriggers: []
-    ignoreworker: false
-    skipunavailable: false
-    quietmode: 0
-  "54":
-    id: "54"
-    taskid: 3ff1034c-8d81-49af-858a-9bc6f814a705
-    type: regular
-    task:
-      id: 3ff1034c-8d81-49af-858a-9bc6f814a705
-      version: -1
-      name: Raise incident severity
-      description: Increases the incident severity.
-      script: Builtin|||setIncident
-      type: regular
-      iscommand: true
-      brand: Builtin
-    nexttasks:
-      '#none#':
-      - "41"
-    scriptarguments:
-      severity:
-        complex:
-          root: incident
-          accessor: severity
-          transformers:
-          - operator: addition
-            args:
-              by:
-                value:
-                  simple: "1"
-    separatecontext: false
-    view: |-
-      {
-        "position": {
-          "x": 1150,
-          "y": 1460
-        }
-      }
-    note: false
-    timertriggers: []
-    ignoreworker: false
-    skipunavailable: false
-    quietmode: 0
-  "56":
-    id: "56"
-    taskid: 0fd8dd83-9924-421f-8235-7381201063a9
-    type: condition
-    task:
-      id: 0fd8dd83-9924-421f-8235-7381201063a9
-      version: -1
-      name: Was there a successful login?
-      description: ""
-      type: condition
-      iscommand: false
-      brand: ""
-    nexttasks:
-      '#default#':
-      - "72"
-      "yes":
-      - "22"
-    separatecontext: false
-    conditions:
-    - label: "yes"
-      condition:
-      - - operator: containsString
-          left:
-            value:
-              complex:
-                root: incident
-                accessor: successfullogin
-                transformers:
-                - operator: toLowerCase
-            iscontext: true
-          right:
-            value:
-              simple: "yes"
-    view: |-
-      {
-        "position": {
-          "x": 645,
-          "y": 2270
-        }
-      }
-    note: false
-    timertriggers: []
-    ignoreworker: false
-    skipunavailable: false
-    quietmode: 0
-  "57":
-    id: "57"
-    taskid: 61179f6d-fece-4cc1-82cb-5a2311a4771d
-    type: condition
-    task:
-      id: 61179f6d-fece-4cc1-82cb-5a2311a4771d
-      version: -1
-      name: Manual - was there a successful login?
-      description: ""
-      type: condition
-      iscommand: false
-      brand: ""
-    nexttasks:
-      "no":
-      - "41"
-      "yes":
-      - "60"
-    separatecontext: false
-    view: |-
-      {
-        "position": {
-          "x": 1630,
-          "y": 1070
-        }
-      }
-    note: false
-    timertriggers: []
-    ignoreworker: false
-    skipunavailable: false
-    quietmode: 0
-  "58":
-    id: "58"
-    taskid: 0cdb9cb7-05ec-4376-8748-a7179ff2dbea
-    type: playbook
-    task:
-      id: 0cdb9cb7-05ec-4376-8748-a7179ff2dbea
-      version: -1
-      name: Block Indicators - Generic v2
-      playbookName: Block Indicators - Generic v2
-      type: playbook
-      iscommand: false
-      brand: ""
-      description: ''
-    nexttasks:
-      '#none#':
-      - "33"
-    scriptarguments:
-      AutoCommit:
-        complex:
-          root: inputs.AutoCommit
-      CustomBlockRule:
-        complex:
-          root: inputs.CustomBlockRule
-      CustomURLCategory:
-        complex:
-          root: inputs.CustomURLCategory
-      DAG:
-        complex:
-          root: inputs.DAG
-      EDLServerIP:
-        complex:
-          root: inputs.EDLServerIP
-      IP:
-        complex:
-          root: DBotScore
-          filters:
-          - - operator: isEqualString
-              left:
-                value:
-                  simple: DBotScore.Type
-                iscontext: true
-              right:
-                value:
-                  simple: ip
-              ignorecase: true
-          - - operator: greaterThanOrEqual
-              left:
-                value:
-                  simple: DBotScore.Score
-                iscontext: true
-              right:
-                value:
-                  simple: "3"
-          accessor: Indicator
-          transformers:
-          - operator: append
-            args:
-              item:
-                value:
-                  simple: IOCs found in investigation.Answers.3
-                iscontext: true
-          - operator: uniq
-      IPBlacklistMiner: {}
-      IPListName:
-        complex:
-          root: inputs.IPListName
-      LogForwarding: {}
-      MD5:
-        complex:
-          root: File
-          filters:
-          - - operator: isExists
-              left:
-                value:
-                  simple: File.Malicious
-                iscontext: true
-          accessor: MD5
-          transformers:
-          - operator: append
-            args:
-              item:
-                value:
-                  simple: IOCs found in investigation.Answers.0
-                iscontext: true
-          - operator: uniq
-      SHA256:
-        complex:
-          root: File
-          filters:
-          - - operator: isExists
-              left:
-                value:
-                  simple: File.Malicious
-                iscontext: true
-          accessor: SHA256
-          transformers:
-          - operator: append
-            args:
-              item:
-                value:
-                  simple: IOCs found in investigation.Answers.2
-                iscontext: true
-          - operator: uniq
-      StaticAddressGroup:
-        complex:
-          root: inputs.StaticAddressGroup
-      URL:
-        complex:
-          root: DBotScore
-          filters:
-          - - operator: isEqualString
-              left:
-                value:
-                  simple: DBotScore.Type
-                iscontext: true
-              right:
-                value:
-                  simple: url
-              ignorecase: true
-          - - operator: greaterThanOrEqual
-              left:
-                value:
-                  simple: DBotScore.Score
-                iscontext: true
-              right:
-                value:
-                  simple: "3"
-          accessor: Indicator
-          transformers:
-          - operator: append
-            args:
-              item:
-                value:
-                  simple: IOCs found in investigation.Answers.4
-                iscontext: true
-      URLBlacklistMiner: {}
-      URLListName:
-        complex:
-          root: inputs.URLListName
-      Username:
-        complex:
-          root: DBotScore
-          filters:
-          - - operator: isEqualString
-              left:
-                value:
-                  simple: DBotScore.Type
-                iscontext: true
-              right:
-                value:
-                  simple: username
-              ignorecase: true
-          - - operator: greaterThanOrEqual
-              left:
-                value:
-                  simple: DBotScore.Score
-                iscontext: true
-              right:
-                value:
-                  simple: "3"
-          accessor: Indicator
-          transformers:
-          - operator: uniq
-      categories:
-        complex:
-          root: inputs.categories
-      device-group:
-        complex:
-          root: inputs.device-group
-      type:
-        complex:
-          root: inputs.type
-    separatecontext: true
-    loop:
-      iscommand: false
-      exitCondition: ""
-      wait: 1
-      max: 0
-    view: |-
-      {
-        "position": {
-          "x": 330,
-          "y": 4570
-        }
-      }
-    note: false
-    timertriggers: []
-    ignoreworker: false
-    skipunavailable: false
-    quietmode: 0
-  "59":
-    id: "59"
-    taskid: 48cdf688-1ef8-4558-8c5e-d72a068e9f2b
-    type: regular
-    task:
-      id: 48cdf688-1ef8-4558-8c5e-d72a068e9f2b
-      version: -1
-      name: Set Incident
-      description: commands.local.cmd.set.incident
-      script: Builtin|||setIncident
-      type: regular
-      iscommand: true
-      brand: Builtin
-    nexttasks:
-      '#none#':
-      - "42"
-    scriptarguments:
-      accountgroups:
-        complex:
-          root: ActiveDirectory
-          accessor: Users.memberOf
-      emailaddress:
-        complex:
-          root: ActiveDirectory
-          accessor: Users.mail
-      samaccountname:
-        complex:
-          root: ActiveDirectory
-          accessor: Users.sAMAccountName
-      useraccountcontrol:
-        complex:
-          root: ActiveDirectory
-          accessor: Users.userAccountControl
-    separatecontext: false
-    view: |-
-      {
-        "position": {
-          "x": 377.5,
-          "y": -350
-        }
-      }
-    note: false
-    timertriggers: []
-    ignoreworker: false
-    skipunavailable: false
-    quietmode: 0
-  "60":
-    id: "60"
-    taskid: e3815d94-afa6-4c6c-8d32-d1aff297e699
-    type: condition
-    task:
-      id: e3815d94-afa6-4c6c-8d32-d1aff297e699
-      version: -1
-      name: Can incident severity be raised?
-      description: ""
-      type: condition
-      iscommand: false
-      brand: ""
-    nexttasks:
-      '#default#':
-      - "41"
-      "yes":
-      - "54"
-    separatecontext: false
-    conditions:
-    - label: "yes"
-      condition:
-      - - operator: isNotEqualString
-          left:
-            value:
-              simple: incident.severity
-            iscontext: true
-          right:
-            value:
-              simple: "4"
-    view: |-
-      {
-        "position": {
-          "x": 1150,
-          "y": 1260
-        }
-      }
-    note: false
-    timertriggers: []
-    ignoreworker: false
-    skipunavailable: false
-    quietmode: 0
-  "61":
-    id: "61"
-    taskid: c176b3e6-9f16-415a-84fe-3582d080afb2
-    type: title
-    task:
-      id: c176b3e6-9f16-415a-84fe-3582d080afb2
-      version: -1
-      name: Identification
-      type: title
-      iscommand: false
-      brand: ""
-      description: ''
-    nexttasks:
-      '#none#':
-      - "62"
-    separatecontext: false
-    view: |-
-      {
-        "position": {
-          "x": 377.5,
-          "y": -1020
-        }
-      }
-    note: false
-    timertriggers: []
-    ignoreworker: false
-    skipunavailable: false
-    quietmode: 0
-  "62":
-    id: "62"
-    taskid: 4ba51448-709e-43c9-88dc-21b6012b0a72
-    type: regular
-    task:
-      id: 4ba51448-709e-43c9-88dc-21b6012b0a72
-      version: -1
-      name: Set SANS stage to Identification
-      description: Sets the SANS stage to Identification.
-      script: Builtin|||setIncident
-      type: regular
-      iscommand: true
-      brand: Builtin
-    nexttasks:
-      '#none#':
-      - "13"
-    scriptarguments:
-      isolated:
-        simple: Isolated destination endpoint.
-      sansstage:
-        simple: Identification
-    separatecontext: false
-    view: |-
-      {
-        "position": {
-          "x": 377.5,
-          "y": -860
-        }
-      }
-    note: false
-    timertriggers: []
-    ignoreworker: false
-    skipunavailable: false
-    quietmode: 0
-  "63":
-    id: "63"
-    taskid: fcf8e153-90a9-4f5a-879d-355d3df04eb3
-    type: regular
-    task:
-      id: fcf8e153-90a9-4f5a-879d-355d3df04eb3
-      version: -1
-      name: Set SANS stage to Containment
-      description: Set SANS stage to Containment
-      script: Builtin|||setIncident
-      type: regular
-      iscommand: true
-      brand: Builtin
-    nexttasks:
-      '#none#':
-      - "56"
-    scriptarguments:
-      sansstage:
-        simple: Containment
-    separatecontext: false
-    view: |-
-      {
-        "position": {
-          "x": 645,
-          "y": 2100
-        }
-      }
-    note: false
-    timertriggers: []
-    ignoreworker: false
-    skipunavailable: false
-    quietmode: 0
-  "64":
-    id: "64"
-    taskid: 8271bae3-120a-4620-8a69-1b5e5bbeea97
-    type: regular
-    task:
-      id: 8271bae3-120a-4620-8a69-1b5e5bbeea97
-      version: -1
-      name: Generate investigation summary report
-      description: |-
-        A script to generate the investigation summary report in an automated way.
-        The report can be used in the post-processing flow as well.
-      scriptName: GenerateInvestigationSummaryReport
-      type: regular
-      iscommand: false
-      brand: ""
-    nexttasks:
-      '#none#':
-      - "65"
-    scriptarguments:
-      incidentId: {}
-      name: {}
-      type: {}
-    separatecontext: false
-    view: |-
-      {
-        "position": {
-          "x": 645,
-          "y": 3270
-        }
-      }
-    note: false
-    timertriggers: []
-    ignoreworker: false
-    skipunavailable: false
-    quietmode: 0
-  "65":
-    id: "65"
-    taskid: e2fc0319-5d9b-467f-899f-008899c65549
-    type: regular
-    task:
-      id: e2fc0319-5d9b-467f-899f-008899c65549
-      version: -1
-      name: Manual - system backup
-      description: ""
-      type: regular
-      iscommand: false
-      brand: ""
-    nexttasks:
-      '#none#':
-      - "29"
-    separatecontext: false
-    view: |-
-      {
-        "position": {
-          "x": 645,
-          "y": 3450
-        }
-      }
-    note: false
-    timertriggers: []
-    ignoreworker: false
-    skipunavailable: false
-    quietmode: 0
-  "66":
-    id: "66"
-    taskid: 0a25ea0d-af5d-4c26-8e55-a3d9cb653f16
-    type: regular
-    task:
-      id: 0a25ea0d-af5d-4c26-8e55-a3d9cb653f16
-      version: -1
-      name: Set SANS stage to Eradication
-      description: Set SANS stage to Eradication.
-      script: Builtin|||setIncident
-      type: regular
-      iscommand: true
-      brand: Builtin
-    nexttasks:
-      '#none#':
-      - "32"
-    scriptarguments:
-      sansstage:
-        simple: Eradication
-    separatecontext: false
-    view: |-
-      {
-        "position": {
-          "x": 645,
-          "y": 3970
-        }
-      }
-    note: false
-    timertriggers: []
-    ignoreworker: false
-    skipunavailable: false
-    quietmode: 0
-  "67":
-    id: "67"
-    taskid: 069d98a1-fbc9-4c05-80a1-e40897784288
-    type: regular
-    task:
-      id: 069d98a1-fbc9-4c05-80a1-e40897784288
-      version: -1
-      name: Set SANS stage to Recovery
-      description: Set SANS stage to Recovery.
-      script: Builtin|||setIncident
-      type: regular
-      iscommand: true
-      brand: Builtin
-    nexttasks:
-      '#none#':
-      - "15"
-    scriptarguments:
-      sansstage:
-        simple: Recovery
-    separatecontext: false
-    view: |-
-      {
-        "position": {
-          "x": 645,
-          "y": 4910
-        }
-      }
-    note: false
-    timertriggers: []
-    ignoreworker: false
-    skipunavailable: false
-    quietmode: 0
-  "68":
-    id: "68"
-    taskid: 526f3b03-df26-479f-8690-51c7c35f272b
-    type: regular
-    task:
-      id: 526f3b03-df26-479f-8690-51c7c35f272b
-      version: -1
-      name: Generate investigation summary report
-      description: |-
-        A script to generate the investigation summary report in an automated way.
-        The report can be used in the post-processing flow as well.
-      scriptName: GenerateInvestigationSummaryReport
-      type: regular
-      iscommand: false
-      brand: ""
-    nexttasks:
-      '#none#':
-      - "50"
-    scriptarguments:
-      incidentId: {}
-      name: {}
-      type: {}
-    separatecontext: false
-    view: |-
-      {
-        "position": {
-          "x": -100,
-          "y": 6570
-        }
-      }
-    note: false
-    timertriggers: []
-    ignoreworker: false
-    skipunavailable: false
-    quietmode: 0
-  "69":
-    id: "69"
-    taskid: 23d6a993-26a0-437c-8e2e-98fd7a98eba3
-    type: regular
-    task:
-      id: 23d6a993-26a0-437c-8e2e-98fd7a98eba3
-      version: -1
-      name: Set SANS stage to Lessons Learned
-      description: Set SANS stage to Lessons Learned.
-      script: Builtin|||setIncident
-      type: regular
-      iscommand: true
-      brand: Builtin
-    nexttasks:
-      '#none#':
-      - "70"
-    scriptarguments:
-      sansstage:
-        simple: Lessons Learned
-    separatecontext: false
-    view: |-
-      {
-        "position": {
-          "x": -100,
-          "y": 6180
-        }
-      }
-    note: false
-    timertriggers: []
-    ignoreworker: false
-    skipunavailable: false
-    quietmode: 0
-  "70":
-    id: "70"
-    taskid: 9c5fcc46-a866-4db1-86d5-41ae5e0a3254
-    type: playbook
-    task:
-      id: 9c5fcc46-a866-4db1-86d5-41ae5e0a3254
-      version: -1
-      name: SANS - Lessons Learned
-      playbookName: SANS - Lessons Learned
-      type: playbook
-      iscommand: false
-      brand: ""
-      description: ''
-    nexttasks:
-      '#none#':
-      - "68"
-    scriptarguments:
-      DataCollection:
-        complex:
-          root: inputs.DataCollection
-      Email:
-        complex:
-          root: inputs.Email
-    separatecontext: true
-    loop:
-      iscommand: false
-      exitCondition: ""
-      wait: 1
-      max: 0
-    view: |-
-      {
-        "position": {
-          "x": -100,
-          "y": 6370
-        }
-      }
-    note: false
-    timertriggers: []
-    ignoreworker: false
-    skipunavailable: false
-    quietmode: 0
-  "71":
-    id: "71"
-    taskid: f3465b30-8164-4b22-80d8-395892c92a9c
-    type: condition
-    task:
-      id: f3465b30-8164-4b22-80d8-395892c92a9c
-      version: -1
-      name: Block IOCs?
-      description: ""
-      type: condition
-      iscommand: false
-      brand: ""
-    nexttasks:
-      "no":
-      - "33"
-      "yes":
-      - "58"
-    separatecontext: false
-    view: |-
-      {
-        "position": {
-          "x": 330,
-          "y": 4320
-        }
-      }
-    note: false
-    timertriggers: []
-    ignoreworker: false
-    skipunavailable: false
-    quietmode: 0
-  "72":
-    id: "72"
-    taskid: fa8d3291-be53-4f18-8636-84b807db1564
-    type: condition
-    task:
-      id: fa8d3291-be53-4f18-8636-84b807db1564
-      version: -1
-      name: Is Active Directory enabled?
-      description: Checks whether the Active Directory Query v2 integration is enabled.
-      type: condition
-      iscommand: false
-      brand: ""
-    nexttasks:
-      '#default#':
-      - "64"
-      "yes":
-      - "19"
-    separatecontext: false
-    conditions:
-    - label: "yes"
-      condition:
-      - - operator: isExists
-          left:
-            value:
-              complex:
-                root: modules
-                filters:
-                - - operator: isEqualString
-                    left:
-                      value:
-                        simple: modules.brand
-                      iscontext: true
-                    right:
-                      value:
-                        simple: Active Directory Query v2
-                - - operator: isEqualString
-                    left:
-                      value:
-                        simple: modules.state
-                      iscontext: true
-                    right:
-                      value:
-                        simple: active
-            iscontext: true
-    view: |-
-      {
-        "position": {
-          "x": 645,
-          "y": 2630
-        }
-      }
-    note: false
-    timertriggers: []
-    ignoreworker: false
-    skipunavailable: false
-    quietmode: 0
-  "73":
-    id: "73"
-    taskid: 9f3767c8-2d9c-4136-8d0a-0f2f49b24670
-    type: condition
-    task:
-      id: 9f3767c8-2d9c-4136-8d0a-0f2f49b24670
-      version: -1
-      name: Is Active Directory enabled?
-      description: Checks whether the Active Directory Query v2 integration is enabled.
-      type: condition
-      iscommand: false
-      brand: ""
-    nexttasks:
-      '#default#':
-      - "36"
-      "yes":
-      - "35"
-    separatecontext: false
-    conditions:
-    - label: "yes"
-      condition:
-      - - operator: isExists
-          left:
-            value:
-              complex:
-                root: modules
-                filters:
-                - - operator: isEqualString
-                    left:
-                      value:
-                        simple: modules.brand
-                      iscontext: true
-                    right:
-                      value:
-                        simple: Active Directory Query v2
-                - - operator: isEqualString
-                    left:
-                      value:
-                        simple: modules.state
-                      iscontext: true
-                    right:
-                      value:
-                        simple: active
-            iscontext: true
-    view: |-
-      {
-        "position": {
-          "x": 1000,
-          "y": 5475
-        }
-      }
-    note: false
-    timertriggers: []
-    ignoreworker: false
-    skipunavailable: false
-    quietmode: 0
-view: |-
-  {
-    "linkLabelsPosition": {
-      "16_51_#default#": 0.44,
-      "16_53_yes": 0.47,
-      "32_33_#default#": 0.27,
-      "34_36_No": 0.51,
-      "34_73_Yes": 0.33,
-      "46_41_no": 0.33,
-      "46_60_yes": 0.53,
-      "52_2_yes": 0.59,
-      "56_22_yes": 0.59,
-      "57_41_no": 0.19,
-      "6_17_#default#": 0.1,
-      "71_58_yes": 0.55,
-      "72_19_yes": 0.55,
-      "73_35_yes": 0.76,
-      "73_36_#default#": 0.21
-    },
-    "paper": {
-      "dimensions": {
-        "height": 8370,
-        "width": 2430,
-        "x": -420,
-        "y": -1185
-      }
-    }
-  }
-inputs:
-- key: username
-  value:
-    complex:
-      root: incident
-      accessor: username
-  required: true
-  description: Username of the user who is suspected of the activity.
-  playbookInputQuery:
-- key: traps_endpoint_id
-  value:
-    complex:
-      root: incident
-      accessor: agentid
-  required: false
-  description: Traps endpoint ID, used for endpoint isolation.
-  playbookInputQuery:
-- key: logins_count_threshold
-  value:
-    simple: "10"
-  required: false
-  description: The threshold for number of logins, from which the investigation and remediation will start automatically without waiting for the user's reply. Default is 10.
-  playbookInputQuery:
-- key: severity_threshold
-  value:
-    simple: "4"
-  required: false
-  description: "The threshold for the severity value from which an automatic remediation takes place. \nSpecify the severity number (default is Critical):\n0 - Unknown\n0.5 - Informational\n1 - Low\n2 - Medium\n3 - High\n4 - Critical"
-  playbookInputQuery:
-- key: internal_range
-  value: {}
-  required: false
-  description: 'A list of internal IP ranges to check IP addresses against. The list should be provided in CIDR notation, separated by commas. An example of a list of ranges would be: "172.16.0.0/12,10.0.0.0/8,192.168.0.0/16" (without quotes). If a list is not provided, will use default list provided in the IsIPInRanges script (the known IPv4 private address ranges).'
-  playbookInputQuery:
-- key: critical_users
-  value: {}
-  required: false
-  description: 'Critical users, separated by comma.'
-  playbookInputQuery:
-- key: critical_endpoints
-  value: {}
-  required: false
-  description: Critical endpoints, separated by comma.
-  playbookInputQuery:
-- key: critical_groups
-  value: {}
-  required: false
-  description: Critical groups, separated by comma.
-  playbookInputQuery:
-- key: CustomBlockRule
-  value:
-    simple: "True"
-  required: false
-  description: |-
-    This input determines whether Palo Alto Networks Panorama or Firewall Custom Block Rules are used.
-    Specify True to use Custom Block Rules.
-  playbookInputQuery:
-- key: AutoCommit
-  value:
-    simple: "No"
-  required: false
-  description: |-
-    This input determines whether Palo Alto Networks Panorama or Firewall Static Address Groups are used.
-    Specify the Static Address Group name for IP handling.
-  playbookInputQuery:
-- key: IPListName
-  value:
-    simple: "Demisto Remediation - IP EDL"
-  required: false
-  description: |-
-    This input determines whether Palo Alto Networks Panorama or Firewall External Dynamic Lists are used for blocking IPs.
-    Specify the EDL name for IP handling.
-  playbookInputQuery:
-- key: DAG
-  value: {}
-  required: false
-  description: |-
-    This input determines whether Palo Alto Networks Panorama or Firewall Dynamic Address Groups are used.
-    Specify the Dynamic Address Group tag name for IP handling.
-  playbookInputQuery:
-- key: StaticAddressGroup
-  value: {}
-  required: false
-  description: |-
-    This input determines whether Palo Alto Networks Panorama or Firewall Static Address Groups are used.
-    Specify the Static Address Group name for IP handling.
-  playbookInputQuery:
-- key: URLListName
-  value:
-    simple: Demisto Remediation - URL EDL
-  required: false
-  description: |-
-    URL list from the instance context with which to override the remote file.
-  playbookInputQuery:
-- key: CustomURLCategory
-  value:
-    simple: Demisto Remediation - Malicious URLs
-  required: false
-  description: Custom URL Category name.
-  playbookInputQuery:
-- key: type
-  value: {}
-  required: false
-  description: Custom URL category type. Insert "URL List"/ "Category Match".
-  playbookInputQuery:
-- key: device-group
-  value: {}
-  required: false
-  description: Device group for the Custom URL Category (Panorama instances).
-  playbookInputQuery:
-- key: categories
-  value: {}
-  required: false
-  description: The list of categories. Relevant from PAN-OS v9.x.
-  playbookInputQuery:
-- key: EDLServerIP
-  value: {}
-  required: false
-  description: |-
-    This input determines whether Palo Alto Networks Panorama or Firewall External Dynamic Lists are used:
-    * The IP address of the web server on which the files are stored.
-    * The web server IP address is configured in the integration instance.
-  playbookInputQuery:
-- key: DataCollection
-  value: {}
-  required: false
-  description: |-
-    Use a data collection task to answer lessons learned questions based on SANS. Specify 'True' to automatically send the communication task, and 'False'  to prevent it.
-  playbookInputQuery:
-- key: Email
-  value: {}
-  required: false
-  description: Email address to which to send the questions.
-  playbookInputQuery:
-outputs: []
-fromversion: 6.0.0
-tests:
-- No test
->>>>>>> 5d025119
+id: Brute Force Investigation - Generic - SANS
+version: -1
+name: Brute Force Investigation - Generic - SANS
+description: "This playbook investigates a \"Brute Force\" incident by gathering user and IP information, and calculating the incident severity based on the gathered information and information received from the user. It then performs remediation.\nThis is done based on the phases for handling an incident as they are described in the SANS Institute â€˜Incident Handlerâ€™s Handbookâ€™ by Patrick Kral.\n\nhttps://www.sans.org/reading-room/whitepapers/incident/incident-handlers-handbook-33901\n\nThe playbook handles the following use-cases:\n\n* Brute Force IP Detected - A detection of source IPs that are exceeding a high threshold of rejected and/or invalid logins. \n* Brute Force Increase Percentage - A detection of large increase percentages in various brute force statistics over different periods of time.\n* Brute Force Potentially Compromised Accounts - A detection of accounts that have shown high amount of failed logins with one successful login.\n\nUsed Sub-playbooks:\n- IP Enrichment - Generic v2\n- Account Enrichment - Generic v2.1\n- Calculate Severity - Critical Assets v2\n- Isolate Endpoint - Generic v2\n- Block Indicators - Generic v3\n- SANS - Lessons Learned\n\n***Disclaimer: This playbook does not ensure compliance to SANS regulations."
+starttaskid: "0"
+tasks:
+  "0":
+    id: "0"
+    taskid: e0772674-d7ff-43df-8075-a871655a3f9b
+    type: start
+    task:
+      id: e0772674-d7ff-43df-8075-a871655a3f9b
+      version: -1
+      name: start_task
+      type: start
+      iscommand: false
+      brand: ""
+      description: ''
+    nexttasks:
+      '#none#':
+      - "61"
+    separatecontext: false
+    view: |-
+      {
+        "position": {
+          "x": 377.5,
+          "y": -1185
+        }
+      }
+    note: false
+    timertriggers: []
+    ignoreworker: false
+    skipunavailable: false
+    quietmode: 0
+  "2":
+    id: "2"
+    taskid: 74815757-2721-4e81-887d-93f17e71172f
+    type: collection
+    task:
+      id: 74815757-2721-4e81-887d-93f17e71172f
+      version: -1
+      name: Ask user to confirm login attempts
+      description: Sends the user a direct message in Slack requesting that they confirm the account activity. The message includes predefined reply options. The response can also close a task (might be conditional) in a playbook.
+      clonedfrom: 7a39f05d-23c9-412d-8e36-3dd1ba0dd2f2
+      type: collection
+      iscommand: false
+      brand: ""
+    nexttasks:
+      '#none#':
+      - "16"
+    separatecontext: false
+    view: |-
+      {
+        "position": {
+          "x": 377.5,
+          "y": 180
+        }
+      }
+    note: false
+    timertriggers: []
+    ignoreworker: false
+    message:
+      to:
+        complex:
+          root: ActiveDirectory
+          accessor: Users.mail
+      subject:
+        simple: Failed login attempts
+      body:
+        simple: "Hello,\n\nWe have identified several failed login attempts with your user ID. Please confirm or deny that you attempted these logins. "
+      methods:
+      - email
+      format: ""
+      bcc:
+      cc:
+      timings:
+        retriescount: 2
+        retriesinterval: 360
+        completeafterreplies: 1
+      replyOptions:
+      - "Yes"
+      - "No"
+    form:
+      questions:
+      - id: "0"
+        label: ""
+        labelarg:
+          simple: Were the login attempts made by you?
+        required: true
+        gridcolumns: []
+        defaultrows: []
+        type: singleSelect
+        options:
+        - ""
+        - "Yes"
+        - "No"
+        optionsarg: []
+        fieldassociated: ""
+        placeholder: ""
+        tooltip: ""
+        readonly: false
+      - id: "1"
+        label: ""
+        labelarg:
+          simple: If you confirm the multiple failed logins found from your account were made by you, would you like your password to be reset?
+        required: false
+        gridcolumns: []
+        defaultrows: []
+        type: singleSelect
+        options:
+        - ""
+        - "Yes"
+        - "No"
+        optionsarg: []
+        fieldassociated: ""
+        placeholder: ""
+        tooltip: ""
+        readonly: false
+      title: Failed login attempts
+      description: 'We have identified several failed login attempts with your user ID. Please confirm or deny that you attempted these logins. '
+      sender: ""
+      expired: false
+      totalanswers: 0
+    skipunavailable: false
+    quietmode: 0
+  "6":
+    id: "6"
+    taskid: a6c6ce8d-c7aa-4252-8cb3-51969ab9a40d
+    type: condition
+    task:
+      id: a6c6ce8d-c7aa-4252-8cb3-51969ab9a40d
+      version: -1
+      name: Should the password be reset?
+      description: Answer `yes` if password should be reset. Also checks if Active Directory Query v2 is enabled.
+      type: condition
+      iscommand: false
+      brand: ""
+    nexttasks:
+      '#default#':
+      - "17"
+      "yes":
+      - "7"
+    separatecontext: false
+    conditions:
+    - label: "yes"
+      condition:
+      - - operator: isEqualString
+          left:
+            value:
+              complex:
+                root: Failed login attempts
+                accessor: Answers.1
+                transformers:
+                - operator: toLowerCase
+            iscontext: true
+          right:
+            value:
+              simple: "yes"
+      - - operator: isExists
+          left:
+            value:
+              complex:
+                root: modules
+                filters:
+                - - operator: isEqualString
+                    left:
+                      value:
+                        simple: modules.brand
+                      iscontext: true
+                    right:
+                      value:
+                        simple: Active Directory Query v2
+                - - operator: isEqualString
+                    left:
+                      value:
+                        simple: modules.state
+                      iscontext: true
+                    right:
+                      value:
+                        simple: active
+            iscontext: true
+    view: |-
+      {
+        "position": {
+          "x": -100,
+          "y": 890
+        }
+      }
+    note: false
+    timertriggers: []
+    ignoreworker: false
+    skipunavailable: false
+    quietmode: 0
+  "7":
+    id: "7"
+    taskid: 134b2e1a-1ba3-44e1-8f32-9014dd74e94f
+    type: regular
+    task:
+      id: 134b2e1a-1ba3-44e1-8f32-9014dd74e94f
+      version: -1
+      name: Active Directory - Expire Password
+      description: Expires the password of an Active Directory user.
+      script: '|||ad-expire-password'
+      clonedfrom: b061d5be-194d-4413-804b-ea47a7f05317
+      type: regular
+      iscommand: true
+      brand: ""
+    nexttasks:
+      '#none#':
+      - "8"
+    scriptarguments:
+      base-dn: {}
+      username:
+        complex:
+          root: inputs.username
+    separatecontext: false
+    view: |-
+      {
+        "position": {
+          "x": -420,
+          "y": 1060
+        }
+      }
+    note: false
+    timertriggers: []
+    ignoreworker: false
+    skipunavailable: false
+    quietmode: 0
+  "8":
+    id: "8"
+    taskid: c08d6b8b-6ce7-488c-88f5-63c258371cfe
+    type: regular
+    task:
+      id: c08d6b8b-6ce7-488c-88f5-63c258371cfe
+      version: -1
+      name: Notify User about password reset
+      description: Send an email
+      script: '|||send-mail'
+      clonedfrom: 5e3d77e5-2172-4f74-87b6-c54e0f70fa62
+      type: regular
+      iscommand: true
+      brand: ""
+    nexttasks:
+      '#none#':
+      - "17"
+    scriptarguments:
+      additionalHeader: {}
+      attachCIDs: {}
+      attachIDs: {}
+      attachNames: {}
+      bcc: {}
+      body:
+        simple: |-
+          Hello,
+
+          Your account password has been reset through a Cortex XSOAR investigation.
+
+          Thank you.
+      cc: {}
+      htmlBody: {}
+      raw_message: {}
+      replyTo: {}
+      subject:
+        simple: Your password has been reset
+      templateParams: {}
+      to:
+        complex:
+          root: ActiveDirectory
+          accessor: Users.mail
+      transientFile: {}
+      transientFileCID: {}
+      transientFileContent: {}
+    separatecontext: false
+    view: |-
+      {
+        "position": {
+          "x": -420,
+          "y": 1250
+        }
+      }
+    note: false
+    timertriggers: []
+    ignoreworker: false
+    skipunavailable: false
+    quietmode: 0
+  "9":
+    id: "9"
+    taskid: b19417c3-62f5-49e0-8d6b-a5c87b80f313
+    type: regular
+    task:
+      id: b19417c3-62f5-49e0-8d6b-a5c87b80f313
+      version: -1
+      name: Close Investigation
+      description: Closes the investigation.
+      script: Builtin|||closeInvestigation
+      type: regular
+      iscommand: true
+      brand: Builtin
+    nexttasks:
+      '#none#':
+      - "38"
+    scriptarguments:
+      assetid: {}
+      closeNotes: {}
+      closeReason: {}
+      emailclassification: {}
+      id: {}
+      mndadone: {}
+      phishingconfirmationstatus: {}
+      phishingsubtype: {}
+    separatecontext: false
+    view: |-
+      {
+        "position": {
+          "x": -100,
+          "y": 6935
+        }
+      }
+    note: false
+    timertriggers: []
+    ignoreworker: false
+    skipunavailable: false
+    quietmode: 0
+  "10":
+    id: "10"
+    taskid: ee16a6ce-05cd-47b8-8c92-acaff9ce9de7
+    type: regular
+    task:
+      id: ee16a6ce-05cd-47b8-8c92-acaff9ce9de7
+      version: -1
+      name: Set incident severity to low
+      description: Sets incident severity to low.
+      script: Builtin|||setIncident
+      type: regular
+      iscommand: true
+      brand: Builtin
+    nexttasks:
+      '#none#':
+      - "6"
+    scriptarguments:
+      severity:
+        simple: low
+    separatecontext: false
+    view: |-
+      {
+        "position": {
+          "x": -100,
+          "y": 690
+        }
+      }
+    note: false
+    timertriggers: []
+    ignoreworker: false
+    skipunavailable: false
+    quietmode: 0
+  "12":
+    id: "12"
+    taskid: 74381d29-880c-4adf-8b61-8047ecc709b0
+    type: playbook
+    task:
+      id: 74381d29-880c-4adf-8b61-8047ecc709b0
+      version: -1
+      name: Account Enrichment - Generic v2.1
+      playbookName: Account Enrichment - Generic v2.1
+      type: playbook
+      iscommand: false
+      brand: ""
+      description: ''
+    nexttasks:
+      '#none#':
+      - "59"
+    scriptarguments:
+      Username:
+        complex:
+          root: inputs.username
+    separatecontext: true
+    loop:
+      iscommand: false
+      exitCondition: ""
+      wait: 1
+      max: 0
+    view: |-
+      {
+        "position": {
+          "x": 150,
+          "y": -520
+        }
+      }
+    note: false
+    timertriggers: []
+    ignoreworker: false
+    skipunavailable: false
+    quietmode: 0
+  "13":
+    id: "13"
+    taskid: 60a2e186-8629-4ce6-83db-1c1197974074
+    type: title
+    task:
+      id: 60a2e186-8629-4ce6-83db-1c1197974074
+      version: -1
+      name: Enrich Indicators
+      type: title
+      iscommand: false
+      brand: ""
+      description: ''
+    nexttasks:
+      '#none#':
+      - "12"
+      - "14"
+    separatecontext: false
+    view: |-
+      {
+        "position": {
+          "x": 377.5,
+          "y": -665
+        }
+      }
+    note: false
+    timertriggers: []
+    ignoreworker: false
+    skipunavailable: false
+    quietmode: 0
+  "14":
+    id: "14"
+    taskid: e6aba170-90f5-43e8-897a-fe08aacc5914
+    type: playbook
+    task:
+      id: e6aba170-90f5-43e8-897a-fe08aacc5914
+      version: -1
+      name: IP Enrichment - Generic v2
+      description: |-
+        Enrich IP addresses using one or more integrations.
+
+        - Resolve IP addresses to hostnames (DNS)
+        - Provide threat information
+        - Separate internal and external IP addresses
+        - For internal IP addresses, get host information
+      playbookName: IP Enrichment - Generic v2
+      type: playbook
+      iscommand: false
+      brand: ""
+    nexttasks:
+      '#none#':
+      - "59"
+    scriptarguments:
+      IP:
+        complex:
+          root: IP
+          accessor: Address
+          transformers:
+          - operator: append
+            args:
+              item:
+                value:
+                  simple: incident.src
+                iscontext: true
+          - operator: append
+            args:
+              item:
+                value:
+                  simple: incident.dest
+                iscontext: true
+      InternalRange:
+        complex:
+          root: inputs.internal_range
+      ResolveIP:
+        simple: "True"
+    separatecontext: true
+    loop:
+      iscommand: false
+      exitCondition: ""
+      wait: 1
+      max: 0
+    view: |-
+      {
+        "position": {
+          "x": 620,
+          "y": -520
+        }
+      }
+    note: false
+    timertriggers: []
+    ignoreworker: false
+    skipunavailable: false
+    quietmode: 0
+  "15":
+    id: "15"
+    taskid: 35bc4f61-5c39-4f25-8268-0bb8d4cff00d
+    type: regular
+    task:
+      id: 35bc4f61-5c39-4f25-8268-0bb8d4cff00d
+      version: -1
+      name: Manual - Asses the scope of the impact
+      description: ""
+      type: regular
+      iscommand: false
+      brand: ""
+    nexttasks:
+      '#none#':
+      - "34"
+    separatecontext: false
+    view: |-
+      {
+        "position": {
+          "x": 645,
+          "y": 5095
+        }
+      }
+    note: false
+    timertriggers: []
+    ignoreworker: false
+    skipunavailable: false
+    quietmode: 0
+  "16":
+    id: "16"
+    taskid: bdf41c9f-279a-4b88-8321-9598dcc1cab4
+    type: condition
+    task:
+      id: bdf41c9f-279a-4b88-8321-9598dcc1cab4
+      version: -1
+      name: User confirmed the account activity?
+      description: ""
+      type: condition
+      iscommand: false
+      brand: ""
+    nexttasks:
+      '#default#':
+      - "51"
+      "yes":
+      - "53"
+    separatecontext: false
+    conditions:
+    - label: "yes"
+      condition:
+      - - operator: isEqualString
+          left:
+            value:
+              complex:
+                root: Failed login attempts
+                accessor: Answers.0
+                transformers:
+                - operator: toLowerCase
+            iscontext: true
+          right:
+            value:
+              simple: "yes"
+    view: |-
+      {
+        "position": {
+          "x": 377.5,
+          "y": 360
+        }
+      }
+    note: false
+    timertriggers: []
+    ignoreworker: false
+    skipunavailable: false
+    quietmode: 0
+  "17":
+    id: "17"
+    taskid: 16f2fdb2-16dc-4ab7-8a1c-7bbce9cad2da
+    type: title
+    task:
+      id: 16f2fdb2-16dc-4ab7-8a1c-7bbce9cad2da
+      version: -1
+      name: Lessons Learned
+      description: |-
+        A script to generate investigation summary report in an automated way.
+        Can be used in the post-processing flow as well.
+      type: title
+      iscommand: false
+      brand: ""
+    nexttasks:
+      '#none#':
+      - "69"
+    separatecontext: false
+    view: |-
+      {
+        "position": {
+          "x": -100,
+          "y": 6030
+        }
+      }
+    note: false
+    timertriggers: []
+    ignoreworker: false
+    skipunavailable: false
+    quietmode: 0
+  "18":
+    id: "18"
+    taskid: 53bfefd7-13b2-45a0-8a5e-0507a8cd6db5
+    type: title
+    task:
+      id: 53bfefd7-13b2-45a0-8a5e-0507a8cd6db5
+      version: -1
+      name: Containment
+      type: title
+      iscommand: false
+      brand: ""
+      description: ''
+    nexttasks:
+      '#none#':
+      - "63"
+    separatecontext: false
+    view: |-
+      {
+        "position": {
+          "x": 645,
+          "y": 1960
+        }
+      }
+    note: false
+    timertriggers: []
+    ignoreworker: false
+    skipunavailable: false
+    quietmode: 0
+  "19":
+    id: "19"
+    taskid: 88be23ac-6010-43bd-809c-82f56d83b20f
+    type: regular
+    task:
+      id: 88be23ac-6010-43bd-809c-82f56d83b20f
+      version: -1
+      name: Active Directory - expire password
+      description: Expires the password of an Active Directory user.
+      script: '|||ad-expire-password'
+      clonedfrom: b061d5be-194d-4413-804b-ea47a7f05317
+      type: regular
+      iscommand: true
+      brand: ""
+    nexttasks:
+      '#none#':
+      - "21"
+    scriptarguments:
+      base-dn: {}
+      username:
+        complex:
+          root: inputs.username
+    separatecontext: false
+    view: |-
+      {
+        "position": {
+          "x": 365,
+          "y": 2840
+        }
+      }
+    note: false
+    timertriggers: []
+    ignoreworker: false
+    fieldMapping:
+    - incidentfield: Password Expiration Status
+      output:
+        simple: Password is expired.
+    skipunavailable: false
+    quietmode: 0
+  "21":
+    id: "21"
+    taskid: 652af55c-a6c7-4538-8c70-0c3e309f77ca
+    type: regular
+    task:
+      id: 652af55c-a6c7-4538-8c70-0c3e309f77ca
+      version: -1
+      name: Active Directory - disable account
+      description: Disables an Active Directory user account.
+      script: '|||ad-disable-account'
+      type: regular
+      iscommand: true
+      brand: ""
+    nexttasks:
+      '#none#':
+      - "64"
+    scriptarguments:
+      base-dn: {}
+      username:
+        complex:
+          root: inputs.username
+    separatecontext: false
+    view: |-
+      {
+        "position": {
+          "x": 365,
+          "y": 3020
+        }
+      }
+    note: false
+    timertriggers: []
+    ignoreworker: false
+    fieldMapping:
+    - incidentfield: User Disabled Status
+      output:
+        simple: Used has been disabled.
+    skipunavailable: false
+    quietmode: 0
+  "22":
+    id: "22"
+    taskid: 079d0d8e-2d57-4a3b-8402-ff07c0d85f47
+    type: playbook
+    task:
+      id: 079d0d8e-2d57-4a3b-8402-ff07c0d85f47
+      version: -1
+      name: Isolate Endpoint - Generic V2
+      description: |-
+        This playbook isolates a given endpoint using various endpoint product integrations.
+        Make sure to provide valid playbook inputs for the integration you are using.
+      playbookName: Isolate Endpoint - Generic V2
+      type: playbook
+      iscommand: false
+      brand: ""
+    nexttasks:
+      '#none#':
+      - "72"
+    scriptarguments:
+      Endpoint_id:
+        complex:
+          root: inputs.traps_endpoint_id
+    separatecontext: true
+    loop:
+      iscommand: false
+      exitCondition: ""
+      wait: 1
+      max: 0
+    view: |-
+      {
+        "position": {
+          "x": 370,
+          "y": 2440
+        }
+      }
+    note: false
+    timertriggers: []
+    ignoreworker: false
+    skipunavailable: false
+    quietmode: 0
+  "29":
+    id: "29"
+    taskid: ae347de2-d9b9-4eb9-88af-ae193b01d828
+    type: collection
+    task:
+      id: ae347de2-d9b9-4eb9-88af-ae193b01d828
+      version: -1
+      name: Perform manual investigation for malicious artifacts
+      description: Perform manual investigation for malicious artifacts and affected systems.
+      type: collection
+      iscommand: false
+      brand: ""
+    nexttasks:
+      '#none#':
+      - "31"
+    separatecontext: false
+    view: |-
+      {
+        "position": {
+          "x": 645,
+          "y": 3630
+        }
+      }
+    note: false
+    timertriggers: []
+    ignoreworker: false
+    message:
+      to:
+      subject:
+      body:
+        simple: Insert IOCs found in the manual investigation.
+      methods: []
+      format: ""
+      bcc:
+      cc:
+      timings:
+        retriescount: 2
+        retriesinterval: 360
+        completeafterreplies: 1
+    form:
+      questions:
+      - id: "0"
+        label: ""
+        labelarg:
+          simple: MD5
+        required: false
+        gridcolumns: []
+        defaultrows: []
+        type: shortText
+        options: []
+        optionsarg: []
+        fieldassociated: ""
+        placeholder: ""
+        tooltip: ""
+        readonly: false
+      - id: "1"
+        label: ""
+        labelarg:
+          simple: SHA1
+        required: false
+        gridcolumns: []
+        defaultrows: []
+        type: shortText
+        options: []
+        optionsarg: []
+        fieldassociated: ""
+        placeholder: ""
+        tooltip: ""
+        readonly: false
+      - id: "2"
+        label: ""
+        labelarg:
+          simple: SHA256
+        required: false
+        gridcolumns: []
+        defaultrows: []
+        type: shortText
+        options: []
+        optionsarg: []
+        fieldassociated: ""
+        placeholder: ""
+        tooltip: ""
+        readonly: false
+      - id: "3"
+        label: ""
+        labelarg:
+          simple: IP Addresses
+        required: false
+        gridcolumns: []
+        defaultrows: []
+        type: shortText
+        options: []
+        optionsarg: []
+        fieldassociated: ""
+        placeholder: ""
+        tooltip: ""
+        readonly: false
+      - id: "4"
+        label: ""
+        labelarg:
+          simple: URLs
+        required: false
+        gridcolumns: []
+        defaultrows: []
+        type: shortText
+        options: []
+        optionsarg: []
+        fieldassociated: ""
+        placeholder: ""
+        tooltip: ""
+        readonly: false
+      - id: "5"
+        label: ""
+        labelarg:
+          simple: Domains
+        required: false
+        gridcolumns: []
+        defaultrows: []
+        type: shortText
+        options: []
+        optionsarg: []
+        fieldassociated: ""
+        placeholder: ""
+        tooltip: ""
+        readonly: false
+      title: IOCs found in investigation
+      description: Insert a comma-separated list of IOCs found in the manual investigation.
+      sender: ""
+      expired: false
+      totalanswers: 0
+    skipunavailable: false
+    quietmode: 0
+  "31":
+    id: "31"
+    taskid: e14ad9c1-c5aa-4bb1-8047-85e75b8ac8de
+    type: title
+    task:
+      id: e14ad9c1-c5aa-4bb1-8047-85e75b8ac8de
+      version: -1
+      name: Eradication
+      type: title
+      iscommand: false
+      brand: ""
+      description: ''
+    nexttasks:
+      '#none#':
+      - "66"
+    separatecontext: false
+    view: |-
+      {
+        "position": {
+          "x": 645,
+          "y": 3820
+        }
+      }
+    note: false
+    timertriggers: []
+    ignoreworker: false
+    skipunavailable: false
+    quietmode: 0
+  "32":
+    id: "32"
+    taskid: 192cbf41-d000-4661-890d-70190ffc7222
+    type: condition
+    task:
+      id: 192cbf41-d000-4661-890d-70190ffc7222
+      version: -1
+      name: Were IOCs found in the investigation?
+      description: ""
+      type: condition
+      iscommand: false
+      brand: ""
+    nexttasks:
+      '#default#':
+      - "33"
+      "yes":
+      - "71"
+    separatecontext: false
+    conditions:
+    - label: "yes"
+      condition:
+      - - operator: isExists
+          left:
+            value:
+              complex:
+                root: IP
+                filters:
+                - - operator: isExists
+                    left:
+                      value:
+                        simple: IP.Malicious
+                      iscontext: true
+                accessor: Address
+            iscontext: true
+        - operator: isExists
+          left:
+            value:
+              complex:
+                root: URL
+                filters:
+                - - operator: isExists
+                    left:
+                      value:
+                        simple: URL.Malicious
+                      iscontext: true
+                accessor: Data
+            iscontext: true
+        - operator: isNotEmpty
+          left:
+            value:
+              simple: IOCs found in investigation.Answers.0
+            iscontext: true
+        - operator: isNotEmpty
+          left:
+            value:
+              simple: IOCs found in investigation.Answers.1
+            iscontext: true
+        - operator: isNotEmpty
+          left:
+            value:
+              simple: IOCs found in investigation.Answers.2
+            iscontext: true
+        - operator: isNotEmpty
+          left:
+            value:
+              simple: IOCs found in investigation.Answers.3
+            iscontext: true
+        - operator: isNotEmpty
+          left:
+            value:
+              simple: IOCs found in investigation.Answers.4
+            iscontext: true
+        - operator: isNotEmpty
+          left:
+            value:
+              simple: IOCs found in investigation.Answers.5
+            iscontext: true
+    view: |-
+      {
+        "position": {
+          "x": 645,
+          "y": 4150
+        }
+      }
+    note: false
+    timertriggers: []
+    ignoreworker: false
+    skipunavailable: false
+    quietmode: 0
+  "33":
+    id: "33"
+    taskid: 9ae73d2f-e22c-45ee-8644-100bc522c3ca
+    type: title
+    task:
+      id: 9ae73d2f-e22c-45ee-8644-100bc522c3ca
+      version: -1
+      name: Recovery
+      type: title
+      iscommand: false
+      brand: ""
+      description: ''
+    nexttasks:
+      '#none#':
+      - "67"
+    separatecontext: false
+    view: |-
+      {
+        "position": {
+          "x": 645,
+          "y": 4740
+        }
+      }
+    note: false
+    timertriggers: []
+    ignoreworker: false
+    skipunavailable: false
+    quietmode: 0
+  "34":
+    id: "34"
+    taskid: 7e426703-bd6a-4241-87fe-bc10829c175b
+    type: condition
+    task:
+      id: 7e426703-bd6a-4241-87fe-bc10829c175b
+      version: -1
+      name: Would you like to perform auto-recovery?
+      description: ""
+      type: condition
+      iscommand: false
+      brand: ""
+    nexttasks:
+      "No":
+      - "36"
+      "Yes":
+      - "73"
+    separatecontext: false
+    view: |-
+      {
+        "position": {
+          "x": 645,
+          "y": 5290
+        }
+      }
+    note: false
+    timertriggers: []
+    ignoreworker: false
+    skipunavailable: false
+    quietmode: 0
+  "35":
+    id: "35"
+    taskid: 2c5023c5-0834-4e26-8600-f4450be49838
+    type: regular
+    task:
+      id: 2c5023c5-0834-4e26-8600-f4450be49838
+      version: -1
+      name: Active Directory - enable account
+      description: Enables a previously disabled Active Directory account.
+      script: '|||ad-enable-account'
+      type: regular
+      iscommand: true
+      brand: ""
+    nexttasks:
+      '#none#':
+      - "36"
+    scriptarguments:
+      base-dn: {}
+      username:
+        complex:
+          root: inputs.username
+    separatecontext: false
+    view: |-
+      {
+        "position": {
+          "x": 1230,
+          "y": 5660
+        }
+      }
+    note: false
+    timertriggers: []
+    ignoreworker: false
+    skipunavailable: false
+    quietmode: 0
+  "36":
+    id: "36"
+    taskid: 8ea55c61-861d-425b-89e3-1424bc4640e8
+    type: regular
+    task:
+      id: 8ea55c61-861d-425b-89e3-1424bc4640e8
+      version: -1
+      name: Manual - unisolate affected systems
+      description: ""
+      type: regular
+      iscommand: false
+      brand: ""
+    nexttasks:
+      '#none#':
+      - "17"
+    separatecontext: false
+    view: |-
+      {
+        "position": {
+          "x": 645,
+          "y": 5860
+        }
+      }
+    note: false
+    timertriggers: []
+    ignoreworker: false
+    skipunavailable: false
+    quietmode: 0
+  "38":
+    id: "38"
+    taskid: 0ad8584d-38a9-46d1-8dc8-36ebf514ea8c
+    type: title
+    task:
+      id: 0ad8584d-38a9-46d1-8dc8-36ebf514ea8c
+      version: -1
+      name: Done
+      type: title
+      iscommand: false
+      brand: ""
+      description: ''
+    separatecontext: false
+    view: |-
+      {
+        "position": {
+          "x": -100,
+          "y": 7120
+        }
+      }
+    note: false
+    timertriggers: []
+    ignoreworker: false
+    skipunavailable: false
+    quietmode: 0
+  "41":
+    id: "41"
+    taskid: 9f215dcb-f1e0-4d6a-829e-2e5cee2ee0bb
+    type: title
+    task:
+      id: 9f215dcb-f1e0-4d6a-829e-2e5cee2ee0bb
+      version: -1
+      name: Remediation
+      type: title
+      iscommand: false
+      brand: ""
+      description: ''
+    nexttasks:
+      '#none#':
+      - "43"
+    separatecontext: false
+    view: |-
+      {
+        "position": {
+          "x": 920,
+          "y": 1635
+        }
+      }
+    note: false
+    timertriggers: []
+    ignoreworker: false
+    skipunavailable: false
+    quietmode: 0
+  "42":
+    id: "42"
+    taskid: 6a85df27-543c-4fc3-882d-c455546080a6
+    type: title
+    task:
+      id: 6a85df27-543c-4fc3-882d-c455546080a6
+      version: -1
+      name: Investigation
+      type: title
+      iscommand: false
+      brand: ""
+      description: ''
+    nexttasks:
+      '#none#':
+      - "52"
+    separatecontext: false
+    view: |-
+      {
+        "position": {
+          "x": 377.5,
+          "y": -165
+        }
+      }
+    note: false
+    timertriggers: []
+    ignoreworker: false
+    skipunavailable: false
+    quietmode: 0
+  "43":
+    id: "43"
+    taskid: 447c8b64-6114-44a6-88eb-8606e9014983
+    type: condition
+    task:
+      id: 447c8b64-6114-44a6-88eb-8606e9014983
+      version: -1
+      name: Auto remediation?
+      description: ""
+      type: condition
+      iscommand: false
+      brand: ""
+    nexttasks:
+      '#default#':
+      - "44"
+      "yes":
+      - "18"
+    separatecontext: false
+    conditions:
+    - label: "yes"
+      condition:
+      - - operator: greaterThanOrEqual
+          left:
+            value:
+              complex:
+                root: incident
+                accessor: severity
+            iscontext: true
+          right:
+            value:
+              complex:
+                root: inputs.severity_threshold
+            iscontext: true
+    view: |-
+      {
+        "position": {
+          "x": 920,
+          "y": 1790
+        }
+      }
+    note: false
+    timertriggers: []
+    ignoreworker: false
+    skipunavailable: false
+    quietmode: 0
+  "44":
+    id: "44"
+    taskid: c969a2b3-794b-49d4-83d7-1ad653e45695
+    type: regular
+    task:
+      id: c969a2b3-794b-49d4-83d7-1ad653e45695
+      version: -1
+      name: Manual remediation
+      description: ""
+      type: regular
+      iscommand: false
+      brand: ""
+    nexttasks:
+      '#none#':
+      - "33"
+    separatecontext: false
+    view: |-
+      {
+        "position": {
+          "x": 1200,
+          "y": 1960
+        }
+      }
+    note: false
+    timertriggers: []
+    ignoreworker: false
+    skipunavailable: false
+    quietmode: 0
+  "46":
+    id: "46"
+    taskid: 666eabcf-cf52-4081-8cf3-8d62cb16e9a9
+    type: condition
+    task:
+      id: 666eabcf-cf52-4081-8cf3-8d62cb16e9a9
+      version: -1
+      name: Was there a successful login?
+      description: ""
+      type: condition
+      iscommand: false
+      brand: ""
+    nexttasks:
+      '#default#':
+      - "57"
+      "no":
+      - "41"
+      "yes":
+      - "60"
+    separatecontext: false
+    conditions:
+    - label: "yes"
+      condition:
+      - - operator: isEqualString
+          left:
+            value:
+              complex:
+                root: incident
+                accessor: successfullogin
+                transformers:
+                - operator: toLowerCase
+            iscontext: true
+          right:
+            value:
+              simple: "yes"
+    - label: "no"
+      condition:
+      - - operator: isEqualString
+          left:
+            value:
+              complex:
+                root: incident
+                accessor: successfullogin
+                transformers:
+                - operator: toLowerCase
+            iscontext: true
+          right:
+            value:
+              simple: "no"
+    view: |-
+      {
+        "position": {
+          "x": 920,
+          "y": 900
+        }
+      }
+    note: false
+    timertriggers: []
+    ignoreworker: false
+    skipunavailable: false
+    quietmode: 0
+  "47":
+    id: "47"
+    taskid: 8af55a8d-64c9-4ca3-8a7c-61fc6a48991a
+    type: regular
+    task:
+      id: 8af55a8d-64c9-4ca3-8a7c-61fc6a48991a
+      version: -1
+      name: Set incident severity
+      description: Set incident severity.
+      script: Builtin|||setIncident
+      type: regular
+      iscommand: true
+      brand: Builtin
+    nexttasks:
+      '#none#':
+      - "46"
+    scriptarguments:
+      severity:
+        complex:
+          root: Severities
+          accessor: CriticalAssetsSeverity
+    separatecontext: false
+    view: |-
+      {
+        "position": {
+          "x": 920,
+          "y": 710
+        }
+      }
+    note: false
+    timertriggers: []
+    ignoreworker: false
+    skipunavailable: false
+    quietmode: 0
+  "50":
+    id: "50"
+    taskid: 67d108c6-0cf1-4b77-8bdd-97db28bd1340
+    type: regular
+    task:
+      id: 67d108c6-0cf1-4b77-8bdd-97db28bd1340
+      version: -1
+      name: Manual - close investigation in the source product
+      description: ""
+      type: regular
+      iscommand: false
+      brand: ""
+    nexttasks:
+      '#none#':
+      - "9"
+    separatecontext: false
+    view: |-
+      {
+        "position": {
+          "x": -100,
+          "y": 6750
+        }
+      }
+    note: false
+    timertriggers: []
+    ignoreworker: false
+    skipunavailable: false
+    quietmode: 0
+  "51":
+    id: "51"
+    taskid: 31aa999f-3bb9-4a70-8d41-53a25c93eeba
+    type: playbook
+    task:
+      id: 31aa999f-3bb9-4a70-8d41-53a25c93eeba
+      version: -1
+      name: Calculate Severity - Critical Assets v2
+      description: |-
+        Determines if a critical assest is associated with the invesigation. The playbook returns a severity level of "Critical" if at least one critical asset is associated with the investigation.
+        Critical assets refer to: users, user groups, endpoints and endpoint groups.
+      playbookName: Calculate Severity - Critical Assets v2
+      type: playbook
+      iscommand: false
+      brand: ""
+    nexttasks:
+      '#none#':
+      - "47"
+    scriptarguments:
+      Account:
+        complex:
+          root: Account
+          transformers:
+          - operator: uniq
+      CriticalEndpoints:
+        complex:
+          root: inputs.critical_endpoints
+      CriticalGroups:
+        complex:
+          root: inputs.critical_groups
+      CriticalUsers:
+        complex:
+          root: inputs.critical_users
+      Endpoint:
+        complex:
+          root: Endpoint
+          filters:
+          - - operator: IsInCidrRanges
+              left:
+                value:
+                  simple: Endpoint.IP
+                iscontext: true
+              right:
+                value:
+                  simple: inputs.internal_range
+                iscontext: true
+          transformers:
+          - operator: uniq
+    separatecontext: true
+    loop:
+      iscommand: false
+      exitCondition: ""
+      wait: 1
+      max: 0
+    view: |-
+      {
+        "position": {
+          "x": 920,
+          "y": 530
+        }
+      }
+    note: false
+    timertriggers: []
+    ignoreworker: false
+    skipunavailable: false
+    quietmode: 0
+  "52":
+    id: "52"
+    taskid: 2a61c44f-8553-44a3-8210-2d55065e5829
+    type: condition
+    task:
+      id: 2a61c44f-8553-44a3-8210-2d55065e5829
+      version: -1
+      name: Communicate with user?
+      description: ""
+      type: condition
+      iscommand: false
+      brand: ""
+    nexttasks:
+      '#default#':
+      - "51"
+      "yes":
+      - "2"
+    separatecontext: false
+    conditions:
+    - label: "yes"
+      condition:
+      - - operator: lessThanOrEqual
+          left:
+            value:
+              complex:
+                root: incident
+                accessor: loginattemptcount
+            iscontext: true
+          right:
+            value:
+              complex:
+                root: inputs.logins_count_threshold
+            iscontext: true
+    view: |-
+      {
+        "position": {
+          "x": 377.5,
+          "y": -20
+        }
+      }
+    note: false
+    timertriggers: []
+    ignoreworker: false
+    skipunavailable: false
+    quietmode: 0
+  "53":
+    id: "53"
+    taskid: 4acb3776-cc42-4bd1-85e0-00216c810e21
+    type: title
+    task:
+      id: 4acb3776-cc42-4bd1-85e0-00216c810e21
+      version: -1
+      name: False Positive
+      type: title
+      iscommand: false
+      brand: ""
+      description: ''
+    nexttasks:
+      '#none#':
+      - "10"
+    separatecontext: false
+    view: |-
+      {
+        "position": {
+          "x": -100,
+          "y": 530
+        }
+      }
+    note: false
+    timertriggers: []
+    ignoreworker: false
+    skipunavailable: false
+    quietmode: 0
+  "54":
+    id: "54"
+    taskid: 3ff1034c-8d81-49af-858a-9bc6f814a705
+    type: regular
+    task:
+      id: 3ff1034c-8d81-49af-858a-9bc6f814a705
+      version: -1
+      name: Raise incident severity
+      description: Increases the incident severity.
+      script: Builtin|||setIncident
+      type: regular
+      iscommand: true
+      brand: Builtin
+    nexttasks:
+      '#none#':
+      - "41"
+    scriptarguments:
+      severity:
+        complex:
+          root: incident
+          accessor: severity
+          transformers:
+          - operator: addition
+            args:
+              by:
+                value:
+                  simple: "1"
+    separatecontext: false
+    view: |-
+      {
+        "position": {
+          "x": 1150,
+          "y": 1460
+        }
+      }
+    note: false
+    timertriggers: []
+    ignoreworker: false
+    skipunavailable: false
+    quietmode: 0
+  "56":
+    id: "56"
+    taskid: 0fd8dd83-9924-421f-8235-7381201063a9
+    type: condition
+    task:
+      id: 0fd8dd83-9924-421f-8235-7381201063a9
+      version: -1
+      name: Was there a successful login?
+      description: ""
+      type: condition
+      iscommand: false
+      brand: ""
+    nexttasks:
+      '#default#':
+      - "72"
+      "yes":
+      - "22"
+    separatecontext: false
+    conditions:
+    - label: "yes"
+      condition:
+      - - operator: containsString
+          left:
+            value:
+              complex:
+                root: incident
+                accessor: successfullogin
+                transformers:
+                - operator: toLowerCase
+            iscontext: true
+          right:
+            value:
+              simple: "yes"
+    view: |-
+      {
+        "position": {
+          "x": 645,
+          "y": 2270
+        }
+      }
+    note: false
+    timertriggers: []
+    ignoreworker: false
+    skipunavailable: false
+    quietmode: 0
+  "57":
+    id: "57"
+    taskid: 61179f6d-fece-4cc1-82cb-5a2311a4771d
+    type: condition
+    task:
+      id: 61179f6d-fece-4cc1-82cb-5a2311a4771d
+      version: -1
+      name: Manual - was there a successful login?
+      description: ""
+      type: condition
+      iscommand: false
+      brand: ""
+    nexttasks:
+      "no":
+      - "41"
+      "yes":
+      - "60"
+    separatecontext: false
+    view: |-
+      {
+        "position": {
+          "x": 1630,
+          "y": 1070
+        }
+      }
+    note: false
+    timertriggers: []
+    ignoreworker: false
+    skipunavailable: false
+    quietmode: 0
+    isoversize: false
+    isautoswitchedtoquietmode: false
+  "59":
+    id: "59"
+    taskid: 48cdf688-1ef8-4558-8c5e-d72a068e9f2b
+    type: regular
+    task:
+      id: 48cdf688-1ef8-4558-8c5e-d72a068e9f2b
+      version: -1
+      name: Set Incident
+      description: commands.local.cmd.set.incident
+      script: Builtin|||setIncident
+      type: regular
+      iscommand: true
+      brand: Builtin
+    nexttasks:
+      '#none#':
+      - "42"
+    scriptarguments:
+      accountgroups:
+        complex:
+          root: ActiveDirectory
+          accessor: Users.memberOf
+      emailaddress:
+        complex:
+          root: ActiveDirectory
+          accessor: Users.mail
+      samaccountname:
+        complex:
+          root: ActiveDirectory
+          accessor: Users.sAMAccountName
+      useraccountcontrol:
+        complex:
+          root: ActiveDirectory
+          accessor: Users.userAccountControl
+    separatecontext: false
+    view: |-
+      {
+        "position": {
+          "x": 377.5,
+          "y": -350
+        }
+      }
+    note: false
+    timertriggers: []
+    ignoreworker: false
+    skipunavailable: false
+    quietmode: 0
+  "60":
+    id: "60"
+    taskid: e3815d94-afa6-4c6c-8d32-d1aff297e699
+    type: condition
+    task:
+      id: e3815d94-afa6-4c6c-8d32-d1aff297e699
+      version: -1
+      name: Can incident severity be raised?
+      description: ""
+      type: condition
+      iscommand: false
+      brand: ""
+    nexttasks:
+      '#default#':
+      - "41"
+      "yes":
+      - "54"
+    separatecontext: false
+    conditions:
+    - label: "yes"
+      condition:
+      - - operator: isNotEqualString
+          left:
+            value:
+              simple: incident.severity
+            iscontext: true
+          right:
+            value:
+              simple: "4"
+    view: |-
+      {
+        "position": {
+          "x": 1150,
+          "y": 1260
+        }
+      }
+    note: false
+    timertriggers: []
+    ignoreworker: false
+    skipunavailable: false
+    quietmode: 0
+  "61":
+    id: "61"
+    taskid: c176b3e6-9f16-415a-84fe-3582d080afb2
+    type: title
+    task:
+      id: c176b3e6-9f16-415a-84fe-3582d080afb2
+      version: -1
+      name: Identification
+      type: title
+      iscommand: false
+      brand: ""
+      description: ''
+    nexttasks:
+      '#none#':
+      - "62"
+    separatecontext: false
+    view: |-
+      {
+        "position": {
+          "x": 377.5,
+          "y": -1020
+        }
+      }
+    note: false
+    timertriggers: []
+    ignoreworker: false
+    skipunavailable: false
+    quietmode: 0
+  "62":
+    id: "62"
+    taskid: 4ba51448-709e-43c9-88dc-21b6012b0a72
+    type: regular
+    task:
+      id: 4ba51448-709e-43c9-88dc-21b6012b0a72
+      version: -1
+      name: Set SANS stage to Identification
+      description: Sets the SANS stage to Identification.
+      script: Builtin|||setIncident
+      type: regular
+      iscommand: true
+      brand: Builtin
+    nexttasks:
+      '#none#':
+      - "13"
+    scriptarguments:
+      isolated:
+        simple: Isolated destination endpoint.
+      sansstage:
+        simple: Identification
+    separatecontext: false
+    view: |-
+      {
+        "position": {
+          "x": 377.5,
+          "y": -860
+        }
+      }
+    note: false
+    timertriggers: []
+    ignoreworker: false
+    skipunavailable: false
+    quietmode: 0
+  "63":
+    id: "63"
+    taskid: fcf8e153-90a9-4f5a-879d-355d3df04eb3
+    type: regular
+    task:
+      id: fcf8e153-90a9-4f5a-879d-355d3df04eb3
+      version: -1
+      name: Set SANS stage to Containment
+      description: Set SANS stage to Containment
+      script: Builtin|||setIncident
+      type: regular
+      iscommand: true
+      brand: Builtin
+    nexttasks:
+      '#none#':
+      - "56"
+    scriptarguments:
+      sansstage:
+        simple: Containment
+    separatecontext: false
+    view: |-
+      {
+        "position": {
+          "x": 645,
+          "y": 2100
+        }
+      }
+    note: false
+    timertriggers: []
+    ignoreworker: false
+    skipunavailable: false
+    quietmode: 0
+  "64":
+    id: "64"
+    taskid: 8271bae3-120a-4620-8a69-1b5e5bbeea97
+    type: regular
+    task:
+      id: 8271bae3-120a-4620-8a69-1b5e5bbeea97
+      version: -1
+      name: Generate investigation summary report
+      description: |-
+        A script to generate the investigation summary report in an automated way.
+        The report can be used in the post-processing flow as well.
+      scriptName: GenerateInvestigationSummaryReport
+      type: regular
+      iscommand: false
+      brand: ""
+    nexttasks:
+      '#none#':
+      - "65"
+    scriptarguments:
+      incidentId: {}
+      name: {}
+      type: {}
+    separatecontext: false
+    view: |-
+      {
+        "position": {
+          "x": 645,
+          "y": 3270
+        }
+      }
+    note: false
+    timertriggers: []
+    ignoreworker: false
+    skipunavailable: false
+    quietmode: 0
+  "65":
+    id: "65"
+    taskid: e2fc0319-5d9b-467f-899f-008899c65549
+    type: regular
+    task:
+      id: e2fc0319-5d9b-467f-899f-008899c65549
+      version: -1
+      name: Manual - system backup
+      description: ""
+      type: regular
+      iscommand: false
+      brand: ""
+    nexttasks:
+      '#none#':
+      - "29"
+    separatecontext: false
+    view: |-
+      {
+        "position": {
+          "x": 645,
+          "y": 3450
+        }
+      }
+    note: false
+    timertriggers: []
+    ignoreworker: false
+    skipunavailable: false
+    quietmode: 0
+  "66":
+    id: "66"
+    taskid: 0a25ea0d-af5d-4c26-8e55-a3d9cb653f16
+    type: regular
+    task:
+      id: 0a25ea0d-af5d-4c26-8e55-a3d9cb653f16
+      version: -1
+      name: Set SANS stage to Eradication
+      description: Set SANS stage to Eradication.
+      script: Builtin|||setIncident
+      type: regular
+      iscommand: true
+      brand: Builtin
+    nexttasks:
+      '#none#':
+      - "32"
+    scriptarguments:
+      sansstage:
+        simple: Eradication
+    separatecontext: false
+    view: |-
+      {
+        "position": {
+          "x": 645,
+          "y": 3970
+        }
+      }
+    note: false
+    timertriggers: []
+    ignoreworker: false
+    skipunavailable: false
+    quietmode: 0
+  "67":
+    id: "67"
+    taskid: 069d98a1-fbc9-4c05-80a1-e40897784288
+    type: regular
+    task:
+      id: 069d98a1-fbc9-4c05-80a1-e40897784288
+      version: -1
+      name: Set SANS stage to Recovery
+      description: Set SANS stage to Recovery.
+      script: Builtin|||setIncident
+      type: regular
+      iscommand: true
+      brand: Builtin
+    nexttasks:
+      '#none#':
+      - "15"
+    scriptarguments:
+      sansstage:
+        simple: Recovery
+    separatecontext: false
+    view: |-
+      {
+        "position": {
+          "x": 645,
+          "y": 4910
+        }
+      }
+    note: false
+    timertriggers: []
+    ignoreworker: false
+    skipunavailable: false
+    quietmode: 0
+  "68":
+    id: "68"
+    taskid: 526f3b03-df26-479f-8690-51c7c35f272b
+    type: regular
+    task:
+      id: 526f3b03-df26-479f-8690-51c7c35f272b
+      version: -1
+      name: Generate investigation summary report
+      description: |-
+        A script to generate the investigation summary report in an automated way.
+        The report can be used in the post-processing flow as well.
+      scriptName: GenerateInvestigationSummaryReport
+      type: regular
+      iscommand: false
+      brand: ""
+    nexttasks:
+      '#none#':
+      - "50"
+    scriptarguments:
+      incidentId: {}
+      name: {}
+      type: {}
+    separatecontext: false
+    view: |-
+      {
+        "position": {
+          "x": -100,
+          "y": 6570
+        }
+      }
+    note: false
+    timertriggers: []
+    ignoreworker: false
+    skipunavailable: false
+    quietmode: 0
+  "69":
+    id: "69"
+    taskid: 23d6a993-26a0-437c-8e2e-98fd7a98eba3
+    type: regular
+    task:
+      id: 23d6a993-26a0-437c-8e2e-98fd7a98eba3
+      version: -1
+      name: Set SANS stage to Lessons Learned
+      description: Set SANS stage to Lessons Learned.
+      script: Builtin|||setIncident
+      type: regular
+      iscommand: true
+      brand: Builtin
+    nexttasks:
+      '#none#':
+      - "70"
+    scriptarguments:
+      sansstage:
+        simple: Lessons Learned
+    separatecontext: false
+    view: |-
+      {
+        "position": {
+          "x": -100,
+          "y": 6180
+        }
+      }
+    note: false
+    timertriggers: []
+    ignoreworker: false
+    skipunavailable: false
+    quietmode: 0
+  "70":
+    id: "70"
+    taskid: 9c5fcc46-a866-4db1-86d5-41ae5e0a3254
+    type: playbook
+    task:
+      id: 9c5fcc46-a866-4db1-86d5-41ae5e0a3254
+      version: -1
+      name: SANS - Lessons Learned
+      playbookName: SANS - Lessons Learned
+      type: playbook
+      iscommand: false
+      brand: ""
+      description: ''
+    nexttasks:
+      '#none#':
+      - "68"
+    scriptarguments:
+      DataCollection:
+        complex:
+          root: inputs.DataCollection
+      Email:
+        complex:
+          root: inputs.Email
+    separatecontext: true
+    loop:
+      iscommand: false
+      exitCondition: ""
+      wait: 1
+      max: 0
+    view: |-
+      {
+        "position": {
+          "x": -100,
+          "y": 6370
+        }
+      }
+    note: false
+    timertriggers: []
+    ignoreworker: false
+    skipunavailable: false
+    quietmode: 0
+  "71":
+    id: "71"
+    taskid: f3465b30-8164-4b22-80d8-395892c92a9c
+    type: condition
+    task:
+      id: f3465b30-8164-4b22-80d8-395892c92a9c
+      version: -1
+      name: Block IOCs?
+      description: ""
+      type: condition
+      iscommand: false
+      brand: ""
+    nexttasks:
+      "no":
+      - "33"
+      "yes":
+      - "74"
+    separatecontext: false
+    view: |-
+      {
+        "position": {
+          "x": 330,
+          "y": 4320
+        }
+      }
+    note: false
+    timertriggers: []
+    ignoreworker: false
+    skipunavailable: false
+    quietmode: 0
+  "72":
+    id: "72"
+    taskid: fa8d3291-be53-4f18-8636-84b807db1564
+    type: condition
+    task:
+      id: fa8d3291-be53-4f18-8636-84b807db1564
+      version: -1
+      name: Is Active Directory enabled?
+      description: Checks whether the Active Directory Query v2 integration is enabled.
+      type: condition
+      iscommand: false
+      brand: ""
+    nexttasks:
+      '#default#':
+      - "64"
+      "yes":
+      - "19"
+    separatecontext: false
+    conditions:
+    - label: "yes"
+      condition:
+      - - operator: isExists
+          left:
+            value:
+              complex:
+                root: modules
+                filters:
+                - - operator: isEqualString
+                    left:
+                      value:
+                        simple: modules.brand
+                      iscontext: true
+                    right:
+                      value:
+                        simple: Active Directory Query v2
+                - - operator: isEqualString
+                    left:
+                      value:
+                        simple: modules.state
+                      iscontext: true
+                    right:
+                      value:
+                        simple: active
+            iscontext: true
+    view: |-
+      {
+        "position": {
+          "x": 645,
+          "y": 2630
+        }
+      }
+    note: false
+    timertriggers: []
+    ignoreworker: false
+    skipunavailable: false
+    quietmode: 0
+  "73":
+    id: "73"
+    taskid: 9f3767c8-2d9c-4136-8d0a-0f2f49b24670
+    type: condition
+    task:
+      id: 9f3767c8-2d9c-4136-8d0a-0f2f49b24670
+      version: -1
+      name: Is Active Directory enabled?
+      description: Checks whether the Active Directory Query v2 integration is enabled.
+      type: condition
+      iscommand: false
+      brand: ""
+    nexttasks:
+      '#default#':
+      - "36"
+      "yes":
+      - "35"
+    separatecontext: false
+    conditions:
+    - label: "yes"
+      condition:
+      - - operator: isExists
+          left:
+            value:
+              complex:
+                root: modules
+                filters:
+                - - operator: isEqualString
+                    left:
+                      value:
+                        simple: modules.brand
+                      iscontext: true
+                    right:
+                      value:
+                        simple: Active Directory Query v2
+                - - operator: isEqualString
+                    left:
+                      value:
+                        simple: modules.state
+                      iscontext: true
+                    right:
+                      value:
+                        simple: active
+            iscontext: true
+    view: |-
+      {
+        "position": {
+          "x": 1000,
+          "y": 5475
+        }
+      }
+    note: false
+    timertriggers: []
+    ignoreworker: false
+    skipunavailable: false
+    quietmode: 0
+    isoversize: false
+    isautoswitchedtoquietmode: false
+  "74":
+    id: "74"
+    taskid: 9cf362e6-9d35-43dc-8fb9-6a90616fe66f
+    type: playbook
+    task:
+      id: 9cf362e6-9d35-43dc-8fb9-6a90616fe66f
+      version: -1
+      name: Block Indicators - Generic v3
+      description: |+
+        This playbook blocks malicious Indicators using all integrations that are enabled, using the following sub-playbooks:
+
+        - Block URL - Generic v2
+        - Block Account - Generic v2
+        - Block IP - Generic v3
+        - Block File - Generic v2
+        - Block Email - Generic v2
+        - Block Domain - Generic v2
+
+      playbookName: Block Indicators - Generic v3
+      type: playbook
+      iscommand: false
+      brand: ""
+    nexttasks:
+      '#none#':
+      - "33"
+    scriptarguments:
+      AutoBlockIndicators:
+        complex:
+          root: inputs.AutoBlockIndicators
+      AutoCommit:
+        complex:
+          root: inputs.AutoCommit
+      CustomBlockRule:
+        complex:
+          root: inputs.CustomBlockRule
+      CustomURLCategory:
+        complex:
+          root: inputs.CustomURLCategory
+      DAG:
+        complex:
+          root: inputs.DAG
+      DomainToBlock:
+        complex:
+          root: DBotScore
+          filters:
+          - - operator: isEqualString
+              left:
+                value:
+                  simple: DBotScore.Type
+                iscontext: true
+              right:
+                value:
+                  simple: domain
+          - - operator: greaterThanOrEqual
+              left:
+                value:
+                  simple: DBotScore.Score
+                iscontext: true
+              right:
+                value:
+                  simple: "3"
+          accessor: Indicator
+          transformers:
+          - operator: uniq
+      EDLServerIP:
+        complex:
+          root: inputs.EDLServerIP
+      EmailToBlock:
+        complex:
+          root: DBotScore
+          filters:
+          - - operator: isEqualString
+              left:
+                value:
+                  simple: DBotScore.Type
+                iscontext: true
+              right:
+                value:
+                  simple: email
+          - - operator: greaterThanOrEqual
+              left:
+                value:
+                  simple: DBotScore.Score
+                iscontext: true
+              right:
+                value:
+                  simple: "3"
+          accessor: Indicator
+          transformers:
+          - operator: uniq
+      FilesToBlock:
+        complex:
+          root: DBotScore
+          filters:
+          - - operator: isEqualString
+              left:
+                value:
+                  simple: DBotScore.Type
+                iscontext: true
+              right:
+                value:
+                  simple: file
+          - - operator: greaterThanOrEqual
+              left:
+                value:
+                  simple: DBotScore.Score
+                iscontext: true
+              right:
+                value:
+                  simple: "3"
+          accessor: Indicator
+          transformers:
+          - operator: uniq
+      IP:
+        complex:
+          root: DBotScore
+          filters:
+          - - operator: isEqualString
+              left:
+                value:
+                  simple: DBotScore.Type
+                iscontext: true
+              right:
+                value:
+                  simple: ip
+              ignorecase: true
+          - - operator: greaterThanOrEqual
+              left:
+                value:
+                  simple: DBotScore.Score
+                iscontext: true
+              right:
+                value:
+                  simple: "3"
+          accessor: Indicator
+          transformers:
+          - operator: append
+            args:
+              item:
+                value:
+                  simple: IOCs found in investigation.Answers.3
+                iscontext: true
+          - operator: append
+            args:
+              item:
+                value:
+                  simple: inputs.src
+                iscontext: true
+          - operator: uniq
+      InputEnrichment:
+        simple: "False"
+      MD5:
+        complex:
+          root: File
+          filters:
+          - - operator: isExists
+              left:
+                value:
+                  simple: File.Malicious
+                iscontext: true
+          accessor: MD5
+          transformers:
+          - operator: append
+            args:
+              item:
+                value:
+                  simple: IOCs found in investigation.Answers.0
+                iscontext: true
+          - operator: uniq
+      RuleDirection:
+        simple: outbound
+      RuleName:
+        simple: XSOAR - Block Indicators playbook - ${incident.id}
+      SHA256:
+        complex:
+          root: File
+          filters:
+          - - operator: isExists
+              left:
+                value:
+                  simple: File.Malicious
+                iscontext: true
+          accessor: SHA256
+          transformers:
+          - operator: append
+            args:
+              item:
+                value:
+                  simple: IOCs found in investigation.Answers.2
+                iscontext: true
+          - operator: uniq
+      StaticAddressGroup:
+        complex:
+          root: inputs.StaticAddressGroup
+      URL:
+        complex:
+          root: DBotScore
+          filters:
+          - - operator: isEqualString
+              left:
+                value:
+                  simple: DBotScore.Type
+                iscontext: true
+              right:
+                value:
+                  simple: url
+              ignorecase: true
+          - - operator: greaterThanOrEqual
+              left:
+                value:
+                  simple: DBotScore.Score
+                iscontext: true
+              right:
+                value:
+                  simple: "3"
+          accessor: Indicator
+          transformers:
+          - operator: append
+            args:
+              item:
+                value:
+                  simple: IOCs found in investigation.Answers.4
+                iscontext: true
+      UserVerification:
+        complex:
+          root: inputs.UserVerification
+      Username:
+        complex:
+          root: DBotScore
+          filters:
+          - - operator: isEqualString
+              left:
+                value:
+                  simple: DBotScore.Type
+                iscontext: true
+              right:
+                value:
+                  simple: username
+              ignorecase: true
+          - - operator: greaterThanOrEqual
+              left:
+                value:
+                  simple: DBotScore.Score
+                iscontext: true
+              right:
+                value:
+                  simple: "3"
+          accessor: Indicator
+          transformers:
+          - operator: uniq
+      categories:
+        complex:
+          root: inputs.categories
+      device-group:
+        complex:
+          root: inputs.device-group
+      type:
+        complex:
+          root: inputs.type
+    separatecontext: true
+    continueonerrortype: ""
+    loop:
+      iscommand: false
+      exitCondition: ""
+      wait: 1
+      max: 100
+    view: |-
+      {
+        "position": {
+          "x": 330,
+          "y": 4570
+        }
+      }
+    note: false
+    timertriggers: []
+    ignoreworker: false
+    skipunavailable: true
+    quietmode: 0
+    isoversize: false
+    isautoswitchedtoquietmode: false
+system: true
+view: |-
+  {
+    "linkLabelsPosition": {
+      "16_51_#default#": 0.44,
+      "16_53_yes": 0.47,
+      "32_33_#default#": 0.27,
+      "34_36_No": 0.51,
+      "34_73_Yes": 0.33,
+      "46_41_no": 0.33,
+      "46_60_yes": 0.53,
+      "52_2_yes": 0.59,
+      "56_22_yes": 0.59,
+      "57_41_no": 0.19,
+      "6_17_#default#": 0.1,
+      "71_74_yes": 0.73,
+      "72_19_yes": 0.55,
+      "73_35_yes": 0.76,
+      "73_36_#default#": 0.21
+    },
+    "paper": {
+      "dimensions": {
+        "height": 8370,
+        "width": 2430,
+        "x": -420,
+        "y": -1185
+      }
+    }
+  }
+inputs:
+- key: username
+  value:
+    complex:
+      root: incident
+      accessor: username
+  required: true
+  description: Username of the user who is suspected of the activity.
+  playbookInputQuery:
+- key: src
+  value:
+    complex:
+      root: incident
+      accessor: src
+  required: true
+  description: Source endpoint that triggered the incident.
+  playbookInputQuery:
+- key: traps_endpoint_id
+  value:
+    complex:
+      root: incident
+      accessor: agentid
+  required: false
+  description: Traps endpoint ID, used for endpoint isolation.
+  playbookInputQuery:
+- key: logins_count_threshold
+  value:
+    simple: "10"
+  required: false
+  description: The threshold for number of logins, from which the investigation and remediation will start automatically without waiting for the user's reply. Default is 10.
+  playbookInputQuery:
+- key: severity_threshold
+  value:
+    simple: "4"
+  required: false
+  description: "The threshold for the severity value from which an automatic remediation takes place. \nSpecify the severity number (default is Critical):\n0 - Unknown\n0.5 - Informational\n1 - Low\n2 - Medium\n3 - High\n4 - Critical"
+  playbookInputQuery:
+- key: internal_range
+  value: {}
+  required: false
+  description: 'A list of internal IP ranges to check IP addresses against. The list should be provided in CIDR notation, separated by commas. An example of a list of ranges would be: "172.16.0.0/12,10.0.0.0/8,192.168.0.0/16" (without quotes). If a list is not provided, will use default list provided in the IsIPInRanges script (the known IPv4 private address ranges).'
+  playbookInputQuery:
+- key: critical_users
+  value: {}
+  required: false
+  description: 'Critical users, separated by comma.'
+  playbookInputQuery:
+- key: critical_endpoints
+  value: {}
+  required: false
+  description: Critical endpoints, separated by comma.
+  playbookInputQuery:
+- key: critical_groups
+  value: {}
+  required: false
+  description: Critical groups, separated by comma.
+  playbookInputQuery:
+- key: CustomBlockRule
+  value:
+    simple: "True"
+  required: false
+  description: |-
+    This input determines whether Palo Alto Networks Panorama or Firewall Custom Block Rules are used.
+    Specify True to use Custom Block Rules.
+  playbookInputQuery:
+- key: AutoCommit
+  value:
+    simple: "No"
+  required: false
+  description: |-
+    This input determines whether Palo Alto Networks Panorama or Firewall Static Address Groups are used.
+    Specify the Static Address Group name for IP handling.
+  playbookInputQuery:
+- key: DAG
+  value: {}
+  required: false
+  description: |-
+    This input determines whether Palo Alto Networks Panorama or Firewall Dynamic Address Groups are used.
+    Specify the Dynamic Address Group tag name for IP handling.
+  playbookInputQuery:
+- key: StaticAddressGroup
+  value: {}
+  required: false
+  description: |-
+    This input determines whether Palo Alto Networks Panorama or Firewall Static Address Groups are used.
+    Specify the Static Address Group name for IP handling.
+  playbookInputQuery:
+- key: CustomURLCategory
+  value:
+    simple: XSOAR Remediation - Malicious URLs
+  required: false
+  description: Custom URL Category name.
+  playbookInputQuery:
+- key: type
+  value: {}
+  required: false
+  description: Custom URL category type. Insert "URL List"/ "Category Match".
+  playbookInputQuery:
+- key: device-group
+  value: {}
+  required: false
+  description: Device group for the Custom URL Category (Panorama instances).
+  playbookInputQuery:
+- key: categories
+  value: {}
+  required: false
+  description: The list of categories. Relevant from PAN-OS v9.x.
+  playbookInputQuery:
+- key: EDLServerIP
+  value: {}
+  required: false
+  description: |-
+    This input determines whether Palo Alto Networks Panorama or Firewall External Dynamic Lists are used:
+    * The IP address of the web server on which the files are stored.
+    * The web server IP address is configured in the integration instance.
+  playbookInputQuery:
+- key: UserVerification
+  value:
+    simple: "False"
+  required: false
+  description: "Possible values: True/False. \nWhether to provide user verification for blocking IPs. \n\nFalse - No prompt will be displayed to the user.\nTrue - The server will ask the user for blocking verification and will display the blocking list."
+  playbookInputQuery:
+- key: AutoBlockIndicators
+  value:
+    simple: "True"
+  required: false
+  description: |-
+    Possible values: True/False.  Default: True.
+    Should the given indicators be automatically blocked, or should the user be given the option to choose?
+
+    If set to False - no prompt will appear, and all provided indicators will be blocked automatically.
+    If set to True - the user will be prompted to select which indicators to block.
+  playbookInputQuery:
+- key: DataCollection
+  value: {}
+  required: false
+  description: |-
+    Use a data collection task to answer lessons learned questions based on SANS. Specify 'True' to automatically send the communication task, and 'False'  to prevent it.
+  playbookInputQuery:
+- key: Email
+  value: {}
+  required: false
+  description: Email address to which to send the questions.
+  playbookInputQuery:
+outputs: []
+fromversion: 6.0.0
+tests:
+- No test