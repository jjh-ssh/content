--- conflicted
+++ resolved
@@ -3,7 +3,7 @@
 - Connect
 - Collect
 commonfields:
-  id: CrowdStrikeFalcon -dev
+  id: CrowdstrikeFalcon
   version: -1
 configuration:
 - defaultvalue: https://api.crowdstrike.com
@@ -149,8 +149,8 @@
   section: Collect
   advanced: true
 description: The CrowdStrike Falcon OAuth 2 API (formerly the Falcon Firehose API), enables fetching and resolving detections, searching devices, getting behaviors by ID, containing hosts, and lifting host containment.
-display: CrowdStrike Falcon -dev
-name: CrowdStrikeFalcon -dev
+display: CrowdStrike Falcon
+name: CrowdstrikeFalcon
 script:
   commands:
   - arguments:
@@ -2896,298 +2896,7 @@
     - contextPath: CrowdStrike.VulnerabilityHost.cve.id
       description: Unique identifier for a vulnerability as cataloged in the National Vulnerability Database (NVD).
       type: String
-<<<<<<< HEAD
-  - arguments:
-    - description: Value to match for the exclusion.
-      name: value
-      required: true
-    - auto: PREDEFINED
-      description: Exclusion excluded from.
-      name: excluded_from
-      required: true
-      isArray: true
-      predefined:
-      - blocking
-      - extraction
-    - description: Comment describing why the exclusions was created.
-      name: comment
-      required: false
-    - description: A comma separated list of group ID(s) impacted by the exclusion OR all if empty default is all.
-      name: groups
-      required: true
-      isArray: true
-    description: Create a ML exclusion.
-    name: cs-falcon-create-ml-exclusion
-    outputs:
-    - contextPath: CrowdStrike.MLExclusion
-      description: ""
-      type: String
-  - arguments:
-    - description: The ID of the exclusion to update.
-      name: id
-      required: true
-    - description: Value to match for the exclusion (the exclusion pattern).
-      name: value
-      required: false
-    - description: Comment describing why the exclusions was created.
-      name: comment
-      required: false
-    - description: Group ID(s) explicitly excluded from the exclusion.
-      name: excluded_from
-      required: false
-      isArray: true
-    - description: Group ID(s) impacted by the exclusion.
-      name: groups
-      required: false
-      isArray: true
-    description: Updates an ML exclusions. At least one argument is required in addition of the ID argument.
-    name: cs-falcon-update-ml-exclusion
-    outputs:
-    - contextPath: CrowdStrike.MLExclusion
-      description: ""
-      type: String
-  - arguments:
-    - description: Delete the ML exclusions by id
-      defaultValue: The ID of the exclusion to update.
-      name: ids
-      required: true
-      isArray: true
-    description: Delete the ML exclusions by id.
-    name: cs-falcon-delete-ml-exclusion
-  - arguments:
-    - description: A custom filter in which the exclusions should be filtered. For example `value:”<value>”`.
-      name: filter
-      required: false
-    - description: The value in which the exclusions should be filtered.
-      name: value
-      required: false
-    - description: The IDs of the exclusions to retrieve. IDs overwrites the filter and value.
-      name: ids
-      required: false
-      isArray: true
-    - description: The maximum number of records to return. [1-500]
-      name: limit
-      required: false
-    - description: The offset to start retrieving records from.
-      name: offset
-      required: false
-    - auto: PREDEFINED
-      description: Hwo to Sort the retrieved exclusions.
-      name: sort
-      required: false
-      predefined:
-      - applied_globally.asc
-      - applied_globally.desc
-      - created_by.asc
-      - created_by.desc
-      - created_on.asc
-      - created_on.desc
-      - last_modified.asc
-      - last_modified.desc
-      - modified_by.asc
-      - modified_by.desc
-      - value.asc
-      - value.desc
-    description: Get a list of ML Exclusions by specifying their IDs, value, or a specific filter.
-    name: cs-falcon-search-ml-exclusion
-    outputs:
-    - contextPath: CrowdStrike.MLExclusion
-      description: ""
-      type: String
-  - arguments:
-    - description: Name of the exclusion.
-      name: exclusion_name
-      required: true
-    - description: Name of the exclusion pattern.
-      name: pattern_name
-      required: false
-    - description: ID of the exclusion pattern.
-      name: pattern_id
-      required: true
-    - description: Command line regular expression.
-      name: cl_regex
-      required: true
-    - description: Indicator file name regular expression.
-      name: ifn_regex
-      required: true
-    - description: Comment describing why the exclusions was created.
-      name: comment
-      required: false
-    - description: Exclusion description.
-      name: description
-      required: false
-    - description: JSON formatted detection template.
-      name: detection_json
-      required: false
-    - description: Group ID(s) impacted by the exclusion.
-      name: groups
-      required: true
-      isArray: true
-    description: Create an IOA exclusion.
-    name: cs-falcon-create-ioa-exclusion
-    outputs:
-    - contextPath: CrowdStrike.IOAExclusion
-      description: ""
-      type: String
-  - arguments:
-    - description: ID of the exclusion to update.
-      name: id
-      required: true
-    - description: Name of the exclusion.
-      name: exclusion_name
-      required: false
-    - description: ID of the exclusion pattern to update.
-      name: pattern_id
-      required: false
-    - description: Name of the exclusion pattern.
-      name: pattern_name
-      required: false
-    - description: Command line regular expression.
-      name: cl_regex
-      required: false
-    - description: Indicator file name regular expression.
-      name: ifn_regex
-      required: false
-    - description: Comment describing why the exclusions was created.
-      name: comment
-      required: false
-    - description: Exclusion description.
-      name: description
-      required: false
-    - description: JSON formatted detection template.
-      name: detection_json
-      required: false
-    - description: Group ID(s) impacted by the exclusion.
-      name: groups
-      required: false
-      isArray: true
-    description: Updates an IOA exclusion. At least one argument is required in addition of the ID argument.
-    name: cs-falcon-update-ioa-exclusion.
-    outputs:
-    - contextPath: CrowdStrike.IOAExclusion
-      description: ""
-      type: String
-  - arguments:
-    - description: IDs of the exclusions to be deleted.
-      name: ids
-      required: true
-      isArray: true
-    description: Delete the IOA exclusions by id.
-    name: cs-falcon-delete-ioa-exclusion
-  - arguments:
-    - description: A custom filter in which the exclusions should be filtered. For example `value:”<value>”`.
-      name: filter
-      required: false
-    - description: The value in which the exclusions should be filtered.
-      name: value
-      required: false
-    - description: The IDs of the exclusions to retrieve. IDs overwrites the filter and value.
-      name: ids
-      required: false
-      isArray: true
-    - description: The limit of how many exclusions to retrieve. Default is 50.
-      name: limit
-      required: false
-    - description: The offset of how many exclusions to skip. Default is 0.
-      name: offset
-      required: false
-    description: Get a list of IOA Exclusions by specifying their IDs or a filter
-    name: cs-falcon-search-ioa-exclusion
-    outputs:
-    - contextPath: CrowdStrike.IOAExclusion
-      description: ""
-      type: String
-  - arguments:
-    - description: The IDs of the quarantined files to retrieve.
-      name: ids
-      required: false
-      isArray: true
-    - auto: PREDEFINED
-      description: Action to perform against the quarantined file.
-      name: action
-      required: true
-      predefined:
-      - delete
-      - release
-      - unrelease
-    - description: A custom filter in which the retrieve quarantined file should be filtered.
-      name: filter
-      required: false
-    - description: The sha256 of the quarantined files to retrieve.
-      name: sha256
-      required: false
-      isArray: true
-    - description: The file name of the quarantined files to retrieve.
-      name: filename
-      required: false
-      isArray: true
-    - description: Filter the retrieved files by state.
-      name: state
-      required: false
-    - description: Filter the retrieved files by hostname.
-      name: hostname
-      required: false
-      isArray: true
-    - description: Filter the retrieved files by username.
-      name: username
-      required: false
-      isArray: true
-    - description: Maximum number of IDs to return. Max 5000. Default 50.
-      name: limit
-      required: false
-    - description: Starting index of overall result set from which to return ids.
-      name: offset
-      required: false
-    description: Get quarantine file metadata by specified ids or a filter.
-    name: cs-falcon-list-quarantined-file
-    outputs:
-    - contextPath: CrowdStrike.QuarantinedFile
-      description: Get quarantine file metadata for specified ids.
-      type: String
-  - arguments:
-    - description: The IDs of the quarantined files to update.
-      name: ids
-      required: false
-      isArray: true
-    - auto: PREDEFINED
-      description: Action to perform against the quarantined file.
-      name: action
-      required: true
-      predefined:
-      - delete
-      - release
-      - unrelease
-    - description: Comment to list along with action taken.
-      name: comment
-      required: true
-    - description: A custom filter in which the updated quarantined file should be filtered.
-      name: filter
-      required: false
-    - description: The sha256 of the quarantined files to retrieve.
-      name: sha256
-      required: false
-      isArray: true
-    - description: The file name of the quarantined files to retrieve.
-      name: filename
-      required: false
-      isArray: true
-    - description: Filter the retrieved files by state.
-      name: state
-      required: false
-    - description: Filter the retrieved files by hostname.
-      name: hostname
-      required: false
-      isArray: true
-    - description: Filter the retrieved files by username.
-      name: username
-      required: false
-      isArray: true
-    description: Get quarantine file metadata by specified ids or a filter.
-    name: cs-falcon-apply-quarantine-file-action
   dockerimage: demisto/python3:3.10.9.46807
-=======
-  dockerimage: demisto/python3:3.10.10.48392
->>>>>>> 4489ff49
   isfetch: true
   ismappable: true
   isremotesyncin: true
