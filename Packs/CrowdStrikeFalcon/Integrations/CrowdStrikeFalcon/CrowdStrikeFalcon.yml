category: Endpoint
sectionOrder:
- Connect
- Collect
commonfields:
  id: CrowdstrikeFalcon
  version: -1
configuration:
- defaultvalue: https://api.crowdstrike.com
  display: Server URL (e.g., https://api.crowdstrike.com)
  name: url
  required: true
  type: 0
  section: Connect
- display: Client ID
  name: credentials
  required: false
  type: 9
  displaypassword: Secret
  section: Connect
- display: Client ID
  name: client_id
  required: false
  type: 0
  hidden: true
  section: Connect
- display: Secret
  name: secret
  required: false
  type: 4
  hidden: true
  section: Connect
- defaultvalue: 'A+ - 3rd party enrichment'
  display: Source Reliability
  name: Reliability
  required: false
  type: 15
  additionalinfo: Reliability of the source providing the intelligence data. Currently used for “CVE” reputation  command.
  options:
  - A+ - 3rd party enrichment
  - A - Completely reliable
  - B - Usually reliable
  - C - Fairly reliable
  - D - Not usually reliable
  - E - Unreliable
  - F - Reliability cannot be judged
  section: Collect
  advanced: true
- display: First fetch timestamp (<number> <time unit>, e.g., 12 hours, 7 days)
  name: fetch_time
  required: false
  type: 0
  defaultvalue: '3 days'
  section: Collect
- display: Max incidents per fetch
  name: incidents_per_fetch
  required: false
  type: 0
  defaultvalue: '15'
  section: Collect
  advanced: true
- display: Detections fetch query
  name: fetch_query
  required: false
  type: 0
  section: Collect
  advanced: true
- display: Incidents fetch query
  name: incidents_fetch_query
  required: false
  type: 0
  section: Collect
  advanced: true
- defaultvalue: 'true'
  display: Fetch incidents
  name: isFetch
  required: false
  type: 8
  section: Collect
- display: Incident type
  name: incidentType
  required: false
  type: 13
  section: Connect
- display: Mirroring Direction
  name: mirror_direction
  required: false
  type: 15
  additionalinfo: 'Choose the direction to mirror the detection: Incoming (from CrowdStrike Falcon to Cortex XSOAR), Outgoing (from Cortex XSOAR to CrowdStrike Falcon), or Incoming and Outgoing (to/from CrowdStrike Falcon and Cortex XSOAR).'
  defaultvalue: None
  options:
  - None
  - Incoming
  - Outgoing
  - Incoming And Outgoing
  section: Collect
- display: Trust any certificate (not secure)
  name: insecure
  required: false
  type: 8
  section: Connect
  advanced: true
- display: Use system proxy settings
  name: proxy
  required: false
  type: 8
  section: Connect
  advanced: true
- additionalinfo: When selected, closes the CrowdStrike Falcon incident or detection, which is mirrored in the Cortex XSOAR incident.
  defaultvalue: 'false'
  display: Close Mirrored XSOAR Incident
  name: close_incident
  required: false
  type: 8
  section: Collect
  advanced: true
- defaultvalue: 'false'
  display: Close Mirrored CrowdStrike Falcon Incident or Detection
  name: close_in_cs_falcon
  required: false
  type: 8
  additionalinfo: When selected, closes the Cortex XSOAR incident, which is mirrored in the CrowdStrike Falcon incident or detection, according to the types that were chosen to be fetched and mirrored.
  section: Collect
  advanced: true
- additionalinfo: Choose what to fetch - incidents, detections, or both.
  defaultvalue: 'Detections'
  display: 'Fetch types'
  name: fetch_incidents_or_detections
  required: false
  type: 16
  options:
  - Detections
  - Incidents
  section: Collect
  advanced: true
- defaultvalue: '1'
  display: 'Incidents Fetch Interval'
  name: incidentFetchInterval
  required: false
  type: 19
  section: Collect
  advanced: true
- additionalinfo: Use this parameter to determine how long backward to look in the search for incidents that were created before the last run time and did not match the query when they were created.
  defaultvalue: 1
  display: 'Advanced: Time in minutes to look back when fetching incidents and detections'
  name: look_back
  required: false
  type: 0
  section: Collect
  advanced: true
description: The CrowdStrike Falcon OAuth 2 API (formerly the Falcon Firehose API), enables fetching and resolving detections, searching devices, getting behaviors by ID, containing hosts, and lifting host containment.
display: CrowdStrike Falcon
name: CrowdstrikeFalcon
script:
  commands:
  - arguments:
    - description: The query to filter the device.
      name: filter
    - description: A comma-separated list of device IDs to limit the results.
      name: ids
    - auto: PREDEFINED
      description: 'The status of the device. Possible values are: "Normal", "containment_pending", "contained", and "lift_containment_pending".'
      name: status
      predefined:
      - normal
      - containment_pending
      - contained
      - lift_containment_pending
    - auto: PREDEFINED
      description: The host name of the device.
      name: hostname
      predefined:
      - 
    - auto: PREDEFINED
      description: 'The platform name of the device. Possible values are: Windows, Mac, and Linux.'
      name: platform_name
      predefined:
      - Windows
      - Mac
      - Linux
    - description: The site name of the device.
      name: site_name
    - description: The CID of the tenant member to execute the command against.
      name: member_cid
    description: Searches for a device that matches the query.
    name: cs-falcon-search-device
    outputs:
    - contextPath: CrowdStrike.Device.ID
      description: The ID of the device.
      type: String
    - contextPath: CrowdStrike.Device.LocalIP
      description: The local IP address of the device.
      type: String
    - contextPath: CrowdStrike.Device.ExternalIP
      description: The external IP address of the device.
      type: String
    - contextPath: CrowdStrike.Device.Hostname
      description: The host name of the device.
      type: String
    - contextPath: CrowdStrike.Device.OS
      description: The operating system of the device.
      type: String
    - contextPath: CrowdStrike.Device.MacAddress
      description: The MAC address of the device.
      type: String
    - contextPath: CrowdStrike.Device.FirstSeen
      description: The first time the device was seen.
      type: String
    - contextPath: CrowdStrike.Device.LastSeen
      description: The last time the device was seen.
      type: String
    - contextPath: CrowdStrike.Device.PolicyType
      description: The policy type of the device.
      type: String
    - contextPath: CrowdStrike.Device.Status
      description: The device status.
      type: String
    - contextPath: Endpoint.Hostname
      description: The endpoint hostname.
      type: String
    - contextPath: Endpoint.OS
      description: The endpoint operation system.
      type: String
    - contextPath: Endpoint.IPAddress
      description: The endpoint IP address.
      type: String
    - contextPath: Endpoint.ID
      description: The endpoint ID.
      type: String
    - contextPath: Endpoint.Status
      description: The endpoint status.
      type: String
    - contextPath: Endpoint.IsIsolated
      description: The endpoint isolation status.
      type: String
    - contextPath: Endpoint.MACAddress
      description: The endpoint MAC address.
      type: String
    - contextPath: Endpoint.Vendor
      description: The integration name of the endpoint vendor.
      type: String
    - contextPath: Endpoint.OSVersion
      description: The endpoint operation system version.
      type: String
  - arguments:
    - description: The ID of the behavior.
      name: behavior_id
      required: true
    - description: The CID of the tenant member to execute the command against.
      name: member_cid
    description: Searches for and fetches the behavior that matches the query.
    name: cs-falcon-get-behavior
    outputs:
    - contextPath: CrowdStrike.Behavior.FileName
      description: The file name of the behavior.
      type: String
    - contextPath: CrowdStrike.Behavior.Scenario
      description: The scenario name of the behavior.
      type: String
    - contextPath: CrowdStrike.Behavior.MD5
      description: The MD5 hash of the IOC in the behavior.
      type: String
    - contextPath: CrowdStrike.Behavior.SHA256
      description: The SHA256 hash of the IOC in the behavior.
      type: String
    - contextPath: CrowdStrike.Behavior.IOCType
      description: The type of the indicator of compromise.
      type: String
    - contextPath: CrowdStrike.Behavior.IOCValue
      description: The value of the IOC.
      type: String
    - contextPath: CrowdStrike.Behavior.CommandLine
      description: The command line executed in the behavior.
      type: String
    - contextPath: CrowdStrike.Behavior.UserName
      description: The user name related to the behavior.
      type: String
    - contextPath: CrowdStrike.Behavior.SensorID
      description: The sensor ID related to the behavior.
      type: String
    - contextPath: CrowdStrike.Behavior.ParentProcessID
      description: The ID of the parent process.
      type: String
    - contextPath: CrowdStrike.Behavior.ProcessID
      description: The process ID of the behavior.
      type: String
    - contextPath: CrowdStrike.Behavior.ID
      description: The ID of the behavior.
      type: String
  - arguments:
    - description: The IDs of the detections to search. If provided, will override other arguments.
      isArray: true
      name: ids
    - description: The CID of the tenant member to execute the command against.
      name: member_cid
    - description: |-
        Filter detections using a query in Falcon Query Language (FQL).
        For example, filter="device.hostname:'CS-SE-TG-W7-01'"
        For a full list of valid filter options, see: https://falcon.crowdstrike.com/support/documentation/2/query-api-reference#detectionsearch
      name: filter
    - auto: PREDEFINED
      description: Whether to get additional data such as device and behaviors processed.
      name: extended_data
      predefined:
      - Yes
      - No
    description: Search for details of specific detections, either using a filter query, or by providing the IDs of the detections.
    name: cs-falcon-search-detection
    outputs:
    - contextPath: CrowdStrike.Detection.Behavior.FileName
      description: The file name of the behavior.
      type: String
    - contextPath: CrowdStrike.Detection.Behavior.Scenario
      description: The scenario name of the behavior.
      type: String
    - contextPath: CrowdStrike.Detection.Behavior.MD5
      description: The MD5 hash of the IOC of the behavior.
      type: String
    - contextPath: CrowdStrike.Detection.Behavior.SHA256
      description: The SHA256 hash of the IOC of the behavior.
      type: String
    - contextPath: CrowdStrike.Detection.Behavior.IOCType
      description: The type of the IOC.
      type: String
    - contextPath: CrowdStrike.Detection.Behavior.IOCValue
      description: The value of the IOC.
      type: String
    - contextPath: CrowdStrike.Detection.Behavior.CommandLine
      description: The command line executed in the behavior.
      type: String
    - contextPath: CrowdStrike.Detection.Behavior.UserName
      description: The user name related to the behavior.
      type: String
    - contextPath: CrowdStrike.Detection.Behavior.SensorID
      description: The sensor ID related to the behavior.
      type: String
    - contextPath: CrowdStrike.Detection.Behavior.ParentProcessID
      description: The ID of the parent process.
      type: String
    - contextPath: CrowdStrike.Detection.Behavior.ProcessID
      description: The process ID of the behavior.
      type: String
    - contextPath: CrowdStrike.Detection.Behavior.ID
      description: The ID of the behavior.
      type: String
    - contextPath: CrowdStrike.Detection.System
      description: The system name of the detection.
      type: String
    - contextPath: CrowdStrike.Detection.CustomerID
      description: The ID of the customer (CID).
      type: String
    - contextPath: CrowdStrike.Detection.MachineDomain
      description: The name of the domain of the detection machine.
      type: String
    - contextPath: CrowdStrike.Detection.ID
      description: The detection ID.
      type: String
    - contextPath: CrowdStrike.Detection.ProcessStartTime
      description: The start time of the process that generated the detection.
      type: Date
  - arguments:
    - description: A comma-separated list of one or more IDs to resolve.
      name: ids
      required: true
    - description: The CID of the tenant member to execute the command against.
      name: member_cid
    - auto: PREDEFINED
      description: 'The status to transition a detection to. Possible values: "new", "in_progress", "true_positive", "false_positive", "closed", "reopened" and "ignored".'
      name: status
      predefined:
      - new
      - in_progress
      - true_positive
      - false_positive
      - closed
      - reopened
      - ignored
    - description: 'A user ID, for example: 1234567891234567891. username and assigned_to_uuid are mutually exclusive.'
      name: assigned_to_uuid
    - description: Optional comment to add to the detection. Comments are displayed with the detection in CrowdStrike Falcon and provide context or notes for other Falcon users.
      name: comment
    - auto: PREDEFINED
      description: If true, displays the detection in the UI.
      name: show_in_ui
      predefined:
      - 'true'
      - 'false'
    - description: Username to assign the detections to. (This is usually the user’s email address, but may vary based on your configuration). username and assigned_to_uuid are mutually exclusive.
      name: username
    description: Resolves and updates a detection using the provided arguments. At least one optional argument must be passed, otherwise no change will take place.
    name: cs-falcon-resolve-detection
  - arguments:
    - description: The host agent ID (AID) of the host to contain. Get an agent ID from a detection.
      isArray: true
      name: ids
      required: true
    - description: The CID of the tenant member to execute the command against.
      name: member_cid
    description: Contains containment for a specified host. When contained, a host can only communicate with the CrowdStrike cloud and any IPs specified in your containment policy.
    name: cs-falcon-contain-host
  - arguments:
    - description: The host agent ID (AID) of the host you want to contain. Get an agent ID from a detection. Can also be a comma separated list of IDs.
      isArray: true
      name: ids
      required: true
    - description: The CID of the tenant member to execute the command against.
      name: member_cid
    description: Lifts containment on the host, which returns its network communications to normal.
    name: cs-falcon-lift-host-containment
  - arguments:
    - description: Any commands run against an offline-queued session will be queued up and executed when the host comes online.
      name: queue_offline
      defaultValue: false
      required: false
    - description: The CID of the tenant member to execute the command against.
      name: member_cid
    - description: A comma-separated list of host agent IDs to run commands for. (Can be retrieved by running the 'cs-falcon-search-device' command.)
      name: host_ids
      required: true
    - description: The type of command to run.
      name: command_type
      required: true
    - description: 'The full command to run.'
      name: full_command
      required: true
    - auto: PREDEFINED
      defaultValue: read
      description: 'The scope to run the command for. Possible values are: "read", "write", and "admin". (NOTE: In order to run the CrowdStrike RTR `put` command, it is necessary to pass `scope=admin`.)'
      name: scope
      predefined:
      - read
      - write
      - admin
    - auto: PREDEFINED
      defaultValue: batch
      description: 'The target to run the command for. Possible values are: "single" and "batch".'
      name: target
      predefined:
      - batch
      - single
    description: Sends commands to hosts.
    name: cs-falcon-run-command
    outputs:
    - contextPath: CrowdStrike.Command.HostID
      description: The ID of the host the command was running for.
      type: String
    - contextPath: CrowdStrike.Command.SessionID
      description: The session ID of the host.
      type: string
    - contextPath: CrowdStrike.Command.Stdout
      description: The standard output of the command.
      type: String
    - contextPath: CrowdStrike.Command.Stderr
      description: The standard error of the command.
      type: String
    - contextPath: CrowdStrike.Command.BaseCommand
      description: The base command.
      type: String
    - contextPath: CrowdStrike.Command.FullCommand
      description: The full command.
      type: String
    - contextPath: CrowdStrike.Command.TaskID
      description: (For single host) The ID of the command request which has been accepted.
      type: string
    - contextPath: CrowdStrike.Command.Complete
      description: (For single host) True if the command completed.
      type: boolean
    - contextPath: CrowdStrike.Command.NextSequenceID
      description: (For single host) The next sequence ID.
      type: number
  - arguments:
    - description: The script name to upload.
      name: name
      required: true
    - description: The CID of the tenant member to execute the command against.
      name: member_cid
    - auto: PREDEFINED
      defaultValue: private
      description: 'The permission type for the custom script. Possible values are: "private", which is used only by the user who uploaded it, "group", which is used by all RTR Admins, and "public", which is used by all active-responders and RTR admins.'
      name: permission_type
      predefined:
      - private
      - group
      - public
    - description: The content of the PowerShell script.
      name: content
      required: true
    description: Uploads a script to Falcon.
    name: cs-falcon-upload-script
  - arguments:
    - description: The file entry ID to upload.
      name: entry_id
      required: true
    - description: The CID of the tenant member to execute the command against.
      name: member_cid
    description: Uploads a file to the CrowdStrike cloud. (Can be used for the RTR 'put' command.)
    name: cs-falcon-upload-file
  - arguments:
    - description: The ID of the file to delete. (The ID of the file can be retrieved by running the 'cs-falcon-list-files' command).
      name: file_id
      required: true
    - description: The CID of the tenant member to execute the command against.
      name: member_cid
    description: Deletes a file based on the provided ID. Can delete only one file at a time.
    name: cs-falcon-delete-file
  - arguments:
    - description: A comma-separated list of file IDs to get. (The list of file IDs can be retrieved by running the 'cs-falcon-list-files' command.)
      name: file_id
      required: true
    - description: The CID of the tenant member to execute the command against.
      name: member_cid
    description: Returns files based on the provided IDs. These files are used for the RTR 'put' command.
    name: cs-falcon-get-file
    outputs:
    - contextPath: CrowdStrike.File.ID
      description: The ID of the file.
      type: String
    - contextPath: CrowdStrike.File.CreatedBy
      description: The email address of the user who created the file.
      type: String
    - contextPath: CrowdStrike.File.CreatedTime
      description: The date and time the file was created.
      type: Date
    - contextPath: CrowdStrike.File.Description
      description: The description of the file.
      type: String
    - contextPath: CrowdStrike.File.Type
      description: The type of the file. For example, script.
      type: String
    - contextPath: CrowdStrike.File.ModifiedBy
      description: The email address of the user who modified the file.
      type: String
    - contextPath: CrowdStrike.File.ModifiedTime
      description: The date and time the file was modified.
      type: Date
    - contextPath: CrowdStrike.File.Name
      description: The full name of the file.
      type: String
    - contextPath: CrowdStrike.File.Permission
      description: 'The permission type of the file. Possible values are: "private", which is used only by the user who uploaded it, "group", which is used by all RTR Admins, and "public", which is used by all active-responders and RTR admins'
      type: String
    - contextPath: CrowdStrike.File.SHA256
      description: The SHA-256 hash of the file.
      type: String
    - contextPath: File.Type
      description: The file type.
      type: String
    - contextPath: File.Name
      description: The full name of the file.
      type: String
    - contextPath: File.SHA256
      description: The SHA-256 hash of the file.
      type: String
    - contextPath: File.Size
      description: The size of the file in bytes.
      type: Number
  - arguments: []
    description: Returns a list of put-file IDs that are available for the user in the 'put' command.
    name: cs-falcon-list-files
    outputs:
    - contextPath: CrowdStrike.File.ID
      description: The ID of the file.
      type: String
    - contextPath: CrowdStrike.File.CreatedBy
      description: The email address of the user who created the file.
      type: String
    - contextPath: CrowdStrike.File.CreatedTime
      description: The date and time the file was created.
      type: Date
    - contextPath: CrowdStrike.File.Description
      description: The description of the file.
      type: String
    - contextPath: CrowdStrike.File.Type
      description: The type of the file. For example, script.
      type: String
    - contextPath: CrowdStrike.File.ModifiedBy
      description: The email address of the user who modified the file.
      type: String
    - contextPath: CrowdStrike.File.ModifiedTime
      description: The date and time the file was modified.
      type: Date
    - contextPath: CrowdStrike.File.Name
      description: The full name of the file.
      type: String
    - contextPath: CrowdStrike.File.Permission
      description: 'The permission type of the file. Possible values are: "private", which is used only by the user who uploaded it, "group", which is used by all RTR Admins, and "public", which is used by all active-responders and RTR admins.'
      type: String
    - contextPath: CrowdStrike.File.SHA256
      description: The SHA-256 hash of the file.
      type: String
    - contextPath: File.Type
      description: The file type.
      type: String
    - contextPath: File.Name
      description: The full name of the file.
      type: String
    - contextPath: File.SHA256
      description: The SHA-256 hash of the file.
      type: String
    - contextPath: File.Size
      description: The size of the file in bytes.
      type: Number
  - arguments:
    - description: A comma-separated list of script IDs to return. (The script IDs can be retrieved by running the 'cs-falcon-list-scripts' command.)
      name: script_id
      required: true
    - description: The CID of the tenant member to execute the command against.
      name: member_cid
    description: Returns custom scripts based on the provided ID. Used for the RTR 'runscript' command.
    name: cs-falcon-get-script
    outputs:
    - contextPath: CrowdStrike.Script.ID
      description: The ID of the script.
      type: String
    - contextPath: CrowdStrike.Script.CreatedBy
      description: The email address of the user who created the script.
      type: String
    - contextPath: CrowdStrike.Script.CreatedTime
      description: The date and time the script was created.
      type: Date
    - contextPath: CrowdStrike.Script.Description
      description: The description of the script.
      type: String
    - contextPath: CrowdStrike.Script.ModifiedBy
      description: The email address of the user who modified the script.
      type: String
    - contextPath: CrowdStrike.Script.ModifiedTime
      description: The date and time the script was modified.
      type: Date
    - contextPath: CrowdStrike.Script.Name
      description: The script name.
      type: String
    - contextPath: CrowdStrike.Script.Permission
      description: 'Permission type of the script. Possible values are: "private", which is used only by the user who uploaded it, "group", which is used by all RTR Admins, and "public", which is used by all active-responders and RTR admins.'
      type: String
    - contextPath: CrowdStrike.Script.SHA256
      description: The SHA-256 hash of the script file.
      type: String
    - contextPath: CrowdStrike.Script.RunAttemptCount
      description: The number of times the script attempted to run.
      type: Number
    - contextPath: CrowdStrike.Script.RunSuccessCount
      description: The number of times the script ran successfully.
      type: Number
    - contextPath: CrowdStrike.Script.Platform
      description: The list of operating system platforms on which the script can run. For example, Windows.
      type: String
    - contextPath: CrowdStrike.Script.WriteAccess
      description: Whether the user has write access to the script.
      type: Boolean
  - arguments:
    - description: The script ID to delete. (Script IDs can be retrieved by running the 'cs-falcon-list-scripts' command.)
      name: script_id
      required: true
    - description: The CID of the tenant member to execute the command against.
      name: member_cid
    description: Deletes a custom-script based on the provided ID. Can delete only one script at a time.
    name: cs-falcon-delete-script
  - arguments: []
    description: Returns a list of custom script IDs that are available for the user in the 'runscript' command.
    name: cs-falcon-list-scripts
    outputs:
    - contextPath: CrowdStrike.Script.ID
      description: The ID of the script.
      type: String
    - contextPath: CrowdStrike.Script.CreatedBy
      description: The email address of the user who created the script.
      type: String
    - contextPath: CrowdStrike.Script.CreatedTime
      description: The date and time the script was created.
      type: Date
    - contextPath: CrowdStrike.Script.Description
      description: The description of the script.
      type: String
    - contextPath: CrowdStrike.Script.ModifiedBy
      description: The email address of the user who modified the script.
      type: String
    - contextPath: CrowdStrike.Script.ModifiedTime
      description: The date and time the script was modified.
      type: Date
    - contextPath: CrowdStrike.Script.Name
      description: The script name.
      type: String
    - contextPath: CrowdStrike.Script.Permission
      description: 'Permission type of the script. Possible values are: "private", which is used only by the user who uploaded it, "group", which is used by all RTR Admins, and "public", which is used by all active-responders and RTR admins.'
      type: String
    - contextPath: CrowdStrike.Script.SHA256
      description: The SHA-256 hash of the script file.
      type: String
    - contextPath: CrowdStrike.Script.RunAttemptCount
      description: The number of times the script attempted to run.
      type: Number
    - contextPath: CrowdStrike.Script.RunSuccessCount
      description: The number of times the script ran successfully.
      type: Number
    - contextPath: CrowdStrike.Script.Platform
      description: The list of operating system platforms on which the script can run. For example, Windows.
      type: String
    - contextPath: CrowdStrike.Script.WriteAccess
      description: Whether the user has write access to the script.
      type: Boolean
  - arguments:
    - description: The name of the script to run.
      name: script_name
    - description: The CID of the tenant member to execute the command against.
      name: member_cid
    - description: A comma-separated list of host agent IDs to run commands. (The list of host agent IDs can be retrieved by running the 'cs-falcon-search-device' command.)
      name: host_ids
      required: true
    - description: The PowerShell script code to run.
      name: raw
    - defaultValue: '30'
      description: Timeout for how long to wait for the request in seconds. Maximum is 600 (10 minutes).
      name: timeout
    description: Runs a script on the agent host.
    name: cs-falcon-run-script
    outputs:
    - contextPath: CrowdStrike.Command.HostID
      description: The ID of the host for which the command was running.
      type: String
    - contextPath: CrowdStrike.Command.SessionID
      description: The ID of the session of the host.
      type: String
    - contextPath: CrowdStrike.Command.Stdout
      description: The standard output of the command.
      type: String
    - contextPath: CrowdStrike.Command.Stderr
      description: The standard error of the command.
      type: String
    - contextPath: CrowdStrike.Command.BaseCommand
      description: The base command.
      type: String
    - contextPath: CrowdStrike.Command.FullCommand
      description: The full command.
      type: String
  - arguments:
    - description: List of host agent IDs on which to run the RTR command.
      isArray: true
      name: host_ids
      required: true
    - description: The CID of the tenant member to execute the command against.
      name: member_cid
    - description: Full path to the file that will be retrieved from each host in the batch.
      name: file_path
      required: true
    - description: List of a subset of hosts on which to run the command.
      name: optional_hosts
    - description: 'The number of seconds to wait for the request before it times out. In ISO time format. For example: 2019-10-17T13:41:48.487520845Z.'
      name: timeout
    - description: 'The amount of time to wait for the request before it times out. In duration syntax. For example, 10s. Valid units are: ns, us, ms, s, m, h. Maximum value is 10 minutes.'
      name: timeout_duration
    description: Batch executes 'get' command across hosts to retrieve files.
    name: cs-falcon-run-get-command
    outputs:
    - contextPath: CrowdStrike.Command.HostID
      description: The ID of the host on which the command was running.
      type: string
    - contextPath: CrowdStrike.Command.Stdout
      description: The standard output of the command.
      type: string
    - contextPath: CrowdStrike.Command.Stderr
      description: The standard error of the command.
      type: string
    - contextPath: CrowdStrike.Command.BaseCommand
      description: The base command.
      type: string
    - contextPath: CrowdStrike.Command.TaskID
      description: The ID of the command that was running on the host.
      type: string
    - contextPath: CrowdStrike.Command.GetRequestID
      description: The ID of the command request that was accepted.
      type: string
    - contextPath: CrowdStrike.Command.Complete
      description: True if the command completed.
      type: boolean
    - contextPath: CrowdStrike.Command.FilePath
      description: The file path.
      type: string
  - arguments:
    - description: The list of IDs of the command requested.
      isArray: true
      name: request_ids
      required: true
    - description: The CID of the tenant member to execute the command against.
      name: member_cid
    - description: 'The number of seconds to wait for the request before it times out. In ISO time format. For example: 2019-10-17T13:41:48.487520845Z.'
      name: timeout
    - description: 'The amount of time to wait for the request before it times out. In duration syntax. For example, 10s. Valid units are: ns, us, ms, s, m, h. Maximum value is 10 minutes.'
      name: timeout_duration
    description: Retrieves the status of the specified batch 'get' command.
    name: cs-falcon-status-get-command
    outputs:
    - contextPath: CrowdStrike.File.ID
      description: The ID of the file.
      type: string
    - contextPath: CrowdStrike.File.TaskID
      description: The ID of the command that is running.
      type: string
    - contextPath: CrowdStrike.File.CreatedAt
      description: The date the file was created.
      type: date
    - contextPath: CrowdStrike.File.DeletedAt
      description: The date the file was deleted.
      type: date
    - contextPath: CrowdStrike.File.UpdatedAt
      description: The date the file was last updated.
      type: date
    - contextPath: CrowdStrike.File.Name
      description: The full name of the file.
      type: string
    - contextPath: CrowdStrike.File.SHA256
      description: The SHA256 hash of the file.
      type: string
    - contextPath: CrowdStrike.File.Size
      description: The size of the file in bytes.
      type: number
    - contextPath: File.Name
      description: The full name of the file.
      type: string
    - contextPath: File.Size
      description: The size of the file in bytes.
      type: number
    - contextPath: File.SHA256
      description: The SHA256 hash of the file.
      type: string
  - arguments:
    - description: The ID of the command requested.
      name: request_id
      required: true
    - description: The sequence ID in chunk requests.
      name: sequence_id
    - description: The CID of the tenant member to execute the command against.
      name: member_cid
    - auto: PREDEFINED
      defaultValue: read
      description: 'The scope to run the command for. Possible values are: "read", "write", or "admin".'
      name: scope
      predefined:
      - read
      - write
      - admin
    description: Gets the status of a command executed on a host.
    name: cs-falcon-status-command
    outputs:
    - contextPath: CrowdStrike.Command.TaskID
      description: The ID of the command request that was accepted.
      type: string
    - contextPath: CrowdStrike.Command.Stdout
      description: The standard output of the command.
      type: string
    - contextPath: CrowdStrike.Command.Stderr
      description: The standard error of the command.
      type: string
    - contextPath: CrowdStrike.Command.BaseCommand
      description: The base command.
      type: string
    - contextPath: CrowdStrike.Command.Complete
      description: True if the command completed.
      type: boolean
    - contextPath: CrowdStrike.Command.SequenceID
      description: The sequence ID in the current request.
      type: number
    - contextPath: CrowdStrike.Command.NextSequenceID
      description: The sequence ID for the next request in the chunk request.
      type: number
  - arguments:
    - description: The host agent ID.
      name: host_id
      required: true
    - description: The CID of the tenant member to execute the command against.
      name: member_cid
    - description: The SHA256 hash of the file.
      name: sha256
      required: true
    - description: The filename to use for the archive name and the file within the archive.
      name: filename
    description: Gets the RTR extracted file contents for the specified session and SHA256 hash.
    name: cs-falcon-get-extracted-file
  - arguments:
    - description: The ID of the host agent that lists files in the session.
      name: host_id
      required: true
    - description: The CID of the tenant member to execute the command against.
      name: member_cid
    - description: The ID of the existing session with the agent.
      name: session_id
    description: Gets a list of files for the specified RTR session on a host.
    name: cs-falcon-list-host-files
    outputs:
    - contextPath: CrowdStrike.Command.HostID
      description: The ID of the host the command was running for.
      type: string
    - contextPath: CrowdStrike.Command.TaskID
      description: The ID of the command request that was accepted.
      type: string
    - contextPath: CrowdStrike.Command.SessionID
      description: The ID of the session of the host.
      type: string
    - contextPath: CrowdStrike.File.ID
      description: The ID of the file.
      type: string
    - contextPath: CrowdStrike.File.CreatedAt
      description: The date the file was created.
      type: date
    - contextPath: CrowdStrike.File.DeletedAt
      description: The date the file was deleted.
      type: date
    - contextPath: CrowdStrike.File.UpdatedAt
      description: The date the file was last updated.
      type: date
    - contextPath: CrowdStrike.File.Name
      description: The full name of the file.
      type: string
    - contextPath: CrowdStrike.File.SHA256
      description: The SHA256 hash of the file.
      type: string
    - contextPath: CrowdStrike.File.Size
      description: The size of the file in bytes.
      type: number
    - contextPath: File.Name
      description: The full name of the file.
      type: string
    - contextPath: File.Size
      description: The size of the file in bytes.
      type: number
    - contextPath: File.SHA256
      description: The SHA256 hash of the file.
      type: string
  - arguments:
    - description: The ID of the host to extend the session for.
      name: host_id
      required: true
    - description: The CID of the tenant member to execute the command against.
      name: member_cid
    description: Refresh a session timeout on a single host.
    name: cs-falcon-refresh-session
  - arguments:
    - description: 'A comma-separated list of indicator types. Valid types are: "sha256", "sha1", "md5", "domain", "ipv4", "ipv6".'
      isArray: true
      name: types
    - description: A comma-separated list of indicator values.
      isArray: true
      name: values
    - description: A comma-separated list of indicator policies.
      isArray: true
      name: policies
    - description: The level the indicator will be shared at. Only "red" share level (not shared) is supported, which indicates that the IOC is not shared with other CrowdStrike Falcon Host customers.
      isArray: true
      name: share_levels
    - description: A comma-separated list of IOC sources.
      isArray: true
      name: sources
    - description: Start of date range to search in (YYYY-MM-DD format).
      name: from_expiration_date
    - description: End of date range to search in (YYYY-MM-DD format).
      name: to_expiration_date
    - description: The maximum number of records to return. The minimum is 1 and the maximum is 500. Default is 100.
      name: limit
    - auto: PREDEFINED
      description: 'The order the results are returned in. Possible values are: "type.asc", "type.desc", "value.asc", "value.desc", "policy.asc", "policy.desc", "share_level.asc", "share_level.desc", "expiration_timestamp.asc", and "expiration_timestamp.desc".'
      name: sort
      predefined:
      - type.asc
      - type.desc
      - value.asc
      - value.desc
      - policy.asc
      - policy.desc
      - share_level.asc
      - share_level.desc
      - expiration_timestamp.asc
      - expiration_timestamp.desc
    - description: The offset to begin the list from. For example, start from the 10th record and return the list.
      name: offset
    deprecated: true
    description: Deprecated. Use the cs-falcon-search-custom-iocs command instead.
    name: cs-falcon-search-iocs
    outputs:
    - contextPath: CrowdStrike.IOC.Type
      description: The type of the IOC.
      type: string
    - contextPath: CrowdStrike.IOC.Value
      description: The string representation of the indicator.
      type: string
    - contextPath: CrowdStrike.IOC.ID
      description: The full ID of the indicator (type:value).
      type: string
    - contextPath: CrowdStrike.IOC.Policy
      description: The policy of the indicator.
      type: string
    - contextPath: CrowdStrike.IOC.Source
      description: The source of the IOC.
      type: string
    - contextPath: CrowdStrike.IOC.ShareLevel
      description: The level at which the indicator will be shared.
      type: string
    - contextPath: CrowdStrike.IOC.Expiration
      description: The datetime the indicator will expire.
      type: string
    - contextPath: CrowdStrike.IOC.Description
      description: The description of the IOC.
      type: string
    - contextPath: CrowdStrike.IOC.CreatedTime
      description: The datetime the IOC was created.
      type: string
    - contextPath: CrowdStrike.IOC.CreatedBy
      description: The identity of the user/process who created the IOC.
      type: string
    - contextPath: CrowdStrike.IOC.ModifiedTime
      description: The datetime the indicator was last modified.
      type: string
    - contextPath: CrowdStrike.IOC.ModifiedBy
      description: The identity of the user/process who last updated the IOC.
      type: string
  - arguments:
    - auto: PREDEFINED
      description: 'The IOC type to retrieve. Possible values are: "sha256", "sha1", "md5", "domain", "ipv4", and "ipv6".'
      name: type
      predefined:
      - sha256
      - sha1
      - md5
      - domain
      - ipv4
      - ipv6
      required: true
    - description: The string representation of the indicator.
      name: value
      required: true
    deprecated: true
    description: Deprecated. Use the cs-falcon-get-custom-ioc command instead.
    name: cs-falcon-get-ioc
    outputs:
    - contextPath: CrowdStrike.IOC.Type
      description: The type of the IOC.
      type: string
    - contextPath: CrowdStrike.IOC.Value
      description: The string representation of the indicator.
      type: string
    - contextPath: CrowdStrike.IOC.ID
      description: The full ID of the indicator (type:value).
      type: string
    - contextPath: CrowdStrike.IOC.Policy
      description: The policy of the indicator.
      type: string
    - contextPath: CrowdStrike.IOC.Source
      description: The source of the IOC.
      type: string
    - contextPath: CrowdStrike.IOC.ShareLevel
      description: The level at which the indicator will be shared.
      type: string
    - contextPath: CrowdStrike.IOC.Expiration
      description: The date and time when the indicator will expire.
      type: string
    - contextPath: CrowdStrike.IOC.Description
      description: The description of the IOC.
      type: string
    - contextPath: CrowdStrike.IOC.CreatedTime
      description: The date and time the IOC was created.
      type: string
    - contextPath: CrowdStrike.IOC.CreatedBy
      description: The identity of the user/process who created the IOC.
      type: string
    - contextPath: CrowdStrike.IOC.ModifiedTime
      description: The datetime the indicator was last modified.
      type: string
    - contextPath: CrowdStrike.IOC.ModifiedBy
      description: The identity of the user/process who last updated the IOC.
      type: string
  - arguments:
    - auto: PREDEFINED
      description: 'The type of the indicator. Possible values are: "sha256", "md5", "domain", "ipv4", and "ipv6".'
      name: ioc_type
      predefined:
      - sha256
      - md5
      - domain
      - ipv4
      - ipv6
      required: true
    - description: The string representation of the indicator.
      name: value
      required: true
    - auto: PREDEFINED
      defaultValue: detect
      description: 'The policy to enact when the value is detected on a host. Possible values are: "detect" and "none". A value of "none" is equivalent to turning the indicator off.'
      name: policy
      predefined:
      - detect
      - none
    - auto: PREDEFINED
      description: The level the indicator will be shared at. Only "red" share level (not shared) is supported, which indicates that the IOC is not shared with other Falcon Host customers.
      name: share_level
      predefined:
      - red
    - description: The number of days the indicator should be valid for. This only applies to domain, ipv4, and ipv6 types.
      name: expiration_days
    - description: The source where this indicator originated. This can be used for tracking where this indicator was defined. Limited to 200 characters.
      name: source
    - description: A meaningful description of the indicator. Limited to 200 characters.
      name: description
    deprecated: true
    description: Deprecated. Use the cs-falcon-upload-custom-ioc command instead.
    name: cs-falcon-upload-ioc
    outputs:
    - contextPath: CrowdStrike.IOC.Type
      description: The type of the IOC.
      type: string
    - contextPath: CrowdStrike.IOC.Value
      description: The string representation of the indicator.
      type: string
    - contextPath: CrowdStrike.IOC.ID
      description: The full ID of the indicator (type:value).
      type: string
    - contextPath: CrowdStrike.IOC.Policy
      description: The policy of the indicator.
      type: string
    - contextPath: CrowdStrike.IOC.Source
      description: The source of the IOC.
      type: string
    - contextPath: CrowdStrike.IOC.ShareLevel
      description: The level at which the indicator will be shared.
      type: string
    - contextPath: CrowdStrike.IOC.Expiration
      description: The datetime the indicator will expire.
      type: string
    - contextPath: CrowdStrike.IOC.Description
      description: The description of the IOC.
      type: string
    - contextPath: CrowdStrike.IOC.CreatedTime
      description: The datetime the IOC was created.
      type: string
    - contextPath: CrowdStrike.IOC.CreatedBy
      description: The identity of the user/process who created the IOC.
      type: string
    - contextPath: CrowdStrike.IOC.ModifiedTime
      description: The date and time the indicator was last modified.
      type: string
    - contextPath: CrowdStrike.IOC.ModifiedBy
      description: The identity of the user/process who last updated the IOC.
      type: string
  - arguments:
    - auto: PREDEFINED
      description: 'The type of the indicator. Possible values are: "sha256", "md5", "sha1", "domain", "ipv4", and "ipv6".'
      name: ioc_type
      predefined:
      - sha256
      - md5
      - sha1
      - domain
      - ipv4
      - ipv6
      required: true
    - description: The string representation of the indicator.
      name: value
      required: true
    - auto: PREDEFINED
      defaultValue: detect
      description: 'The policy to enact when the value is detected on a host. Possible values are: "detect" and "none". A value of "none" is equivalent to turning the indicator off.'
      name: policy
      predefined:
      - detect
      - none
    - auto: PREDEFINED
      description: The level the indicator will be shared at. Only "red" share level (not shared) is supported, which indicates that the IOC is not shared with other Falcon Host customers.
      name: share_level
      predefined:
      - red
    - description: The number of days the indicator should be valid for. This only applies to domain, ipv4, and ipv6 types.
      name: expiration_days
    - description: The source where this indicator originated. This can be used for tracking where this indicator was defined. Limited to 200 characters.
      name: source
    - description: A meaningful description of the indicator. Limited to 200 characters.
      name: description
    deprecated: true
    description: Deprecated. Use the cs-falcon-update-custom-ioc command instead.
    name: cs-falcon-update-ioc
    outputs:
    - contextPath: CrowdStrike.IOC.Type
      description: The type of the IOC.
      type: string
    - contextPath: CrowdStrike.IOC.Value
      description: The string representation of the indicator.
      type: string
    - contextPath: CrowdStrike.IOC.ID
      description: The full ID of the indicator (type:value).
      type: string
    - contextPath: CrowdStrike.IOC.Policy
      description: The policy of the indicator.
      type: string
    - contextPath: CrowdStrike.IOC.Source
      description: The source of the IOC.
      type: string
    - contextPath: CrowdStrike.IOC.ShareLevel
      description: The level at which the indicator will be shared.
      type: string
    - contextPath: CrowdStrike.IOC.Expiration
      description: The datetime the indicator will expire.
      type: string
    - contextPath: CrowdStrike.IOC.Description
      description: The description of the IOC.
      type: string
    - contextPath: CrowdStrike.IOC.CreatedTime
      description: The datetime the IOC was created.
      type: string
    - contextPath: CrowdStrike.IOC.CreatedBy
      description: The identity of the user/process who created the IOC.
      type: string
    - contextPath: CrowdStrike.IOC.ModifiedTime
      description: The date and time the indicator was last modified.
      type: string
    - contextPath: CrowdStrike.IOC.ModifiedBy
      description: The identity of the user/process who last updated the IOC.
      type: string
  - arguments:
    - auto: PREDEFINED
      description: 'The IOC type to delete. Possible values are: "sha256", "sha1", "md5", "domain", "ipv4", and "ipv6".'
      name: type
      predefined:
      - sha256
      - sha1
      - md5
      - domain
      - ipv4
      - ipv6
      required: true
    - description: The string representation of the indicator.
      name: value
      required: true
    deprecated: true
    description: Deprecated. Use the cs-falcon-delete-custom-ioc command instead.
    name: cs-falcon-delete-ioc
  - arguments:
    - auto: PREDEFINED
      description: 'A comma-separated list of indicator types. Valid types are: "sha256", "sha1", "md5", "domain", "ipv4", "ipv6".'
      isArray: true
      name: types
      predefined:
      - sha256
      - sha1
      - md5
      - domain
      - ipv4
      - ipv6
    - description: A comma-separated list of indicator values.
      isArray: true
      name: values
    - description: The CID of the tenant member to execute the command against.
      name: member_cid
    - description: A comma-separated list of IOC sources.
      isArray: true
      name: sources
    - description: The date the indicator will become inactive (ISO 8601 format, i.e. YYYY-MM-DDThh:mm:ssZ).
      name: expiration
    - defaultValue: '50'
      description: The maximum number of records to return. The minimum is 1 and the maximum is 500.
      name: limit
    - auto: PREDEFINED
      description: 'The order the results are returned in. Possible values are: "type.asc", "type.desc", "value.asc", "value.desc", "policy.asc", "policy.desc", "share_level.asc", "share_level.desc", "expiration_timestamp.asc", and "expiration_timestamp.desc".'
      name: sort
      predefined:
      - type.asc
      - type.desc
      - value.asc
      - value.desc
      - policy.asc
      - policy.desc
      - share_level.asc
      - share_level.desc
      - expiration_timestamp.asc
      - expiration_timestamp.desc
    - description: The offset to begin the list from. For example, start from the 10th record and return the list.
      name: offset
    - description: A pagination token used with the limit parameter to manage pagination of results. Matching the 'after' parameter in the API. Use instead of offset.
      name: next_page_token
    description: Returns a list of your uploaded IOCs that match the search criteria.
    name: cs-falcon-search-custom-iocs
    outputs:
    - contextPath: CrowdStrike.IOC.Type
      description: The type of the IOC.
      type: string
    - contextPath: CrowdStrike.IOC.Value
      description: The string representation of the indicator.
      type: string
    - contextPath: CrowdStrike.IOC.ID
      description: The full ID of the indicator.
      type: string
    - contextPath: CrowdStrike.IOC.Severity
      description: The severity level to apply to this indicator.
      type: string
    - contextPath: CrowdStrike.IOC.Source
      description: The source of the IOC.
      type: string
    - contextPath: CrowdStrike.IOC.Action
      description: Action to take when a host observes the custom IOC.
      type: string
    - contextPath: CrowdStrike.IOC.Expiration
      description: The datetime the indicator will expire.
      type: string
    - contextPath: CrowdStrike.IOC.Description
      description: The description of the IOC.
      type: string
    - contextPath: CrowdStrike.IOC.CreatedTime
      description: The datetime the IOC was created.
      type: date
    - contextPath: CrowdStrike.IOC.CreatedBy
      description: The identity of the user/process who created the IOC.
      type: string
    - contextPath: CrowdStrike.IOC.ModifiedTime
      description: The datetime the indicator was last modified.
      type: date
    - contextPath: CrowdStrike.IOC.ModifiedBy
      description: The identity of the user/process who last updated the IOC.
      type: string
    - contextPath: CrowdStrike.NextPageToken
      description: A pagination token used with the limit parameter to manage pagination of results
  - arguments:
    - auto: PREDEFINED
      description: 'The IOC type to retrieve. Possible values are: "sha256", "sha1", "md5", "domain", "ipv4", and "ipv6". Either ioc_id or ioc_type and value must be provided.'
      name: type
      predefined:
      - sha256
      - sha1
      - md5
      - domain
      - ipv4
      - ipv6
    - description: The string representation of the indicator. Either ioc_id or ioc_type and value must be provided.
      name: value
    - description: The CID of the tenant member to execute the command against.
      name: member_cid
    - description: The ID of the IOC to get. Can be retrieved by running the cs-falcon-search-custom-iocs command. Either ioc_id or ioc_type and value must be provided.
      name: ioc_id
    description: Gets the full definition of one or more indicators that you are watching.
    name: cs-falcon-get-custom-ioc
    outputs:
    - contextPath: CrowdStrike.IOC.Type
      description: The type of the IOC.
      type: string
    - contextPath: CrowdStrike.IOC.Value
      description: The string representation of the indicator.
      type: string
    - contextPath: CrowdStrike.IOC.ID
      description: The full ID of the indicator.
      type: string
    - contextPath: CrowdStrike.IOC.Severity
      description: The severity level to apply to this indicator.
      type: string
    - contextPath: CrowdStrike.IOC.Source
      description: The source of the IOC.
      type: string
    - contextPath: CrowdStrike.IOC.Action
      description: Action to take when a host observes the custom IOC.
      type: string
    - contextPath: CrowdStrike.IOC.Expiration
      description: The datetime when the indicator will expire.
      type: string
    - contextPath: CrowdStrike.IOC.Description
      description: The description of the IOC.
      type: string
    - contextPath: CrowdStrike.IOC.CreatedTime
      description: The datetime the IOC was created.
      type: date
    - contextPath: CrowdStrike.IOC.CreatedBy
      description: The identity of the user/process who created the IOC.
      type: string
    - contextPath: CrowdStrike.IOC.ModifiedTime
      description: The datetime the indicator was last modified.
      type: date
    - contextPath: CrowdStrike.IOC.ModifiedBy
      description: The identity of the user/process who last updated the IOC.
      type: string
  - arguments:
    - auto: PREDEFINED
      description: 'The type of the indicator. Possible values are: "sha256", "md5", "domain", "ipv4", and "ipv6".'
      name: ioc_type
      predefined:
      - sha256
      - md5
      - domain
      - ipv4
      - ipv6
      required: true
    - description: |-
        A comma separated list of indicators.
        More than one value can be supplied to upload multiple IOCs of the same type but with different values. Note that the uploaded IOCs will have the same properties (as supplied in other arguments).
      isArray: true
      name: value
      required: true
    - auto: PREDEFINED
      description: 'Action to take when a host observes the custom IOC. Possible values are: no_action - Save the indicator for future use, but take no action. No severity required. allow - Applies to hashes only. Allow the indicator and do not detect it. Severity does not apply and should not be provided. prevent_no_ui - Applies to hashes only. Block and detect the indicator, but hide it from Activity > Detections. Has a default severity value. prevent - Applies to hashes only. Block the indicator and show it as a detection at the selected severity. detect - Enable detections for the indicator at the selected severity.'
      name: action
      predefined:
      - no_action
      - allow
      - prevent_no_ui
      - prevent
      - detect
      required: true
    - auto: PREDEFINED
      description: 'The platforms that the indicator applies to. You can enter multiple platform names, separated by commas. Possible values are: mac, windows and linux.'
      isArray: true
      name: platforms
      predefined:
      - mac
      - windows
      - linux
      required: true
    - auto: PREDEFINED
      description: 'The severity level to apply to this indicator. Required for the prevent and detect actions. Optional for no_action. Possible values are: informational, low, medium, high, and critical.'
      name: severity
      predefined:
      - informational
      - low
      - medium
      - high
      - critical
    - description: The date the indicator will become inactive (ISO 8601 format, i.e. YYYY-MM-DDThh:mm:ssZ).
      name: expiration
    - description: The CID of the tenant member to execute the command against.
      name: member_cid
    - description: The source where this indicator originated. This can be used for tracking where this indicator was defined. Limited to 200 characters.
      name: source
    - description: A meaningful description of the indicator. Limited to 200 characters.
      name: description
    - auto: PREDEFINED
      description: Whether the indicator is applied globally. Either applied_globally or host_groups must be provided.
      name: applied_globally
      predefined:
      - 'true'
      - 'false'
    - description: List of host group IDs that the indicator applies to. Can be retrieved by running the cs-falcon-list-host-groups command. Either applied_globally or host_groups must be provided.
      isArray: true
      name: host_groups
    description: Uploads an indicator for CrowdStrike to monitor.
    name: cs-falcon-upload-custom-ioc
    outputs:
    - contextPath: CrowdStrike.IOC.Type
      description: The type of the IOC.
      type: string
    - contextPath: CrowdStrike.IOC.Value
      description: The string representation of the indicator.
      type: string
    - contextPath: CrowdStrike.IOC.ID
      description: The full ID of the indicator.
      type: string
    - contextPath: CrowdStrike.IOC.Severity
      description: The severity level to apply to this indicator.
      type: string
    - contextPath: CrowdStrike.IOC.Source
      description: The source of the IOC.
      type: string
    - contextPath: CrowdStrike.IOC.Action
      description: Action to take when a host observes the custom IOC.
      type: string
    - contextPath: CrowdStrike.IOC.Expiration
      description: The datetime when the indicator will expire.
      type: string
    - contextPath: CrowdStrike.IOC.Description
      description: The description of the IOC.
      type: string
    - contextPath: CrowdStrike.IOC.CreatedTime
      description: The datetime the IOC was created.
      type: date
    - contextPath: CrowdStrike.IOC.CreatedBy
      description: The identity of the user/process who created the IOC.
      type: string
    - contextPath: CrowdStrike.IOC.ModifiedTime
      description: The datetime the indicator was last modified.
      type: date
    - contextPath: CrowdStrike.IOC.ModifiedBy
      description: The identity of the user/process who last updated the IOC.
      type: string
    - contextPath: CrowdStrike.IOC.Tags
      description: The tags of the IOC.
      type: Unknown
    - contextPath: CrowdStrike.IOC.Platforms
      description: The platforms of the IOC.
      type: Unknown
  - arguments:
    - description: The ID of the IOC to update. Can be retrieved by running the cs-falcon-search-custom-iocs command.
      name: ioc_id
      required: true
    - description: The CID of the tenant member to execute the command against.
      name: member_cid
    - auto: PREDEFINED
      description: 'Action to take when a host observes the custom IOC. Possible values are: no_action - Save the indicator for future use, but take no action. No severity required. allow - Applies to hashes only. Allow the indicator and do not detect it. Severity does not apply and should not be provided. prevent_no_ui - Applies to hashes only. Block and detect the indicator, but hide it from Activity > Detections. Has a default severity value. prevent - Applies to hashes only. Block the indicator and show it as a detection at the selected severity. detect - Enable detections for the indicator at the selected severity.'
      name: action
      predefined:
      - no_action
      - allow
      - prevent_no_ui
      - prevent
      - detect
    - auto: PREDEFINED
      description: 'The platforms that the indicator applies to. You can enter multiple platform names, separated by commas. Possible values are: mac, windows and linux.'
      name: platforms
      predefined:
      - mac
      - windows
      - linux
    - auto: PREDEFINED
      description: 'The severity level to apply to this indicator. Required for the prevent and detect actions. Optional for no_action. Possible values are: informational, low, medium, high and critical.'
      name: severity
      predefined:
      - informational
      - low
      - medium
      - high
      - critical
    - description: The date the indicator will become inactive (ISO 8601 format, i.e. YYYY-MM-DDThh:mm:ssZ).
      name: expiration
    - description: The source where this indicator originated. This can be used for tracking where this indicator was defined. Limited to 200 characters.
      name: source
    - description: A meaningful description of the indicator. Limited to 200 characters.
      name: description
    description: Updates an indicator for CrowdStrike to monitor.
    name: cs-falcon-update-custom-ioc
    outputs:
    - contextPath: CrowdStrike.IOC.Type
      description: The type of the IOC.
      type: string
    - contextPath: CrowdStrike.IOC.Value
      description: The string representation of the indicator.
      type: string
    - contextPath: CrowdStrike.IOC.ID
      description: The full ID of the indicator.
      type: string
    - contextPath: CrowdStrike.IOC.Severity
      description: The severity level to apply to this indicator.
      type: string
    - contextPath: CrowdStrike.IOC.Source
      description: The source of the IOC.
      type: string
    - contextPath: CrowdStrike.IOC.Action
      description: Action to take when a host observes the custom IOC.
      type: string
    - contextPath: CrowdStrike.IOC.Expiration
      description: The datetime when the indicator will expire.
      type: string
    - contextPath: CrowdStrike.IOC.Description
      description: The description of the IOC.
      type: string
    - contextPath: CrowdStrike.IOC.CreatedTime
      description: The datetime the IOC was created.
      type: date
    - contextPath: CrowdStrike.IOC.CreatedBy
      description: The identity of the user/process who created the IOC.
      type: string
    - contextPath: CrowdStrike.IOC.ModifiedTime
      description: The datetime the indicator was last modified.
      type: date
    - contextPath: CrowdStrike.IOC.ModifiedBy
      description: The identity of the user/process who last updated the IOC.
      type: string
  - arguments:
    - description: The ID of the IOC to delete. Can be retrieved by running the cs-falcon-search-custom-iocs command.
      name: ioc_id
      required: true
    - description: The CID of the tenant member to execute the command against.
      name: member_cid
    description: Deletes a monitored indicator.
    name: cs-falcon-delete-custom-ioc
  - arguments:
    - auto: PREDEFINED
      description: 'The IOC type. Possible values are: "sha256", "sha1", "md5", "domain", "ipv4", and "ipv6".'
      name: type
      predefined:
      - sha256
      - sha1
      - md5
      - domain
      - ipv4
      - ipv6
      required: true
    - description: The CID of the tenant member to execute the command against.
      name: member_cid
    - description: The string representation of the indicator.
      name: value
      required: true
    description: The number of hosts that observed the provided IOC.
    name: cs-falcon-device-count-ioc
    outputs:
    - contextPath: CrowdStrike.IOC.Type
      description: The type of the IOC.
      type: string
    - contextPath: CrowdStrike.IOC.Value
      description: The string representation of the indicator.
      type: string
    - contextPath: CrowdStrike.IOC.ID
      description: The full ID of the indicator (type:value).
      type: string
    - contextPath: CrowdStrike.IOC.DeviceCount
      description: The number of devices the IOC ran on.
      type: number
  - arguments:
    - auto: PREDEFINED
      description: 'The IOC type. Possible values are: "sha256", "sha1", "md5", "domain", "ipv4", and "ipv6".'
      name: type
      predefined:
      - sha256
      - sha1
      - md5
      - domain
      - ipv4
      - ipv6
      required: true
    - description: The string representation of the indicator.
      name: value
      required: true
    - description: The CID of the tenant member to execute the command against.
      name: member_cid
    - description: The device ID to check against.
      name: device_id
      required: true
    description: Get processes associated with a given IOC.
    name: cs-falcon-processes-ran-on
    outputs:
    - contextPath: CrowdStrike.IOC.Type
      description: The type of the IOC.
      type: string
    - contextPath: CrowdStrike.IOC.Value
      description: The string representation of the indicator.
      type: string
    - contextPath: CrowdStrike.IOC.ID
      description: The full ID of the indicator (type:value).
      type: string
    - contextPath: CrowdStrike.IOC.Process.ID
      description: The processes IDs associated with the given IOC.
      type: number
    - contextPath: CrowdStrike.IOC.Process.DeviceID
      description: The device the process ran on.
      type: number
  - arguments:
    - default: true
      description: A comma-separated list of process IDs.
      isArray: true
      name: ids
      required: true
    - description: The CID of the tenant member to execute the command against.
      name: member_cid
    description: Retrieves the details of a process, according to the process ID that is running or that previously ran.
    name: cs-falcon-process-details
    outputs:
    - contextPath: CrowdStrike.Process.process_id
      description: The process ID.
      type: String
    - contextPath: CrowdStrike.Process.process_id_local
      description: Local ID of the process.
      type: String
    - contextPath: CrowdStrike.Process.device_id
      description: The device the process ran on.
      type: String
    - contextPath: CrowdStrike.Process.file_name
      description: The path of the file that ran the process.
      type: String
    - contextPath: CrowdStrike.Process.command_line
      description: The command line command execution.
      type: String
    - contextPath: CrowdStrike.Process.start_timestamp_raw
      description: 'The start datetime of the process in Unix time format. For example: 132460167512852140.'
      type: String
    - contextPath: CrowdStrike.Process.start_timestamp
      description: 'The start datetime of the process in ISO time format. For example: 2019-10-17T13:41:48.487520845Z.'
      type: String
    - contextPath: CrowdStrike.Process.stop_timestamp_raw
      description: 'The stop datetime of the process in Unix time format. For example: 132460167512852140.'
      type: Date
    - contextPath: CrowdStrike.Process.stop_timestamp
      description: 'The stop datetime of the process in ISO time format. For example: 2019-10-17T13:41:48.487520845Z.'
      type: Date
  - arguments:
    - auto: PREDEFINED
      description: 'The type of indicator. Possible values are: "domain", "ipv4", "ipv6", "md5", "sha1", or "sha256".'
      name: type
      predefined:
      - domain
      - ipv4
      - ipv6
      - md5
      - sha1
      - sha256
      required: true
    - description: The string representation of the indicator.
      name: value
      required: true
    deprecated: true
    description: Returns a list of device IDs an indicator ran on.
    name: cs-device-ran-on
    outputs:
    - contextPath: CrowdStrike.DeviceIOC.DeviceID
      description: The device IDs an indicator ran on.
      type: string
    - contextPath: CrowdStrike.DeviceIOC.ID
      description: The indicator ID.
      type: string
    - contextPath: CrowdStrike.DeviceIOC.Type
      description: The indicator type.
      type: string
    - contextPath: CrowdStrike.DeviceIOC.Value
      description: The indicator value.
      type: string
  - arguments:
    - auto: PREDEFINED
      description: 'The type of indicator. Possible values are: "domain", "ipv4", "ipv6", "md5", "sha1", or "sha256".'
      name: type
      predefined:
      - domain
      - ipv4
      - ipv6
      - md5
      - sha1
      - sha256
      required: true
    - description: The CID of the tenant member to execute the command against.
      name: member_cid
    - description: The string representation of the indicator.
      name: value
      required: true
    description: Returns a list of device IDs an indicator ran on.
    name: cs-falcon-device-ran-on
    outputs:
    - contextPath: CrowdStrike.DeviceID
      description: Device IDs an indicator ran on.
      type: string
  - arguments:
    - description: The query used to filter the results.
      name: fetch_query
    - description: A comma separated list of detection IDs. For example, ldt:1234:1234,ldt:5678:5678, If you use this argument, fetch_query argument will be ignored.
      isArray: true
      name: ids
    - description: The CID of the tenant member to execute the command against.
      name: member_cid
    description: Lists detection summaries.
    name: cs-falcon-list-detection-summaries
    outputs:
    - contextPath: CrowdStrike.Detections.cid
      description: The organization's customer ID (CID).
      type: String
    - contextPath: CrowdStrike.Detections.created_timestamp
      description: 'The datetime the detection occurred in ISO time format. For example: 2019-10-17T13:41:48.487520845Z.'
      type: Date
    - contextPath: CrowdStrike.Detections.detection_id
      description: The ID of the detection.
      type: String
    - contextPath: CrowdStrike.Detections.device.device_id
      description: The device ID as seen by CrowdStrike Falcon.
      type: String
    - contextPath: CrowdStrike.Detections.device.cid
      description: The CrowdStrike Customer ID (CID) to which the device belongs.
      type: String
    - contextPath: CrowdStrike.Detections.device.agent_load_flags
      description: The CrowdStrike Falcon agent load flags.
      type: String
    - contextPath: CrowdStrike.Detections.device.agent_local_time
      description: The local time of the sensor.
      type: Date
    - contextPath: CrowdStrike.Detections.device.agent_version
      description: 'The version of the agent that the device is running. For example: 5.32.11406.0.'
      type: String
    - contextPath: CrowdStrike.Detections.device.bios_manufacturer
      description: The BIOS manufacturer.
      type: String
    - contextPath: CrowdStrike.Detections.device.bios_version
      description: The device's BIOS version.
      type: String
    - contextPath: CrowdStrike.Detections.device.config_id_base
      description: The base of the sensor that the device is running.
      type: String
    - contextPath: CrowdStrike.Detections.device.config_id_build
      description: 'The version of the sensor that the device is running. For example: 11406.'
      type: String
    - contextPath: CrowdStrike.Detections.device.config_id_platform
      description: The platform ID of the sensor that the device is running.
      type: String
    - contextPath: CrowdStrike.Detections.device.external_ip
      description: The external IP address of the device.
      type: String
    - contextPath: CrowdStrike.Detections.device.hostname
      description: The host name of the device.
      type: String
    - contextPath: CrowdStrike.Detections.device.first_seen
      description: The datetime the host was first seen by CrowdStrike Falcon.
      type: Date
    - contextPath: CrowdStrike.Detections.device.last_seen
      description: The datetime the host was last seen by CrowdStrike Falcon.
      type: Date
    - contextPath: CrowdStrike.Detections.device.local_ip
      description: The local IP address of the device.
      type: String
    - contextPath: CrowdStrike.Detections.device.mac_address
      description: The MAC address of the device.
      type: String
    - contextPath: CrowdStrike.Detections.device.major_version
      description: The major version of the operating system.
      type: String
    - contextPath: CrowdStrike.Detections.device.minor_version
      description: The minor version of the operating system.
      type: String
    - contextPath: CrowdStrike.Detections.device.os_version
      description: The operating system of the device.
      type: String
    - contextPath: CrowdStrike.Detections.device.platform_id
      description: The platform ID of the device that runs the sensor.
      type: String
    - contextPath: CrowdStrike.Detections.device.platform_name
      description: The platform name of the device.
      type: String
    - contextPath: CrowdStrike.Detections.device.product_type_desc
      description: The value indicating the product type. For example, 1 = Workstation, 2 = Domain Controller, 3 = Server.
      type: String
    - contextPath: CrowdStrike.Detections.device.status
      description: 'The containment status of the machine. Possible values are: "normal", "containment_pending", "contained", and "lift_containment_pending".'
      type: String
    - contextPath: CrowdStrike.Detections.device.system_manufacturer
      description: The system manufacturer of the device.
      type: String
    - contextPath: CrowdStrike.Detections.device.system_product_name
      description: The product name of the system.
      type: String
    - contextPath: CrowdStrike.Detections.device.modified_timestamp
      description: 'The datetime the device was last modified in ISO time format. For example: 2019-10-17T13:41:48.487520845Z.'
      type: Date
    - contextPath: CrowdStrike.Detections.behaviors.device_id
      description: The ID of the device associated with the behavior.
      type: String
    - contextPath: CrowdStrike.Detections.behaviors.timestamp
      description: 'The datetime the behavior detection occurred in ISO time format. For example: 2019-10-17T13:41:48.487520845Z.'
      type: Date
    - contextPath: CrowdStrike.Detections.behaviors.behavior_id
      description: The ID of the behavior.
      type: String
    - contextPath: CrowdStrike.Detections.behaviors.filename
      description: The file name of the triggering process.
      type: String
    - contextPath: CrowdStrike.Detections.behaviors.alleged_filetype
      description: The file extension of the behavior's filename.
      type: String
    - contextPath: CrowdStrike.Detections.behaviors.cmdline
      description: The command line of the triggering process.
      type: String
    - contextPath: CrowdStrike.Detections.behaviors.scenario
      description: The name of the scenario the behavior belongs to.
      type: String
    - contextPath: CrowdStrike.Detections.behaviors.objective
      description: The name of the objective associated with the behavior.
      type: String
    - contextPath: CrowdStrike.Detections.behaviors.tactic
      description: The name of the tactic associated with the behavior.
      type: String
    - contextPath: CrowdStrike.Detections.behaviors.technique
      description: The name of the technique associated with the behavior.
      type: String
    - contextPath: CrowdStrike.Detections.behaviors.severity
      description: The severity rating for the behavior. The value can be any integer between 1-100.
      type: Number
    - contextPath: CrowdStrike.Detections.behaviors.confidence
      description: The true positive confidence rating for the behavior. The value can be any integer between 1-100.
      type: Number
    - contextPath: CrowdStrike.Detections.behaviors.ioc_type
      description: 'The type of the triggering IOC. Possible values are: "hash_sha256", "hash_md5", "domain", "filename", "registry_key", "command_line", and "behavior".'
      type: String
    - contextPath: CrowdStrike.Detections.behaviors.ioc_value
      description: The IOC value.
      type: String
    - contextPath: CrowdStrike.Detections.behaviors.ioc_source
      description: 'The source that triggered an IOC detection. Possible values are: "library_load", "primary_module", "file_read", and "file_write".'
      type: String
    - contextPath: CrowdStrike.Detections.behaviors.ioc_description
      description: The IOC description.
      type: String
    - contextPath: CrowdStrike.Detections.behaviors.user_name
      description: The user name.
      type: String
    - contextPath: CrowdStrike.Detections.behaviors.user_id
      description: The Security Identifier (SID) of the user in Windows.
      type: String
    - contextPath: CrowdStrike.Detections.behaviors.control_graph_id
      description: The behavior hit key for the Threat Graph API.
      type: String
    - contextPath: CrowdStrike.Detections.behaviors.triggering_process_graph_id
      description: The ID of the process that triggered the behavior detection.
      type: String
    - contextPath: CrowdStrike.Detections.behaviors.sha256
      description: The SHA256 of the triggering process.
      type: String
    - contextPath: CrowdStrike.Detections.behaviors.md5
      description: The MD5 of the triggering process.
      type: String
    - contextPath: CrowdStrike.Detections.behaviors.parent_details.parent_sha256
      description: The SHA256 hash of the parent process.
      type: String
    - contextPath: CrowdStrike.Detections.behaviors.parent_details.parent_md5
      description: The MD5 hash of the parent process.
      type: String
    - contextPath: CrowdStrike.Detections.behaviors.parent_details.parent_cmdline
      description: The command line of the parent process.
      type: String
    - contextPath: CrowdStrike.Detections.behaviors.parent_details.parent_process_graph_id
      description: The process graph ID of the parent process.
      type: String
    - contextPath: CrowdStrike.Detections.behaviors.pattern_disposition
      description: The pattern associated with the action performed on the behavior.
      type: Number
    - contextPath: CrowdStrike.Detections.behaviors.pattern_disposition_details.indicator
      description: Whether the detection behavior is similar to an indicator.
      type: Boolean
    - contextPath: CrowdStrike.Detections.behaviors.pattern_disposition_details.detect
      description: Whether this behavior is detected.
      type: Boolean
    - contextPath: CrowdStrike.Detections.behaviors.pattern_disposition_details.inddet_mask
      description: Whether this behavior is an inddet mask.
      type: Boolean
    - contextPath: CrowdStrike.Detections.behaviors.pattern_disposition_details.sensor_only
      description: Whether this detection is sensor only.
      type: Boolean
    - contextPath: CrowdStrike.Detections.behaviors.pattern_disposition_details.rooting
      description: Whether this behavior is rooting.
      type: Boolean
    - contextPath: CrowdStrike.Detections.behaviors.pattern_disposition_details.kill_process
      description: Whether this detection kills the process.
      type: Boolean
    - contextPath: CrowdStrike.Detections.behaviors.pattern_disposition_details.kill_subprocess
      description: Whether this detection kills the subprocess.
      type: Boolean
    - contextPath: CrowdStrike.Detections.behaviors.pattern_disposition_details.quarantine_machine
      description: Whether this detection was on a quarantined machine.
      type: Boolean
    - contextPath: CrowdStrike.Detections.behaviors.pattern_disposition_details.quarantine_file
      description: Whether this detection was on a quarantined file.
      type: Boolean
    - contextPath: CrowdStrike.Detections.behaviors.pattern_disposition_details.policy_disabled
      description: Whether this policy is disabled.
      type: Boolean
    - contextPath: CrowdStrike.Detections.behaviors.pattern_disposition_details.kill_parent
      description: Whether this detection kills the parent process.
      type: Boolean
    - contextPath: CrowdStrike.Detections.behaviors.pattern_disposition_details.operation_blocked
      description: Whether the operation is blocked.
      type: Boolean
    - contextPath: CrowdStrike.Detections.behaviors.pattern_disposition_details.process_blocked
      description: Whether the process is blocked.
      type: Boolean
    - contextPath: CrowdStrike.Detections.behaviors.pattern_disposition_details.registry_operation_blocked
      description: Whether the registry operation is blocked.
      type: Boolean
    - contextPath: CrowdStrike.Detections.email_sent
      description: Whether an email is sent about this detection.
      type: Boolean
    - contextPath: CrowdStrike.Detections.first_behavior
      description: The datetime of the first behavior.
      type: Date
    - contextPath: CrowdStrike.Detections.last_behavior
      description: The datetime of the last behavior.
      type: Date
    - contextPath: CrowdStrike.Detections.max_confidence
      description: The highest confidence value of all behaviors. The value can be any integer between 1-100.
      type: Number
    - contextPath: CrowdStrike.Detections.max_severity
      description: The highest severity value of all behaviors. Value can be any integer between 1-100.
      type: Number
    - contextPath: CrowdStrike.Detections.max_severity_displayname
      description: 'The name used in the UI to determine the severity of the detection. Possible values are: "Critical", "High", "Medium", and "Low".'
      type: String
    - contextPath: CrowdStrike.Detections.show_in_ui
      description: Whether the detection displays in the UI.
      type: Boolean
    - contextPath: CrowdStrike.Detections.status
      description: The status of the detection.
      type: String
    - contextPath: CrowdStrike.Detections.assigned_to_uid
      description: The UID of the user for whom the detection is assigned.
      type: String
    - contextPath: CrowdStrike.Detections.assigned_to_name
      description: The human-readable name of the user to whom the detection is currently assigned.
      type: String
    - contextPath: CrowdStrike.Detections.hostinfo.domain
      description: The domain of the Active Directory.
      type: String
    - contextPath: CrowdStrike.Detections.seconds_to_triaged
      description: The amount of time it took to move a detection from "new" to "in_progress".
      type: Number
    - contextPath: CrowdStrike.Detections.seconds_to_resolved
      description: The amount of time it took to move a detection from new to a resolved state ("true_positive", "false_positive", and "ignored").
      type: Number
  - arguments:
    - description: The query used to filter the results.
      name: fetch_query
    - description: The CID of the tenant member to execute the command against.
      name: member_cid
    - description: A comma separated list of detection IDs. For example, ldt:1234:1234,ldt:5678:5678, If you use this argument, fetch_query argument will be ignored.
      isArray: true
      name: ids
    description: Lists incident summaries.
    name: cs-falcon-list-incident-summaries
    outputs:
    - contextPath: CrowdStrike.Incidents.incident_id
      description: The ID of the incident.
      type: String
    - contextPath: CrowdStrike.Incidents.cid
      description: The organization's customer ID (CID).
      type: String
    - contextPath: CrowdStrike.Incidents.host_ids
      description: The device IDs of all the hosts on which the incident occurred.
      type: String
    - contextPath: CrowdStrike.Incidents.hosts.device_id
      description: The device ID as seen by CrowdStrike.
      type: String
    - contextPath: CrowdStrike.Incidents.hosts.cid
      description: The host's organization's customer ID (CID).
      type: String
    - contextPath: CrowdStrike.Incidents.hosts.agent_load_flags
      description: The CrowdStrike agent load flags.
      type: String
    - contextPath: CrowdStrike.Incidents.hosts.agent_local_time
      description: The local time of the sensor.
      type: Date
    - contextPath: CrowdStrike.Incidents.hosts.agent_version
      description: 'The version of the agent that the device is running. For example: 5.32.11406.0.'
      type: String
    - contextPath: CrowdStrike.Incidents.hosts.bios_manufacturer
      description: The BIOS manufacturer.
      type: String
    - contextPath: CrowdStrike.Incidents.hosts.bios_version
      description: The BIOS version of the device.
      type: String
    - contextPath: CrowdStrike.Incidents.hosts.config_id_base
      description: The base of the sensor that the device is running.
      type: String
    - contextPath: CrowdStrike.Incidents.hosts.config_id_build
      description: 'The version of the sensor that the device is running. For example: 11406.'
      type: String
    - contextPath: CrowdStrike.Incidents.hosts.config_id_platform
      description: The platform ID of the sensor that the device is running.
      type: String
    - contextPath: CrowdStrike.Incidents.hosts.external_ip
      description: The external IP address of the host.
      type: String
    - contextPath: CrowdStrike.Incidents.hosts.hostname
      description: The name of the host.
      type: String
    - contextPath: CrowdStrike.Incidents.hosts.first_seen
      description: The date and time the host was first seen by CrowdStrike Falcon.
      type: Date
    - contextPath: CrowdStrike.Incidents.hosts.last_seen
      description: The date and time the host was last seen by CrowdStrike Falcon.
      type: Date
    - contextPath: CrowdStrike.Incidents.hosts.local_ip
      description: The device local IP address.
      type: String
    - contextPath: CrowdStrike.Incidents.hosts.mac_address
      description: The device MAC address.
      type: String
    - contextPath: CrowdStrike.Incidents.hosts.major_version
      description: The major version of the operating system.
      type: String
    - contextPath: CrowdStrike.Incidents.hosts.minor_version
      description: The minor version of the operating system.
      type: String
    - contextPath: CrowdStrike.Incidents.hosts.os_version
      description: The operating system of the host.
      type: String
    - contextPath: CrowdStrike.Incidents.hosts.platform_id
      description: The platform ID of the device that runs the sensor.
      type: String
    - contextPath: CrowdStrike.Incidents.hosts.platform_name
      description: The platform name of the host.
      type: String
    - contextPath: CrowdStrike.Incidents.hosts.product_type_desc
      description: The value indicating the product type. For example, 1 = Workstation, 2 = Domain Controller, 3 = Server.
      type: String
    - contextPath: CrowdStrike.Incidents.hosts.status
      description: The incident status as a number. For example, 20 = New, 25 = Reopened, 30 = In Progress, 40 = Closed.
      type: String
    - contextPath: CrowdStrike.Incidents.hosts.system_manufacturer
      description: The system manufacturer of the device.
      type: String
    - contextPath: CrowdStrike.Incidents.hosts.system_product_name
      description: The product name of the system.
      type: String
    - contextPath: CrowdStrike.Incidents.hosts.modified_timestamp
      description: 'The datetime a user modified the incident in ISO time format. For example: 2019-10-17T13:41:48.487520845Z.'
      type: Date
    - contextPath: CrowdStrike.Incidents.created
      description: The time that the incident was created.
      type: Date
    - contextPath: CrowdStrike.Incidents.start
      description: The recorded time of the earliest incident.
      type: Date
    - contextPath: CrowdStrike.Incidents.end
      description: The recorded time of the latest incident.
      type: Date
    - contextPath: CrowdStrike.Incidents.state
      description: The state of the incident.
      type: String
    - contextPath: CrowdStrike.Incidents.status
      description: The status of the incident.
      type: Number
    - contextPath: CrowdStrike.Incidents.name
      description: The name of the incident.
      type: String
    - contextPath: CrowdStrike.Incidents.description
      description: The description of the incident.
      type: String
    - contextPath: CrowdStrike.Incidents.tags
      description: The tags of the incident.
      type: String
    - contextPath: CrowdStrike.Incidents.fine_score
      description: The incident score.
      type: Number
  - arguments:
    - description: The endpoint ID.
      name: id
    - default: true
      description: The endpoint IP address.
      name: ip
    - description: The endpoint hostname.
      name: hostname
      secret: false
    - description: The CID of the tenant member to execute the command against.
      name: member_cid
    description: Returns information about an endpoint.
    name: endpoint
    outputs:
    - contextPath: Endpoint.Hostname
      description: The endpoint's hostname.
      type: String
    - contextPath: Endpoint.OS
      description: The endpoint's operation system.
      type: String
    - contextPath: Endpoint.IPAddress
      description: The endpoint's IP address.
      type: String
    - contextPath: Endpoint.ID
      description: The endpoint's ID.
      type: String
    - contextPath: Endpoint.Status
      description: The endpoint's status.
      type: String
    - contextPath: Endpoint.IsIsolated
      description: The endpoint's isolation status.
      type: String
    - contextPath: Endpoint.MACAddress
      description: The endpoint's MAC address.
      type: String
    - contextPath: Endpoint.Vendor
      description: The integration name of the endpoint vendor.
      type: String
    - contextPath: Endpoint.OSVersion
      description: The endpoint's operation system version.
      type: String
  - arguments:
    - description: The name of the host.
      name: name
      required: true
    - description: The CID of the tenant member to execute the command against.
      name: member_cid
    - auto: PREDEFINED
      description: The group type of the group. Can be 'static' or 'dynamic'.
      name: group_type
      predefined:
      - static
      - dynamic
      required: true
    - description: The description of the host.
      name: description
    - description: The assignment rule.
      name: assignment_rule
    description: Create a host group.
    name: cs-falcon-create-host-group
    outputs:
    - contextPath: CrowdStrike.HostGroup.id
      description: The ID of the host group.
      type: String
    - contextPath: CrowdStrike.HostGroup.group_type
      description: The group type of the host group.
      type: String
    - contextPath: CrowdStrike.HostGroup.name
      description: The name of the host group.
      type: String
    - contextPath: CrowdStrike.HostGroup.description
      description: The description of the host group.
      type: String
    - contextPath: CrowdStrike.HostGroup.created_by
      description: The client that created the host group.
      type: String
    - contextPath: CrowdStrike.HostGroup.created_timestamp
      description: 'The datetime the host group was created in ISO time format. For example: 2019-10-17T13:41:48.487520845Z.'
      type: Date
    - contextPath: CrowdStrike.HostGroup.modified_by
      description: The client that modified the host group.
      type: String
    - contextPath: CrowdStrike.HostGroup.modified_timestamp
      description: 'The datetime the host group was last modified in ISO time format. For example: 2019-10-17T13:41:48.487520845Z.'
      type: Date
  - arguments:
    - description: The query by which to filter the devices that belong to the host group.
      name: filter
    - description: The CID of the tenant member to execute the command against.
      name: member_cid
    - description: Page offset.
      name: offset
    - default: true
      defaultValue: '50'
      description: Maximum number of results on a page.
      name: limit
      type: string
    description: List the available host groups.
    name: cs-falcon-list-host-groups
    outputs:
    - contextPath: CrowdStrike.HostGroup.id
      description: The ID of the host group.
      type: String
    - contextPath: CrowdStrike.HostGroup.group_type
      description: The group type of the host group.
      type: String
    - contextPath: CrowdStrike.HostGroup.name
      description: The name of the host group.
      type: String
    - contextPath: CrowdStrike.HostGroup.description
      description: The description of the host group.
      type: String
    - contextPath: CrowdStrike.HostGroup.created_by
      description: The client that created the host group.
      type: String
    - contextPath: CrowdStrike.HostGroup.created_timestamp
      description: 'The datetime the host group was created in ISO time format. For example: 2019-10-17T13:41:48.487520845Z.'
      type: Date
    - contextPath: CrowdStrike.HostGroup.modified_by
      description: The client that modified the host group.
      type: String
    - contextPath: CrowdStrike.HostGroup.modified_timestamp
      description: 'The datetime the host group was last modified in ISO time format. For example: 2019-10-17T13:41:48.487520845Z.'
      type: Date
  - arguments:
    - description: A comma-separated list of the IDs of the host groups to be deleted.
      isArray: true
      name: host_group_id
      required: true
    - description: The CID of the tenant member to execute the command against.
      name: member_cid
    description: Deletes the requested host groups.
    name: cs-falcon-delete-host-groups
  - arguments:
    - description: The ID of the host group.
      name: host_group_id
      required: true
    - description: The CID of the tenant member to execute the command against.
      name: member_cid
    - description: The name of the host group.
      name: name
    - description: The description of the host group.
      name: description
    - description: The assignment rule.
      name: assignment_rule
    description: Updates a host group.
    name: cs-falcon-update-host-group
    outputs:
    - contextPath: CrowdStrike.HostGroup.id
      description: The ID of the host group.
      type: String
    - contextPath: CrowdStrike.HostGroup.group_type
      description: The group type of the host group.
      type: String
    - contextPath: CrowdStrike.HostGroup.name
      description: The name of the host group.
      type: String
    - contextPath: CrowdStrike.HostGroup.description
      description: The description of the host group.
      type: String
    - contextPath: CrowdStrike.HostGroup.created_by
      description: The client that created the host group.
      type: String
    - contextPath: CrowdStrike.HostGroup.created_timestamp
      description: 'The datetime the host group was created in ISO time format. For example: 2019-10-17T13:41:48.487520845Z.'
      type: Date
    - contextPath: CrowdStrike.HostGroup.modified_by
      description: The client that modified the host group.
      type: String
    - contextPath: CrowdStrike.HostGroup.modified_timestamp
      description: 'The datetime the host group was last modified in ISO time format. For example: 2019-10-17T13:41:48.487520845Z.'
      type: Date
  - arguments:
    - description: The ID of the host group.
      name: host_group_id
    - description: The CID of the tenant member to execute the command against.
      name: member_cid
    - description: The query to filter the devices that belong to the host group.
      name: filter
    - description: Page offset.
      name: offset
    - default: true
      defaultValue: '50'
      description: The maximum number of results on a page.
      name: limit
    description: Gets the list of host group members.
    name: cs-falcon-list-host-group-members
    outputs:
    - contextPath: CrowdStrike.Device.ID
      description: The ID of the device.
      type: String
    - contextPath: CrowdStrike.Device.LocalIP
      description: The local IP address of the device.
      type: String
    - contextPath: CrowdStrike.Device.ExternalIP
      description: The external IP address of the device.
      type: String
    - contextPath: CrowdStrike.Device.Hostname
      description: The host name of the device.
      type: String
    - contextPath: CrowdStrike.Device.OS
      description: The operating system of the device.
      type: String
    - contextPath: CrowdStrike.Device.MacAddress
      description: The MAC address of the device.
      type: String
    - contextPath: CrowdStrike.Device.FirstSeen
      description: The first time the device was seen.
      type: String
    - contextPath: CrowdStrike.Device.LastSeen
      description: The last time the device was seen.
      type: String
    - contextPath: CrowdStrike.Device.Status
      description: The device status.
      type: String
  - arguments:
    - description: The ID of the host group.
      name: host_group_id
      required: true
    - description: The CID of the tenant member to execute the command against.
      name: member_cid
    - description: A comma-separated list of host agent IDs to run commands. (The list of host agent IDs can be retrieved by running the 'cs-falcon-search-device' command.)
      isArray: true
      name: host_ids
      required: true
    description: Add host group members.
    name: cs-falcon-add-host-group-members
    outputs:
    - contextPath: CrowdStrike.HostGroup.id
      description: The ID of the host group.
      type: String
    - contextPath: CrowdStrike.HostGroup.group_type
      description: The group type of the host group.
      type: String
    - contextPath: CrowdStrike.HostGroup.name
      description: The name of the host group.
      type: String
    - contextPath: CrowdStrike.HostGroup.description
      description: The description of the host group.
      type: String
    - contextPath: CrowdStrike.HostGroup.created_by
      description: The client that created the host group.
      type: String
    - contextPath: CrowdStrike.HostGroup.created_timestamp
      description: 'The datetime the host group was created in ISO time format. For example: 2019-10-17T13:41:48.487520845Z.'
      type: Date
    - contextPath: CrowdStrike.HostGroup.modified_by
      description: The client that modified the host group.
      type: String
    - contextPath: CrowdStrike.HostGroup.modified_timestamp
      description: 'The datetime the host group was last modified in ISO time format. For example: 2019-10-17T13:41:48.487520845Z.'
      type: Date
  - arguments:
    - description: The ID of the host group.
      name: host_group_id
      required: true
    - description: The CID of the tenant member to execute the command against.
      name: member_cid
    - description: A comma-separated list of host agent IDs to run commands. (The list of host agent IDs can be retrieved by running the 'cs-falcon-search-device' command.)
      isArray: true
      name: host_ids
      required: true
    description: Remove host group members.
    name: cs-falcon-remove-host-group-members
    outputs:
    - contextPath: CrowdStrike.HostGroup.id
      description: The ID of the host group.
      type: String
    - contextPath: CrowdStrike.HostGroup.group_type
      description: The group type of the host group.
      type: String
    - contextPath: CrowdStrike.HostGroup.name
      description: The name of the host group.
      type: String
    - contextPath: CrowdStrike.HostGroup.description
      description: The description of the host group.
      type: String
    - contextPath: CrowdStrike.HostGroup.created_by
      description: The client that created the host group.
      type: String
    - contextPath: CrowdStrike.HostGroup.created_timestamp
      description: 'The datetime the host group was created in ISO time format. For example: 2019-10-17T13:41:48.487520845Z.'
      type: Date
    - contextPath: CrowdStrike.HostGroup.modified_by
      description: The client that modified the host group.
      type: String
    - contextPath: CrowdStrike.HostGroup.modified_timestamp
      description: 'The datetime the host group was last modified in ISO time format. For example: 2019-10-17T13:41:48.487520845Z.'
      type: Date
  - arguments:
    - description: A comma-separated list of incident IDs.
      isArray: true
      name: ids
      required: true
    - description: The CID of the tenant member to execute the command against.
      name: member_cid
    - auto: PREDEFINED
      description: The new status of the incident. Can be "New", "In Progress", "Reopened", "Closed".
      name: status
      predefined:
      - New
      - In Progress
      - Reopened
      - Closed
      required: true
    description: Resolve incidents.
    name: cs-falcon-resolve-incident
  - arguments:
    - description: A JSON object with list of CS Falcon indicators to upload.
      isArray: true
      name: multiple_indicators_json
      required: true
<<<<<<< HEAD
    - description: The CID of the tenant member to execute the command against.
      name: member_cid
=======
    - name: timeout
      description: The amount of time (in seconds) that a request will wait for a client to establish a connection to a remote machine before a timeout occurs.
      defaultValue: "180"
      type: unknown
>>>>>>> a154449e
    description: Uploads a batch of indicators.
    name: cs-falcon-batch-upload-custom-ioc
    outputs:
    - contextPath: CrowdStrike.IOC.Type
      description: The type of the IOC.
      type: string
    - contextPath: CrowdStrike.IOC.Value
      description: The string representation of the indicator.
      type: string
    - contextPath: CrowdStrike.IOC.ID
      description: The full ID of the indicator.
      type: string
    - contextPath: CrowdStrike.IOC.Severity
      description: The severity level to apply to this indicator.
      type: string
    - contextPath: CrowdStrike.IOC.Source
      description: The source of the IOC.
      type: string
    - contextPath: CrowdStrike.IOC.Action
      description: The action to take when a host observes the custom IOC.
      type: string
    - contextPath: CrowdStrike.IOC.Expiration
      description: The datetime the indicator will expire.
      type: string
    - contextPath: CrowdStrike.IOC.Description
      description: The description of the IOC.
      type: string
    - contextPath: CrowdStrike.IOC.CreatedTime
      description: The datetime the IOC was created.
      type: date
    - contextPath: CrowdStrike.IOC.CreatedBy
      description: The identity of the user/process who created the IOC.
      type: string
    - contextPath: CrowdStrike.IOC.ModifiedTime
      description: The datetime the indicator was last modified.
      type: date
    - contextPath: CrowdStrike.IOC.ModifiedBy
      description: The identity of the user/process who last updated the IOC.
      type: string
    - contextPath: CrowdStrike.IOC.Tags
      description: The tags of the IOC.
      type: Unknown
    - contextPath: CrowdStrike.IOC.Platforms
      description: The platforms of the IOC.
      type: Unknown
  - arguments:
    - description: The host ID you would like to kill the given process for.
      name: host_id
      required: true
    - description: The CID of the tenant member to execute the command against.
      name: member_cid
    - description: A comma-separated list of process IDs to kill.
      isArray: true
      name: process_ids
      required: true
    description: Execute an active responder kill command on a single host.
    name: cs-falcon-rtr-kill-process
    outputs:
    - contextPath: CrowdStrike.Command.kill.ProcessID
      description: The process ID that was killed.
      type: String
    - contextPath: CrowdStrike.Command.kill.Error
      description: The error message raised if the command was failed.
      type: String
    - contextPath: CrowdStrike.Command.kill.HostID
      description: The host ID.
      type: String
  - arguments:
    - description: A comma-separated list of the hosts IDs you would like to remove the file for.
      isArray: true
      name: host_ids
      required: true
    - description: The CID of the tenant member to execute the command against.
      name: member_cid
    - description: The path to a file or a directory you want to remove.
      name: file_path
      required: true
    - auto: PREDEFINED
      description: The operating system of the hosts given. Since the remove command is different in each operating system, you can choose only one operating system.
      name: os
      predefined:
      - Windows
      - Linux
      - Mac
      required: true
    description: Batch executes an RTR active-responder remove file across the hosts mapped to the given batch ID.
    name: cs-falcon-rtr-remove-file
    outputs:
    - contextPath: CrowdStrike.Command.rm.HostID
      description: The host ID.
      type: String
    - contextPath: CrowdStrike.Command.rm.Error
      description: The error message raised if the command failed.
      type: String
  - arguments:
    - description: The host ID you want to get the processes list from.
      name: host_id
      required: true
    - description: The CID of the tenant member to execute the command against.
      name: member_cid
    description: Executes an RTR active-responder ps command to get a list of active processes across the given host.
    name: cs-falcon-rtr-list-processes
    outputs:
    - contextPath: CrowdStrike.Command.ps.Filename
      description: The the name of the result file to be returned.
      type: String
  - arguments:
    - description: The host ID you want to get the network status and protocol statistics list from.
      name: host_id
      required: true
    - description: The CID of the tenant member to execute the command against.
      name: member_cid
    description: Executes an RTR active-responder netstat command to get a list of network status and protocol statistics across the given host.
    name: cs-falcon-rtr-list-network-stats
    outputs:
    - contextPath: CrowdStrike.Command.netstat.Filename
      description: The the name of the result file to be returned.
      type: String
  - arguments:
    - description: A comma-separated list of the host IDs you want to get the registry keys from.
      isArray: true
      name: host_ids
      required: true
    - description: The CID of the tenant member to execute the command against.
      name: member_cid
    - description: A comma-separated list of the registry keys, sub keys or value to get.
      isArray: true
      name: registry_keys
      required: true
    description: Executes an RTR active-responder read registry keys command across the given hosts. This command is valid only for Windows hosts.
    name: cs-falcon-rtr-read-registry
  - arguments:
    - description: A comma-separated list of the hosts IDs you want to get the list of scheduled tasks from.
      isArray: true
      name: host_ids
      required: true
    - description: The CID of the tenant member to execute the command against.
      name: member_cid
    description: Executes an RTR active-responder netstat command to get a list of scheduled tasks across the given host. This command is valid only for Windows hosts.
    name: cs-falcon-rtr-list-scheduled-tasks
  - arguments:
    - description: A comma-separated list of the hosts IDs you want to get the file from.
      isArray: true
      name: host_ids
      required: true
    - description: The CID of the tenant member to execute the command against.
      name: member_cid
    - description: The file path of the required file to extract.
      name: file_path
      required: true
    - description: The file name to use for the archive name and the file within the archive.
      name: filename
    - description: interval between polling. Default is 60 seconds. Must be higher than 10.
      name: interval_in_seconds
    - description: This is an internal argument used for the polling process, not to be used by the user.
      isArray: true
      name: hosts_and_requests_ids
    - description: This is an internal argument used for the polling process, not to be used by the user.
      isArray: true
      name: SHA256
    description: Gets the RTR extracted file contents for the specified file path.
    name: cs-falcon-rtr-retrieve-file
    outputs:
    - contextPath: CrowdStrike.File.FileName
      description: The file name.
      type: String
    - contextPath: CrowdStrike.File.HostID
      description: The host ID.
      type: String
    - contextPath: File.Size
      description: The size of the file.
      type: Number
    - contextPath: File.SHA1
      description: The SHA1 hash of the file.
      type: String
    - contextPath: File.SHA256
      description: The SHA256 hash of the file.
      type: String
    - contextPath: File.SHA512
      description: The SHA512 hash of the file.
      type: String
    - contextPath: File.Name
      description: The name of the file.
      type: String
    - contextPath: File.SSDeep
      description: The SSDeep hash of the file.
      type: String
    - contextPath: File.EntryID
      description: The entry ID of the file.
      type: String
    - contextPath: File.Info
      description: Information about the file.
      type: String
    - contextPath: File.Type
      description: The file type.
      type: String
    - contextPath: File.MD5
      description: The MD5 hash of the file.
      type: String
    - contextPath: File.Extension
      description: The extension of the file.
      type: String
    polling: true
  - arguments:
    - default: true
      description: The incident ID to get detections for.
      name: incident_id
      required: true
    - description: The CID of the tenant member to execute the command against.
      name: member_cid
    description: Gets the detections for a specific incident.
    name: cs-falcon-get-detections-for-incident
    outputs:
    - contextPath: CrowdStrike.IncidentDetection.incident_id
      description: The incident ID.
      type: String
    - contextPath: CrowdStrike.IncidentDetection.behavior_id
      description: The behavior ID connected to the incident.
      type: String
    - contextPath: CrowdStrike.IncidentDetection.detection_ids
      description: A list of detection IDs connected to the incident.
      type: String
  - arguments: []
    description: Returns the list of fields to map in outgoing mirroring. This command is only used for debugging purposes.
    name: get-mapping-fields
  - arguments:
    - description: The remote incident or detection ID.
      name: id
      required: true
    - description: The CID of the tenant member to execute the command against.
      name: member_cid
    - defaultValue: '0'
      description: The UTC timestamp in seconds of the last update. The incident or detection is only updated if it was modified after the last update time.
      name: lastUpdate
    description: Gets remote data from a remote incident or detection. This method does not update the current incident or detection, and should be used for debugging purposes only.
    name: get-remote-data
  - arguments:
    - description: Date string representing the local time. The incident or detection is only returned if it was modified after the last update time.
      name: lastUpdate
    - description: The CID of the tenant member to execute the command against.
      name: member_cid
    description: Gets the list of incidents and detections that were modified since the last update time. This method is used for debugging purposes. The get-modified-remote-data command is used as part of the Mirroring feature that was introduced in Cortex XSOAR version 6.1.
    name: get-modified-remote-data
  - arguments: []
    description: Updates the remote incident or detection with local incident or detection changes. This method is only used for debugging purposes and will not update the current incident or detection.
    name: update-remote-system
  - arguments:
    - description: Limit the vulnerabilities returned to specific properties. Each value must be enclosed in single quotes and placed immediately after the colon with no space. For example, 'filter=status:'open'+cve.id:['CVE-2013-3900','CVE-2021-1675']'
      name: filter
      required: false
    - description: The CID of the tenant member to execute the command against.
      name: member_cid
    - description: Unique agent identifier (AID) of a sensor.
      name: aid
      isArray: true
      required: false
    - description: Unique identifier for a vulnerability as cataloged in the National Vulnerability Database (NVD). This filter supports multiple values and negation.
      name: cve_id
      isArray: true
      required: false
    - description: "Severity of the CVE. The possible values are: CRITICAL, HIGH, MEDIUM, LOW, UNKNOWN, or NONE."
      name: cve_severity
      isArray: true
      required: false
    - description: Name of a tag assigned to a host. Retrieve tags from Host Tags APIs.
      name: tags
      isArray: true
      required: false
    - description: "Status of a vulnerability. This filter supports multiple values and negation. The possible values are: open, closed, reopen, expired."
      name: status
      isArray: true
      required: false
    - description: "Operating system platform. This filter supports negation. The possible values are: Windows, Mac, Linux."
      name: platform_name
      required: false
    - description: Unique system-assigned ID of a host group. Retrieve the host group ID from Host Group APIs.
      name: host_group
      isArray: true
      required: false
    - description: Type of host a sensor is running on.
      name: host_type
      isArray: true
      required: false
    - description: Filter for vulnerabilities based on the number of days since a host last connected to CrowdStrike Falcon. Enter a numeric value from 3 to 45 to indicate the number of days you want to look back. Example- last_seen_within:10
      name: last_seen_within
      required: false
    - auto: PREDEFINED
      description: Indicates if the vulnerability is suppressed by a suppression rule.
      name: is_suppressed
      isArray: true
      required: false
      predefined:
      - 'true'
      - 'false'
    - auto: PREDEFINED
      description: Display remediation information type of data to be returned for each vulnerability entity.
      defaultValue: 'True'
      name: display_remediation_info
      required: false
      predefined:
      - 'True'
      - 'False'
    - auto: PREDEFINED
      description: Whether to return logic information type of data for each vulnerability entity.
      defaultValue: 'True'
      name: display_evaluation_logic_info
      required: false
      predefined:
      - 'True'
      - 'False'
    - auto: PREDEFINED
      description: Whether to return host information type of data for each vulnerability entity.
      name: display_host_info
      defaultValue: 'False'
      required: false
      predefined:
      - 'True'
      - 'False'
    - description: Maximum number of items to return (1-5000).
      defaultValue: '50'
      type: String
      name: limit
      required: false
    description: Retrieve vulnerability details according to the selected filter. Each request requires at least one filter parameter. Supported with the CrowdStrike Spotlight license.
    name: cs-falcon-spotlight-search-vulnerability
    outputs:
    - contextPath: CrowdStrike.Vulnerability.id
      description: Unique system-assigned ID of the vulnerability.
      type: String
    - contextPath: CrowdStrike.Vulnerability.cid
      description: Unique system-generated customer identifier (CID) of the account.
      type: String
    - contextPath: CrowdStrike.Vulnerability.aid
      description: Unique agent identifier (AID) of the sensor where the vulnerability was found.
      type: String
    - contextPath: CrowdStrike.Vulnerability.created_timestamp
      description: UTC date and time of when the vulnerability was created in Spotlight.
      type: Date
    - contextPath: CrowdStrike.Vulnerability.updated_timestamp
      description: UTC date and time of the last update made on the vulnerability.
      type: Date
    - contextPath: CrowdStrike.Vulnerability.status
      description: "Vulnerability's current status. Possible values are: open, closed, reopen, or expired."
      type: String
    - contextPath: CrowdStrike.Vulnerability.apps.product_name_version
      description: Name and version of the product associated with the vulnerability.
      type: String
    - contextPath: CrowdStrike.Vulnerability.apps.sub_status
      description: "Status of each product associated with the vulnerability. Possible values are: open, closed, or reopen."
      type: String
    - contextPath: CrowdStrike.Vulnerability.apps.remediation.ids
      description: Remediation ID of each product associated with the vulnerability.
      type: String
    - contextPath: CrowdStrike.Vulnerability.host_info.hostname
      description: Name of the machine.
      type: String
    - contextPath: CrowdStrike.Vulnerability.host_info.instance_id
      description: Cloud instance ID of the host.
      type: String
    - contextPath: CrowdStrike.Vulnerability.host_info.service_provider_account_id
      description: Cloud service provider account ID for the host.
      type: String
    - contextPath: CrowdStrike.Vulnerability.host_info.service_provider
      description: Cloud service provider for the host.
      type: String
    - contextPath: CrowdStrike.Vulnerability.host_info.os_build
      description: Operating system build.
      type: String
    - contextPath: CrowdStrike.Vulnerability.host_info.product_type_desc
      description: Type of host a sensor is running on.
      type: String
    - contextPath: CrowdStrike.Vulnerability.host_info.local_ip
      description: Device's local IP address.
      type: String
    - contextPath: CrowdStrike.Vulnerability.host_info.machine_domain
      description: Active Directory domain name.
      type: String
    - contextPath: CrowdStrike.Vulnerability.host_info.os_version
      description: Operating system version.
      type: String
    - contextPath: CrowdStrike.Vulnerability.host_info.ou
      description: Active directory organizational unit name.
      type: String
    - contextPath: CrowdStrike.Vulnerability.host_info.site_name
      description: Active directory site name.
      type: String
    - contextPath: CrowdStrike.Vulnerability.host_info.system_manufacturer
      description: Name of the system manufacturer.
      type: String
    - contextPath: CrowdStrike.Vulnerability.host_info.groups.id
      description: Array of host group IDs that the host is assigned to.
      type: String
    - contextPath: CrowdStrike.Vulnerability.host_info.groups.name
      description: Array of host group names that the host is assigned to.
      type: String
    - contextPath: CrowdStrike.Vulnerability.host_info.tags
      description: Name of a tag assigned to a host.
      type: String
    - contextPath: CrowdStrike.Vulnerability.host_info.platform
      description: Operating system platform. This filter supports negation.
      type: String
    - contextPath: CrowdStrike.Vulnerability.remediation.entities.id
      description: Unique ID of the remediation.
      type: String
    - contextPath: CrowdStrike.Vulnerability.remediation.entities.reference
      description: Relevant reference for the remediation that can be used to get additional details for the remediation.
      type: String
    - contextPath: CrowdStrike.Vulnerability.remediation.entities.title
      description: Short description of the remediation.
      type: String
    - contextPath: CrowdStrike.Vulnerability.remediation.entities.action
      description: Expanded description of the remediation.
      type: String
    - contextPath: CrowdStrike.Vulnerability.remediation.entities.link
      description: Link to the remediation page for the vendor. In certain cases, this field is null.
      type: String
    - contextPath: CrowdStrike.Vulnerability.cve.id
      description: Unique identifier for a vulnerability as cataloged in the National Vulnerability Database (NVD).
      type: String
    - contextPath: CrowdStrike.Vulnerability.cve.base_score
      description: Base score of the CVE (float value between 1 and 10).
      type: Number
    - contextPath: CrowdStrike.Vulnerability.cve.severity
      description: CVSS severity rating of the vulnerability.
      type: String
    - contextPath: CrowdStrike.Vulnerability.cve.exploit_status
      description: Numeric value of the most severe known exploit.
      type: Number
    - contextPath: CrowdStrike.Vulnerability.cve.exprt_rating
      description: ExPRT rating assigned by CrowdStrike's predictive AI rating system.
      type: String
    - contextPath: CrowdStrike.Vulnerability.cve.description
      description: Brief description of the CVE.
      type: String
    - contextPath: CrowdStrike.Vulnerability.cve.published_date
      description: UTC timestamp with the date and time of when the vendor published the CVE.
      type: Date
    - contextPath: CrowdStrike.Vulnerability.cve.vendor_advisory
      description: Link to the vendor page where the CVE was disclosed.
      type: String
    - contextPath: CrowdStrike.Vulnerability.cve.exploitability_score
      description: Exploitability score of the CVE (float values from 1-4).
      type: Number
    - contextPath: CrowdStrike.Vulnerability.cve.impact_score
      description: Impact score of the CVE (float values from 1-6).
      type: Number
    - contextPath: CrowdStrike.Vulnerability.cve.vector
      description: Textual representation of the metric values used to score the vulnerability.
      type: String
    - contextPath: CrowdStrike.Vulnerability.cve.remediation_level
      description: CVSS remediation level of the vulnerability (U = Unavailable, or O = Official fix).
      type: String
    - contextPath: CrowdStrike.Vulnerability.cve.cisa_info.is_cisa_kev
      description: Whether to filter for vulnerabilities that are in the CISA Known Exploited Vulnerabilities (KEV) catalog.
      type: Boolean
    - contextPath: CrowdStrike.Vulnerability.cve.cisa_info.due_date
      description: Date before which CISA mandates subject organizations to patch the vulnerability.
      type: Date
    - contextPath: CrowdStrike.Vulnerability.cve.spotlight_published_date
      description: UTC timestamp with the date and time Spotlight enabled coverage for the vulnerability.
      type: Date
    - contextPath: CrowdStrike.Vulnerability.cve.actors
      description: Adversaries associated with the vulnerability.
      type: String
    - contextPath: CrowdStrike.Vulnerability.cve.name
      description: The vulnerability name.
      type: String
  - arguments:
    - description: Unique identifier for a vulnerability as cataloged in the National Vulnerability Database (NVD). This filter supports multiple values and negation.
      name: cve_id
      isArray: true
      required: true
    - description: The CID of the tenant member to execute the command against.
      name: member_cid
    description: Retrieve vulnerability details according to the selected filter. Each request requires at least one filter parameter. Supported with the CrowdStrike Spotlight license.
    name: cve
    outputs:
    - contextPath: DBotScore.Indicator
      description: The indicator value.
      type: String
    - contextPath: DBotScore.Type
      description: The indicator type.
      type: String
    - contextPath: DBotScore.Vendor
      description: The vendor used to calculate the score.
      type: String
    - contextPath: DBotScore.Score
      description: The actual score.
      type: Number
  - arguments:
    - description: Maximum number of items to return (1-5000).
      defaultValue: '50'
      name: limit
      required: false
    - description: The CID of the tenant member to execute the command against.
      name: member_cid
    - description: Unique identifier for a vulnerability as cataloged in the National Vulnerability Database (NVD). This filter supports multiple values and negation.
      name: cve_ids
      isArray: true
      required: true
    description: Retrieve vulnerability details for a specific ID and host. Supported with the CrowdStrike Spotlight license.
    name: cs-falcon-spotlight-list-host-by-vulnerability
    outputs:
    - contextPath: CrowdStrike.VulnerabilityHost.id
      description: Unique system-assigned ID of the vulnerability.
      type: String
    - contextPath: CrowdStrike.VulnerabilityHost.cid
      description: Unique system-generated customer identifier (CID) of the account.
      type: String
    - contextPath: CrowdStrike.VulnerabilityHost.aid
      description: Unique agent identifier (AID) of the sensor where the vulnerability was found.
      type: String
    - contextPath: CrowdStrike.VulnerabilityHost.created_timestamp
      description: UTC date and time of when the vulnerability was created in Spotlight.
      type: Date
    - contextPath: CrowdStrike.VulnerabilityHost.updated_timestamp
      description: UTC date and time of the last update made on the vulnerability.
      type: Date
    - contextPath: CrowdStrike.VulnerabilityHost.status
      description: "Vulnerability's current status. Possible values are: open, closed, reopen, or expired."
      type: String
    - contextPath: CrowdStrike.VulnerabilityHost.apps.product_name_version
      description: Name and version of the product associated with the vulnerability.
      type: String
    - contextPath: CrowdStrike.VulnerabilityHost.apps.sub_status
      description: "Status of each product associated with the vulnerability. Possible values are: open, closed, or reopen."
      type: String
    - contextPath: CrowdStrike.VulnerabilityHost.apps.remediation.ids
      description: Remediation ID of each product associated with the vulnerability.
      type: String
    - contextPath: CrowdStrike.VulnerabilityHost.apps.evaluation_logic.id
      description: Unique system-assigned ID of the vulnerability evaluation logic.
      type: String
    - contextPath: CrowdStrike.VulnerabilityHost.suppression_info.is_suppressed
      description: Indicates if the vulnerability is suppressed by a suppression rule.
      type: Boolean
    - contextPath: CrowdStrike.VulnerabilityHost.host_info.hostname
      description: Name of the machine.
      type: String
    - contextPath: CrowdStrike.VulnerabilityHost.host_info.local_ip
      description: Device's local IP address.
      type: String
    - contextPath: CrowdStrike.VulnerabilityHost.host_info.machine_domain
      description: Active Directory domain name.
      type: String
    - contextPath: CrowdStrike.VulnerabilityHost.host_info.os_version
      description: Operating system version.
      type: String
    - contextPath: CrowdStrike.VulnerabilityHost.host_info.ou
      description: Active directory organizational unit name.
      type: String
    - contextPath: CrowdStrike.VulnerabilityHost.host_info.site_name
      description: Active directory site name.
      type: String
    - contextPath: CrowdStrike.VulnerabilityHost.host_info.system_manufacturer
      description: Name of the system manufacturer.
      type: String
    - contextPath: CrowdStrike.VulnerabilityHost.host_info.platform
      description: Operating system platform. This filter supports negation.
      type: String
    - contextPath: CrowdStrike.VulnerabilityHost.host_info.instance_id
      description: Cloud instance ID of the host.
      type: String
    - contextPath: CrowdStrike.VulnerabilityHost.host_info.service_provider_account_id
      description: Cloud service provider account ID for the host.
      type: String
    - contextPath: CrowdStrike.VulnerabilityHost.host_info.service_provider
      description: Cloud service provider for the host.
      type: String
    - contextPath: CrowdStrike.VulnerabilityHost.host_info.os_build
      description: Operating system build.
      type: String
    - contextPath: CrowdStrike.VulnerabilityHost.host_info.product_type_desc
      description: Type of host a sensor is running on.
      type: String
    - contextPath: CrowdStrike.VulnerabilityHost.cve.id
      description: Unique identifier for a vulnerability as cataloged in the National Vulnerability Database (NVD).
      type: String
  dockerimage: demisto/python3:3.10.9.44472
  isfetch: true
  ismappable: true
  isremotesyncin: true
  isremotesyncout: true
  runonce: false
  script: '-'
  subtype: python3
  type: python
fromversion: 5.0.0
tests:
- Test - CrowdStrike Falcon
defaultclassifier: CrowdStrike Falcon
defaultmapperin: CrowdStrike Falcon-Mapper
defaultmapperout: CrowdStrike Falcon - Outgoing Mapper<|MERGE_RESOLUTION|>--- conflicted
+++ resolved
@@ -2420,15 +2420,12 @@
       isArray: true
       name: multiple_indicators_json
       required: true
-<<<<<<< HEAD
-    - description: The CID of the tenant member to execute the command against.
-      name: member_cid
-=======
+    - description: The CID of the tenant member to execute the command against.
+      name: member_cid
     - name: timeout
       description: The amount of time (in seconds) that a request will wait for a client to establish a connection to a remote machine before a timeout occurs.
       defaultValue: "180"
       type: unknown
->>>>>>> a154449e
     description: Uploads a batch of indicators.
     name: cs-falcon-batch-upload-custom-ioc
     outputs:
