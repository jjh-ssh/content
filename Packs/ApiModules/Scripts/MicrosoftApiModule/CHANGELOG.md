## [Unreleased]
<<<<<<< HEAD
- Added support for integrations with authorization code grant flow.
=======


## [20.3.4] - 2020-03-30
-
>>>>>>> 66d9c9d1
<|MERGE_RESOLUTION|>--- conflicted
+++ resolved
@@ -1,9 +1,6 @@
 ## [Unreleased]
-<<<<<<< HEAD
 - Added support for integrations with authorization code grant flow.
-=======
 
 
 ## [20.3.4] - 2020-03-30
--
->>>>>>> 66d9c9d1
+-