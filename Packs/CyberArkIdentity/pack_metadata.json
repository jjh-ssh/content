--- conflicted
+++ resolved
@@ -9,13 +9,9 @@
     "categories": [
         "Analytics & SIEM"
     ],
-<<<<<<< HEAD
-    "tags": ["Data Source"],
-=======
     "tags": [
         "Data Source"
     ],
->>>>>>> 95940fc6
     "useCases": [],
     "keywords": [],
     "marketplaces": [
