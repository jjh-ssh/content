import hashlib
import hmac
import shutil
from typing import Callable
from urllib import parse  # noqa: F401

import demistomock as demisto  # noqa: F401
from CommonServerPython import *  # noqa: F401
<<<<<<< HEAD
import defusedxml.ElementTree as defused_ET
=======
from requests import Response
>>>>>>> 0297bcfd

DATE_FORMAT = '%a, %d %b %Y %H:%M:%S GMT'
account_sas_token = ""
storage_account_name = ""


class Client:
    """
    API Client
    """

    def __init__(self, server_url, verify, proxy, account_sas_token, storage_account_name,
                 api_version, managed_identities_client_id: Optional[str] = None):
        self.ms_client = MicrosoftStorageClient(server_url, verify, proxy, account_sas_token, storage_account_name,
                                                api_version, managed_identities_client_id)

    def list_containers_request(self, limit: str = None, prefix: str = None, marker: str = None) -> str:
        """
        List Containers under the specified storage account.

        Args:
            limit (str): Number of Containers to retrieve.
            prefix (str): Filters the results to return only Containers whose name begins with the specified prefix.
            marker (str): Identifies the portion of the list to be returned.

        Returns:
            str: API response from Azure.

        """
        params = assign_params(maxresults=limit, prefix=prefix, comp='list', marker=marker)

        response = self.ms_client.http_request(method='GET', url_suffix='', params=params, resp_type="text")

        return response

    def create_container_request(self, container_name: str) -> Response:
        """
        Create a new Container under the specified account.

        Args:
            container_name (str): Container name.

        Returns:
            Response: API response from Azure.

        """
        params = assign_params(restype="container")

        response = self.ms_client.http_request(method='PUT', url_suffix=f'{container_name}', params=params,
                                               return_empty_response=True)

        return response

    def get_base_url(self):
        return self.ms_client._base_url

    def get_api_version(self):
        return self.ms_client._api_version

    def get_container_properties_request(self, container_name: str) -> Response:
        """
        Retrieve properties for the specified Container.

        Args:
            container_name (str): Container name.

        Returns:
            Response: API response from Azure.

        """
        params = assign_params(restype="container")

        response = self.ms_client.http_request(method='GET', url_suffix=f'{container_name}', params=params,
                                               return_empty_response=True)

        return response

    def delete_container_request(self, container_name: str) -> Response:
        """
        Delete Container under the specified account.

        Args:
            container_name (str): Container name.

        Returns:
            Response: API response from Azure.

        """
        params = assign_params(restype="container")

        response = self.ms_client.http_request(method='DELETE', url_suffix=f'{container_name}', params=params,
                                               return_empty_response=True)

        return response

    def list_blobs_request(self, container_name: str, limit: str = None, prefix: str = None, marker: str = None) -> str:
        """
        List Blobs under the specified container.

        Args:
            container_name (str): Container name.
            limit (str): Number of Blob to retrieve.
            prefix (str): Filters the results to return only Blob whose name begins with the specified prefix.
            marker (str): Identifies the portion of the list to be returned.

        Returns:
            str: API response from Azure.

        """
        params = assign_params(container_name=container_name, maxresults=limit,
                               prefix=prefix, restype='container', comp='list', marker=marker)

        response = self.ms_client.http_request(method='GET', url_suffix=f'{container_name}', params=params,
                                               resp_type="text")

        return response

    def put_blob_request(self, container_name: str, file_entry_id: str, file_name: str = None) -> Response:
        """
        Create or update Blob under the specified Container.

        Args:
            container_name (str): Container name.
            file_entry_id (str): File War room Entry ID.
            file_name (str): File name. Default is XSOAR file name.

        Returns:
            Response: API response from Azure.

        """

        xsoar_file_data = demisto.getFilePath(
            file_entry_id)  # Retrieve XSOAR system file path and name, given file entry ID.
        xsoar_system_file_path = xsoar_file_data['path']
        blob_name = file_name if file_name else xsoar_file_data['name']

        headers = {'x-ms-blob-type': 'BlockBlob'}

        try:
            shutil.copy(xsoar_system_file_path, blob_name)
        except FileNotFoundError:
            raise Exception('Failed to prepare file for upload. '
                            'The process of importing and copying the file data from XSOAR failed.')

        try:
            with open(blob_name, 'rb') as file:
                response = self.ms_client.http_request(method='PUT',
                                                       url_suffix=f'{container_name}/{blob_name}',
                                                       headers=headers,
                                                       return_empty_response=True,
                                                       data=file)

        finally:
            shutil.rmtree(blob_name, ignore_errors=True)

        return response

    def get_blob_request(self, container_name: str, blob_name: str) -> Response:
        """
        Retrieve Blob from Container.

        Args:
            container_name (str): Container name.
            blob_name (str): Blob name.

        Returns:
            Response: API response from Azure.

        """
        response = self.ms_client.http_request(method='GET', url_suffix=f'{container_name}/{blob_name}',
                                               resp_type="response")

        return response

    def get_blob_tags_request(self, container_name: str, blob_name: str) -> str:
        """
        Retrieve the tags of the specified Blob.

        Args:
            container_name (str): Container name.
            blob_name (str): Blob name.

        Returns:
            str: API response from Azure.

        """
        params = assign_params(comp="tags")

        response = self.ms_client.http_request(method='GET', url_suffix=f'{container_name}/{blob_name}', params=params,
                                               resp_type="text")

        return response

    def set_blob_tags_request(self, container_name: str, blob_name: str, tags: str) -> Response:
        """
        Set the tags for the specified Blob.

        Args:
            container_name (str): Container name.
            blob_name (str): Blob name.
            tags (str): XML tags data.

        Returns:
            Response: API response from Azure.

        """
        params = assign_params(comp="tags")

        response = self.ms_client.http_request(method='PUT', url_suffix=f'{container_name}/{blob_name}',
                                               params=params, return_empty_response=True, data=tags)

        return response

    def delete_blob_request(self, container_name: str, blob_name: str) -> Response:
        """
        Delete Blob from Container.

        Args:
            container_name (str): Container name.
            blob_name (str): Blob name.

        Returns:
            Response: API response from Azure.

        """

        response = self.ms_client.http_request(method='DELETE', url_suffix=f'{container_name}/{blob_name}',
                                               return_empty_response=True)

        return response

    def get_blob_properties_request(self, container_name: str, blob_name: str) -> Response:
        """
        Retrieve Blob properties.

        Args:
            container_name (str): Container name.
            blob_name (str): Blob name.

        Returns:
            Response: API response from Azure.

        """

        response = self.ms_client.http_request(method='HEAD', url_suffix=f'{container_name}/{blob_name}',
                                               resp_type="response")

        return response

    def set_blob_properties_request(self, container_name: str, blob_name: str, headers: dict) -> Response:
        """
        Set Blob properties.

        Args:
            container_name (str): Container name.
            blob_name (str): Blob name.
            headers (dict): Request Headers.

        Returns:
            Response: API response from Azure.

        """

        params = assign_params(comp='properties')
        response = self.ms_client.http_request(method='PUT', url_suffix=f'{container_name}/{blob_name}',
                                               params=params, headers=headers, return_empty_response=True)

        return response


def get_pagination_next_marker_element(limit: str, page: int, client_request: Callable, params: dict) -> str:
    """
    Get next marker element for request pagination.
    'marker' is a string value that identifies the portion of the list to be returned with the next list operation.
    The operation returns a NextMarker element within the response body if the list returned was not complete.
    This value may then be used as a query parameter in a subsequent call to request the next portion of the list items.
    Args:
        limit (str): Number of elements to retrieve.
        page (str): Page number.
        client_request (Callable): Client request function.
        params (dict): Request params.

    Returns:
        str: Next marker.

    """
    offset = int(limit) * (page - 1)
    response = client_request(limit=str(offset), **params)
    tree = ET.ElementTree(defused_ET.fromstring(response))
    root = tree.getroot()

    return root.findtext('NextMarker')  # type: ignore


def list_containers_command(client: Client, args: Dict[str, Any]) -> CommandResults:
    """
    List Containers under the specified storage account.

    Args:
        client (Client): Azure Blob Storage API client.
        args (dict): Command arguments from XSOAR.

    Returns:
        CommandResults: outputs, readable outputs and raw response for XSOAR.

    """
    limit = args.get('limit') or '50'
    prefix = args.get('prefix')
    page = arg_to_number(args.get('page') or '1')

    marker = ''
    readable_message = f'Containers List:\n Current page size: {limit}\n Showing page {page} out others that may exist'

    if page > 1:  # type: ignore
        marker = get_pagination_next_marker_element(limit=limit, page=page,  # type: ignore
                                                    client_request=client.list_containers_request,
                                                    params={"prefix": prefix})

        if not marker:
            return CommandResults(
                readable_output=readable_message,
                outputs_prefix='AzureStorageContainer.Container',
                outputs=[],
                raw_response=[]
            )

    response = client.list_containers_request(limit, prefix, marker)

    tree = ET.ElementTree(defused_ET.fromstring(response))
    root = tree.getroot()

    raw_response = []
    outputs = []

    for element in root.iter('Container'):
        outputs.append({'name': element.findtext('Name')})
        data = {'Name': element.findtext('Name')}
        properties = {}
        for container_property in element.findall('Properties'):
            for attribute in container_property:
                properties[attribute.tag] = attribute.text

        data['Property'] = properties  # type: ignore
        raw_response.append(data)

    readable_output = tableToMarkdown(
        readable_message,
        outputs,
        headers=['name'],
        headerTransform=string_to_table_header
    )

    command_results = CommandResults(
        readable_output=readable_output,
        outputs_prefix='AzureStorageContainer.Container',
        outputs_key_field='name',
        outputs=outputs,
        raw_response=raw_response
    )

    return command_results


def create_container_command(client: Client, args: Dict[str, Any]) -> CommandResults:
    """
    Create a new Container under the specified account.

    Args:
        client (Client): Azure Blob Storage API client.
        args (dict): Command arguments from XSOAR.

    Returns:
        CommandResults: outputs, readable outputs and raw response for XSOAR.

    """
    container_name = args['container_name']

    container_name_regex = "^[a-z0-9](?!.*--)[a-z0-9-]{1,61}[a-z0-9]$"
    # Rules for naming containers can be found here:
    # https://docs.microsoft.com/en-us/rest/api/storageservices/naming-and-referencing-containers--blobs--and-metadata

    if not re.search(container_name_regex, container_name):
        raise Exception('The specified container name is invalid.')

    client.create_container_request(container_name)

    command_results = CommandResults(
        readable_output=f'Container {container_name} successfully created.',
    )

    return command_results


def convert_dict_time_format(data: dict, keys: list):
    """
    Convert dictionary data values time format.
    Args:
        data (dict): Data.
        keys (list): Keys list to convert

    """
    for key in keys:
        if data.get(key):
            time_value = datetime.strptime(data.get(key), DATE_FORMAT)  # type: ignore
            iso_time = FormatIso8601(time_value)
            data[key] = iso_time


def get_container_properties_command(client: Client, args: Dict[str, Any]) -> CommandResults:
    """
    Retrieve properties for the specified Container.

    Args:
        client (Client): Azure Blob Storage API client.
        args (dict): Command arguments from XSOAR.

    Returns:
        CommandResults: outputs, readable outputs and raw response for XSOAR.

    """
    container_name = args['container_name']

    response = client.get_container_properties_request(container_name)

    raw_response = response.headers
    raw_response = dict(raw_response)  # Convert raw_response from 'CaseInsensitiveDict' to 'dict'

    response_headers = list(raw_response.keys())
    outputs = {}

    properties = transform_response_to_context_format(raw_response, response_headers)

    outputs['name'] = container_name
    outputs['Property'] = properties

    convert_dict_time_format(outputs['Property'], ['last_modified', 'date'])

    readable_output = tableToMarkdown(
        f'Container {container_name} Properties:',
        outputs.get('Property'),
        headers=['last_modified', 'etag', 'lease_status', 'lease_state', 'has_immutability_policy', 'has_legal_hold'],
        headerTransform=string_to_table_header
    )

    return CommandResults(
        readable_output=readable_output,
        outputs_prefix='AzureStorageContainer.Container',
        outputs_key_field='name',
        outputs=outputs,
        raw_response=raw_response
    )


def delete_container_command(client: Client, args: Dict[str, Any]) -> CommandResults:
    """
    Delete Container under the specified account.

    Args:
        client (Client): Azure Blob Storage API client.
        args (dict): Command arguments from XSOAR.

    Returns:
        CommandResults: outputs, readable outputs and raw response for XSOAR.

    """
    container_name = args['container_name']

    client.delete_container_request(container_name)

    command_results = CommandResults(
        readable_output=f'Container {container_name} successfully deleted.',
    )

    return command_results


def list_blobs_command(client: Client, args: Dict[str, Any]) -> CommandResults:
    """
    List Blobs under the specified container.

    Args:
        client (Client): Azure Blob Storage API client.
        args (dict): Command arguments from XSOAR.

    Returns:
        CommandResults: outputs, readable outputs and raw response for XSOAR.

    """
    container_name = args['container_name']
    limit = args.get('limit') or '50'
    prefix = args.get('prefix')
    page = arg_to_number(args.get('page') or '1')

    marker = ''
    readable_message = f'{container_name} Container Blobs List:\n Current page size: {limit}\n ' \
                       f'Showing page {page} out others that may exist'
    if page > 1:  # type: ignore
        marker = get_pagination_next_marker_element(limit=limit, page=page,  # type: ignore
                                                    client_request=client.list_blobs_request,
                                                    params={"container_name": container_name,
                                                            "prefix": prefix})  # type: ignore

        if not marker:
            return CommandResults(
                readable_output=readable_message,
                outputs_prefix='AzureStorageContainer.Container',
                outputs=[],
                raw_response=[]
            )

    response = client.list_blobs_request(container_name, limit, prefix, marker)

    tree = ET.ElementTree(defused_ET.fromstring(response))
    root = tree.getroot()

    raw_response = []
    blobs = []

    for element in root.iter('Blob'):
        data = {'name': element.findtext('Name')}
        blobs.append(dict(data))
        properties = {}
        for blob_property in element.findall('Properties'):
            for attribute in blob_property:
                properties[attribute.tag] = attribute.text

        data['Property'] = properties  # type: ignore
        raw_response.append(data)

    outputs = {"name": container_name, "Blob": blobs}
    readable_output = tableToMarkdown(
        readable_message,
        outputs.get('Blob'),
        headers='name',
        headerTransform=string_to_table_header
    )

    command_results = CommandResults(
        readable_output=readable_output,
        outputs_prefix='AzureStorageContainer.Container',
        outputs_key_field='name',
        outputs=outputs,
        raw_response=raw_response

    )

    return command_results


def create_blob_command(client: Client, args: Dict[str, Any]) -> CommandResults:
    """
    Create a new Blob under the specified Container.

    Args:
        client (Client): Azure Blob Storage API client.
        args (dict): Command arguments from XSOAR.

    Returns:
        CommandResults: outputs, readable outputs and raw response for XSOAR.

    """
    container_name = args['container_name']
    file_entry_id = args['file_entry_id']
    blob_name = args.get('blob_name')

    client.put_blob_request(container_name, file_entry_id, blob_name)

    command_results = CommandResults(
        readable_output='Blob successfully created.',
    )

    return command_results


def update_blob_command(client: Client, args: Dict[str, Any]) -> CommandResults:
    """
    Update Blob under the specified Container.

    Args:
        client (Client): Azure Blob Storage API client.
        args (dict): Command arguments from XSOAR.

    Returns:
        CommandResults: outputs, readable outputs and raw response for XSOAR.

    """
    container_name = args['container_name']
    file_entry_id = args['file_entry_id']
    blob_name = args['blob_name']

    client.put_blob_request(container_name, file_entry_id, blob_name)

    command_results = CommandResults(
        readable_output=f'Blob {blob_name} successfully updated.',
    )

    return command_results


def get_blob_command(client: Client, args: Dict[str, Any]) -> fileResult:  # type: ignore
    """
    Retrieve Blob from Container.

    Args:
        client (Client): Azure Blob Storage API client.
        args (dict): Command arguments from XSOAR.

    Returns:
        fileResult: XSOAR File Result.

    """
    container_name = args['container_name']
    blob_name = args['blob_name']

    response = client.get_blob_request(container_name, blob_name)

    return fileResult(filename=blob_name, data=response.content)


def get_blob_tags_command(client: Client, args: Dict[str, Any]) -> CommandResults:
    """
    Retrieve the tags of the specified Blob.

    Args:
        client (Client): Azure Blob Storage API client.
        args (dict): Command arguments from XSOAR.

    Returns:
        CommandResults: outputs, readable outputs and raw response for XSOAR.

    """
    container_name = args['container_name']
    blob_name = args['blob_name']

    response = client.get_blob_tags_request(container_name, blob_name)

    tree = ET.ElementTree(defused_ET.fromstring(response))
    root = tree.getroot()

    raw_response = []
    outputs = {'name': container_name, 'Blob': {'name': blob_name}}

    for element in root.iter('Tag'):
        tag = {'Key': element.findtext('Key'), 'Value': element.findtext('Value')}
        raw_response.append(dict(tag))

    outputs['Blob']['Tag'] = raw_response

    readable_output = tableToMarkdown(
        f'Blob {blob_name} Tags:',
        outputs['Blob']['Tag'],
        headers=['Key', 'Value'],
        headerTransform=pascalToSpace
    )

    command_results = CommandResults(
        readable_output=readable_output,
        outputs_prefix='AzureStorageContainer.Container',
        outputs_key_field='name',
        outputs=outputs,
        raw_response=raw_response
    )

    return command_results


def create_set_tags_request_body(tags: dict) -> str:
    """
    Create XML request body for set blob tags.
    Args:
        tags (dict): Tags data. Key represents tag name , and value represents tag Value.

    Returns:
        str: Set tags request body.

    """
    top = ET.Element('Tags')

    tag_set = ET.SubElement(top, 'TagSet')

    for key, value in tags.items():
        tag = ET.SubElement(tag_set, 'Tag')
        tag_key = ET.SubElement(tag, 'Key')
        tag_key.text = key

        tag_value = ET.SubElement(tag, 'Value')
        tag_value.text = value

    return ET.tostring(top, encoding='unicode')


def set_blob_tags_command(client: Client, args: Dict[str, Any]) -> CommandResults:
    """
    Sets the tags for the specified Blob.

    Args:
        client (Client): Azure Blob Storage API client.
        args (dict): Command arguments from XSOAR.

    Returns:
        CommandResults: outputs, readable outputs and raw response for XSOAR.

    """
    container_name = args['container_name']
    blob_name = args['blob_name']
    tags = args['tags']

    try:
        tags = json.loads(tags)
    except ValueError:
        raise ValueError('Failed to parse tags argument. Please provide valid JSON format tags data.')

    xml_data = create_set_tags_request_body(tags)

    client.set_blob_tags_request(container_name, blob_name, xml_data)

    command_results = CommandResults(
        readable_output=f'{blob_name} Tags successfully updated.',
    )

    return command_results


def delete_blob_command(client: Client, args: Dict[str, Any]) -> CommandResults:
    """
    Delete Blob from Container.

    Args:
        client (Client): Azure Blob Storage API client.
        args (dict): Command arguments from XSOAR.

    Returns:
        CommandResults: outputs, readable outputs and raw response for XSOAR.

    """
    container_name = args['container_name']
    blob_name = args['blob_name']

    client.delete_blob_request(container_name, blob_name)

    command_results = CommandResults(
        readable_output=f'Blob {blob_name} successfully deleted.',
    )

    return command_results


def transform_response_to_context_format(data: dict, keys: list) -> dict:
    """
    Transform API response data to suitable XSOAR context data.
    Remove 'x-ms' prefix and replace '-' to '_' for more readable and conventional variables.
    Args:
        data (dict): Data to exchange.
        keys (list): Keys to filter.

    Returns:
        dict: Processed data.

    """
    return {key.replace('x-ms-', '').replace('-', '_').lower(): value
            for key, value in data.items() if key in keys}


def get_blob_properties_command(client: Client, args: Dict[str, Any]) -> CommandResults:
    """
    Retrieve Blob properties.

    Args:
        client (Client): Azure Blob Storage API client.
        args (dict): Command arguments from XSOAR.

    Returns:
        CommandResults: outputs, readable outputs and raw response for XSOAR.

    """
    container_name = args['container_name']
    blob_name = args['blob_name']

    response = client.get_blob_properties_request(container_name, blob_name)

    raw_response = response.headers
    raw_response = dict(raw_response)  # Convert raw_response from 'CaseInsensitiveDict' to 'dict'

    response_headers = list(raw_response.keys())
    outputs = {}

    properties = transform_response_to_context_format(raw_response, response_headers)

    outputs['name'] = container_name
    outputs['Blob'] = {'name': blob_name, 'Property': properties}

    convert_dict_time_format(outputs['Blob']['Property'], ['creation_time', 'last_modified', 'date'])

    readable_output = tableToMarkdown(
        f'Blob {blob_name} Properties:',
        outputs.get('Blob').get('Property'),  # type: ignore
        headers=['creation_time', 'last_modified', 'content_length', 'content_type', 'etag'],
        headerTransform=string_to_table_header
    )

    return CommandResults(
        readable_output=readable_output,
        outputs_prefix='AzureStorageContainer.Container',
        outputs_key_field='name',
        outputs=outputs,
        raw_response=raw_response
    )


def set_blob_properties_command(client: Client, args: Dict[str, Any]) -> CommandResults:
    """
    Set Blob properties.

    Args:
        client (Client): Azure Blob Storage API client.
        args (dict): Command arguments from XSOAR.

    Returns:
        CommandResults: outputs, readable outputs and raw response for XSOAR.

    """
    container_name = args['container_name']
    blob_name = args['blob_name']
    content_type = args.get('content_type')
    content_md5 = args.get('content_md5')
    content_encoding = args.get('content_encoding')
    content_language = args.get('content_language')
    content_disposition = args.get('content_disposition')
    cache_control = args.get('cache_control')
    request_id = args.get('request_id')
    lease_id = args.get('lease_id')

    headers = remove_empty_elements({
        'x-ms-blob-cache-control': cache_control,
        'x-ms-blob-content-type': content_type,
        'x-ms-blob-content-md5': content_md5,
        'x-ms-blob-content-encoding': content_encoding,
        'x-ms-blob-content-language': content_language,
        'x-ms-blob-content-disposition': content_disposition,
        'x-ms-client-request-id': request_id,
        'x-ms-lease-id': lease_id,
    })

    client.set_blob_properties_request(container_name, blob_name, headers)

    command_results = CommandResults(
        readable_output=f'Blob {blob_name} properties successfully updated.',
    )

    return command_results


# generate signature helper function
def generate_sas_signature(account_key: str, cr: str, sp: str, signedstart: str, expiry: str, sr: str, api_version: str,
                           sip: str = '') -> str:
    """
    Generate sas token for Container

    Args:
        account_key: account key of conatiner.
        cr: canonicalizedResource.
        sp:SignedPermissions.
        signedstart: start time for sas token.
        expiry : Expiry time for sas token.
    Returns:
        sas token

    """
    if sip is None:
        sip = ''
    string_to_sign = (sp + "\n" +  # noqa: W504
                      signedstart + "\n"
                      + expiry + "\n"
                      + cr + "\n"
                      + "" + "\n"
                      + sip + "\n"
                      + "https" + "\n"
                      + api_version + "\n"
                      + sr + "\n"
                      + "" + "\n"
                      + "" + "\n"
                      + "" + "\n"
                      + "" + "\n"
                      + "" + "\n"
                      + "").encode('UTF-8')
    signed_hmac_sha256 = hmac.new(base64.b64decode(account_key), string_to_sign, hashlib.sha256)
    sig = base64.b64encode(signed_hmac_sha256.digest())

    token = {
        'sp': sp,
        'st': signedstart,
        'se': expiry,
        'sip': sip,
        'spr': "https",
        'sv': api_version,
        'sr': sr,
        'sig': sig
    }

    sas_token = urllib.parse.urlencode(token)
    return sas_token


def check_valid_permission(valid_permissions: str, input_permissions: str) -> bool:
    """
    Check the permissions follows valid permission order.

    Args:
        valid_permissions : valid permissions order
        input_permissions : permissions given

    Returns:
        bool

    """
    permissions_length = len(input_permissions)
    if len(valid_permissions) < permissions_length:
        return False
    for i in range(permissions_length - 1):
        last = valid_permissions.rindex(input_permissions[i])
        first = valid_permissions.index(input_permissions[i + 1])
        if last == -1 or first == -1 or last > first:
            return False
    return True


def generate_sas_token_command(client: Client, args: dict) -> CommandResults:  # type: ignore # pragma: no cover
    """
    Generate sas url for Container.

    Args:
        client (Client): Azure Blob Storage API client.
        args (dict): Command arguments from XSOAR.

    Returns:
        CommandResults: outputs and raw response for XSOAR.

    """
    api_version = client.get_api_version()
    container_name = args.get("container_name")
    signed_resource = args.get("signed_resources")
    signed_permissions = args.get("signed_permissions")
    valid_permissions = "racwdxltmeop"
    signed_ip = args.get("signed_ip")
    # Check Permissions
    if check_valid_permission(valid_permissions, signed_permissions):  # type: ignore
        # Set start time
        signed_start = str((datetime.utcnow() - timedelta(minutes=2)).strftime("%Y-%m-%dT%H:%M:%SZ"))
        account_key = demisto.params().get("key")
        time_taken = int(args.get('expiry_time'))  # type: ignore
        signed_expiry = str((datetime.utcnow() + timedelta(hours=time_taken)).strftime("%Y-%m-%dT%H:%M:%SZ"))
        url_suffix = f"{container_name}"
        canonicalized_resource = f"/blob/{storage_account_name}/{container_name}"
        url = client.get_base_url() + url_suffix
        sas_token = generate_sas_signature(account_key, canonicalized_resource, signed_permissions, signed_start,  # type: ignore # noqa
                                           signed_expiry, signed_resource, api_version, signed_ip)  # type: ignore
        sas_url = f"{url}?{sas_token}"
        res_data = sas_url
        markdown = tableToMarkdown('Azure storage container SAS url', res_data, headers=[container_name])
        result = CommandResults(
            readable_output=markdown,
            outputs_prefix='AzureStorageContainer.Container',
            outputs_key_field=container_name,
            outputs=res_data
        )
        return result
    else:
        return_error("Permissions are invalid or in wrong order. Correct order for permissions are \'racwdl\'")


def test_module(client: Client) -> None:
    """
    Tests API connectivity and authentication.
    Args:
        client (Client): Azure Blob Storage API client.
    Returns:
        str : 'ok' if test passed, anything else will fail the test.
    """
    try:
        client.list_containers_request()
    except Exception as exception:
        if 'Error in API call' in str(exception):
            return return_results('Authorization Error: make sure API Credentials are correctly set')

        if 'Error Type' in str(exception):
            return return_results(
                'Verify that the storage account name is correct and that you have access to the server from your host.')

        raise exception

    return_results('ok')


def main() -> None:  # pragma: no cover
    """
    Main function
    """
    params: Dict[str, Any] = demisto.params()
    args: Dict[str, Any] = demisto.args()
    verify_certificate: bool = not params.get('insecure', False)
    proxy = params.get('proxy', False)
    global account_sas_token
    global storage_account_name
    account_sas_token = params.get('credentials', {}).get('password')
    storage_account_name = params['credentials']['identifier']
    managed_identities_client_id = get_azure_managed_identities_client_id(params)
    api_version = "2020-10-02"
    base_url = f'https://{storage_account_name}.blob.core.windows.net/'
    # supported api versions can be found here:
    # https://learn.microsoft.com/en-us/rest/api/storageservices/previous-azure-storage-service-versions
    command = demisto.command()
    demisto.debug(f'Command being called is {command}')

    try:
        client: Client = Client(base_url, verify_certificate, proxy, account_sas_token, storage_account_name,
                                api_version,
                                managed_identities_client_id)

        commands = {
            'azure-storage-container-list': list_containers_command,
            'azure-storage-container-create': create_container_command,
            'azure-storage-container-property-get': get_container_properties_command,
            'azure-storage-container-delete': delete_container_command,
            'azure-storage-container-blob-list': list_blobs_command,
            'azure-storage-container-blob-create': create_blob_command,
            'azure-storage-container-blob-update': update_blob_command,
            'azure-storage-container-blob-get': get_blob_command,
            'azure-storage-container-blob-tag-get': get_blob_tags_command,
            'azure-storage-container-blob-tag-set': set_blob_tags_command,
            'azure-storage-container-blob-delete': delete_blob_command,
            'azure-storage-container-blob-property-get': get_blob_properties_command,
            'azure-storage-container-blob-property-set': set_blob_properties_command,
            'azure-storage-container-sas-create': generate_sas_token_command,
        }

        if command == 'test-module':
            test_module(client)
        elif command in commands:
            return_results(commands[command](client, args))
        else:
            raise NotImplementedError(f'{command} command is not implemented.')

    except Exception as e:
        return_error(str(e))


from MicrosoftAzureStorageApiModule import *  # noqa: E402

if __name__ in ['__main__', 'builtin', 'builtins']:
    main()<|MERGE_RESOLUTION|>--- conflicted
+++ resolved
@@ -3,14 +3,11 @@
 import shutil
 from typing import Callable
 from urllib import parse  # noqa: F401
+import defusedxml.ElementTree as defused_ET
+from requests import Response
 
 import demistomock as demisto  # noqa: F401
 from CommonServerPython import *  # noqa: F401
-<<<<<<< HEAD
-import defusedxml.ElementTree as defused_ET
-=======
-from requests import Response
->>>>>>> 0297bcfd
 
 DATE_FORMAT = '%a, %d %b %Y %H:%M:%S GMT'
 account_sas_token = ""
