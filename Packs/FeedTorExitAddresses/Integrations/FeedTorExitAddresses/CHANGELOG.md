## [Unreleased]
<<<<<<< HEAD
Added new parameter -  **Tags**.
=======


## [20.3.4] - 2020-03-30
-
>>>>>>> 008dbd7c

## [20.3.1] - 2020-03-04
-<|MERGE_RESOLUTION|>--- conflicted
+++ resolved
@@ -1,12 +1,8 @@
 ## [Unreleased]
-<<<<<<< HEAD
 Added new parameter -  **Tags**.
-=======
-
 
 ## [20.3.4] - 2020-03-30
 -
->>>>>>> 008dbd7c
 
 ## [20.3.1] - 2020-03-04
 -