commonfields:
  id: EWS
  version: -1
name: EWS
releaseNotes: Added move-item command
display: EWS
fromversion: 2.6.0
category: Messaging
image: data:image/png;base64,iVBORw0KGgoAAAANSUhEUgAAADQAAAAyCAYAAAATIfj2AAAACXBIWXMAAAsTAAALEwEAmpwYAAA7oGlUWHRYTUw6Y29tLmFkb2JlLnhtcAAAAAAAPD94cGFja2V0IGJlZ2luPSLvu78iIGlkPSJXNU0wTXBDZWhpSHpyZVN6TlRjemtjOWQiPz4KPHg6eG1wbWV0YSB4bWxuczp4PSJhZG9iZTpuczptZXRhLyIgeDp4bXB0az0iQWRvYmUgWE1QIENvcmUgNS42LWMxMTEgNzkuMTU4MzI1LCAyMDE1LzA5LzEwLTAxOjEwOjIwICAgICAgICAiPgogICA8cmRmOlJERiB4bWxuczpyZGY9Imh0dHA6Ly93d3cudzMub3JnLzE5OTkvMDIvMjItcmRmLXN5bnRheC1ucyMiPgogICAgICA8cmRmOkRlc2NyaXB0aW9uIHJkZjphYm91dD0iIgogICAgICAgICAgICB4bWxuczp4bXA9Imh0dHA6Ly9ucy5hZG9iZS5jb20veGFwLzEuMC8iCiAgICAgICAgICAgIHhtbG5zOmRjPSJodHRwOi8vcHVybC5vcmcvZGMvZWxlbWVudHMvMS4xLyIKICAgICAgICAgICAgeG1sbnM6cGhvdG9zaG9wPSJodHRwOi8vbnMuYWRvYmUuY29tL3Bob3Rvc2hvcC8xLjAvIgogICAgICAgICAgICB4bWxuczp4bXBNTT0iaHR0cDovL25zLmFkb2JlLmNvbS94YXAvMS4wL21tLyIKICAgICAgICAgICAgeG1sbnM6c3RFdnQ9Imh0dHA6Ly9ucy5hZG9iZS5jb20veGFwLzEuMC9zVHlwZS9SZXNvdXJjZUV2ZW50IyIKICAgICAgICAgICAgeG1sbnM6dGlmZj0iaHR0cDovL25zLmFkb2JlLmNvbS90aWZmLzEuMC8iCiAgICAgICAgICAgIHhtbG5zOmV4aWY9Imh0dHA6Ly9ucy5hZG9iZS5jb20vZXhpZi8xLjAvIj4KICAgICAgICAgPHhtcDpDcmVhdG9yVG9vbD5BZG9iZSBQaG90b3Nob3AgQ0MgMjAxNSAoTWFjaW50b3NoKTwveG1wOkNyZWF0b3JUb29sPgogICAgICAgICA8eG1wOkNyZWF0ZURhdGU+MjAxNi0wMi0xNlQyMDozOTo1NCswMjowMDwveG1wOkNyZWF0ZURhdGU+CiAgICAgICAgIDx4bXA6TW9kaWZ5RGF0ZT4yMDE2LTAzLTA4VDE0OjI1OjQxKzAyOjAwPC94bXA6TW9kaWZ5RGF0ZT4KICAgICAgICAgPHhtcDpNZXRhZGF0YURhdGU+MjAxNi0wMy0wOFQxNDoyNTo0MSswMjowMDwveG1wOk1ldGFkYXRhRGF0ZT4KICAgICAgICAgPGRjOmZvcm1hdD5pbWFnZS9wbmc8L2RjOmZvcm1hdD4KICAgICAgICAgPHBob3Rvc2hvcDpDb2xvck1vZGU+MzwvcGhvdG9zaG9wOkNvbG9yTW9kZT4KICAgICAgICAgPHhtcE1NOkluc3RhbmNlSUQ+eG1wLmlpZDpmZDgyZDE4NC03OWNiLTQ5MDAtOGViNC00YzYyNWIxZjM3MGU8L3htcE1NOkluc3RhbmNlSUQ+CiAgICAgICAgIDx4bXBNTTpEb2N1bWVudElEPnhtcC5kaWQ6ZTBhOGJjMDAtZTZlZS00NGRiLTg4NTYtYzliZWViMjcyYTgxPC94bXBNTTpEb2N1bWVudElEPgogICAgICAgICA8eG1wTU06T3JpZ2luYWxEb2N1bWVudElEPnhtcC5kaWQ6ZTBhOGJjMDAtZTZlZS00NGRiLTg4NTYtYzliZWViMjcyYTgxPC94bXBNTTpPcmlnaW5hbERvY3VtZW50SUQ+CiAgICAgICAgIDx4bXBNTTpIaXN0b3J5PgogICAgICAgICAgICA8cmRmOlNlcT4KICAgICAgICAgICAgICAgPHJkZjpsaSByZGY6cGFyc2VUeXBlPSJSZXNvdXJjZSI+CiAgICAgICAgICAgICAgICAgIDxzdEV2dDphY3Rpb24+Y3JlYXRlZDwvc3RFdnQ6YWN0aW9uPgogICAgICAgICAgICAgICAgICA8c3RFdnQ6aW5zdGFuY2VJRD54bXAuaWlkOmUwYThiYzAwLWU2ZWUtNDRkYi04ODU2LWM5YmVlYjI3MmE4MTwvc3RFdnQ6aW5zdGFuY2VJRD4KICAgICAgICAgICAgICAgICAgPHN0RXZ0OndoZW4+MjAxNi0wMi0xNlQyMDozOTo1NCswMjowMDwvc3RFdnQ6d2hlbj4KICAgICAgICAgICAgICAgICAgPHN0RXZ0OnNvZnR3YXJlQWdlbnQ+QWRvYmUgUGhvdG9zaG9wIENDIDIwMTUgKE1hY2ludG9zaCk8L3N0RXZ0OnNvZnR3YXJlQWdlbnQ+CiAgICAgICAgICAgICAgIDwvcmRmOmxpPgogICAgICAgICAgICAgICA8cmRmOmxpIHJkZjpwYXJzZVR5cGU9IlJlc291cmNlIj4KICAgICAgICAgICAgICAgICAgPHN0RXZ0OmFjdGlvbj5zYXZlZDwvc3RFdnQ6YWN0aW9uPgogICAgICAgICAgICAgICAgICA8c3RFdnQ6aW5zdGFuY2VJRD54bXAuaWlkOjIwNWQ5NmJmLTY5MmUtNDRiMS1hNTMwLWFjN2VjOGRhYjY3MDwvc3RFdnQ6aW5zdGFuY2VJRD4KICAgICAgICAgICAgICAgICAgPHN0RXZ0OndoZW4+MjAxNi0wMi0xOFQxMjo1MzoyNiswMjowMDwvc3RFdnQ6d2hlbj4KICAgICAgICAgICAgICAgICAgPHN0RXZ0OnNvZnR3YXJlQWdlbnQ+QWRvYmUgUGhvdG9zaG9wIENDIDIwMTUgKE1hY2ludG9zaCk8L3N0RXZ0OnNvZnR3YXJlQWdlbnQ+CiAgICAgICAgICAgICAgICAgIDxzdEV2dDpjaGFuZ2VkPi88L3N0RXZ0OmNoYW5nZWQ+CiAgICAgICAgICAgICAgIDwvcmRmOmxpPgogICAgICAgICAgICAgICA8cmRmOmxpIHJkZjpwYXJzZVR5cGU9IlJlc291cmNlIj4KICAgICAgICAgICAgICAgICAgPHN0RXZ0OmFjdGlvbj5zYXZlZDwvc3RFdnQ6YWN0aW9uPgogICAgICAgICAgICAgICAgICA8c3RFdnQ6aW5zdGFuY2VJRD54bXAuaWlkOmZkODJkMTg0LTc5Y2ItNDkwMC04ZWI0LTRjNjI1YjFmMzcwZTwvc3RFdnQ6aW5zdGFuY2VJRD4KICAgICAgICAgICAgICAgICAgPHN0RXZ0OndoZW4+MjAxNi0wMy0wOFQxNDoyNTo0MSswMjowMDwvc3RFdnQ6d2hlbj4KICAgICAgICAgICAgICAgICAgPHN0RXZ0OnNvZnR3YXJlQWdlbnQ+QWRvYmUgUGhvdG9zaG9wIENDIDIwMTUgKE1hY2ludG9zaCk8L3N0RXZ0OnNvZnR3YXJlQWdlbnQ+CiAgICAgICAgICAgICAgICAgIDxzdEV2dDpjaGFuZ2VkPi88L3N0RXZ0OmNoYW5nZWQ+CiAgICAgICAgICAgICAgIDwvcmRmOmxpPgogICAgICAgICAgICA8L3JkZjpTZXE+CiAgICAgICAgIDwveG1wTU06SGlzdG9yeT4KICAgICAgICAgPHRpZmY6T3JpZW50YXRpb24+MTwvdGlmZjpPcmllbnRhdGlvbj4KICAgICAgICAgPHRpZmY6WFJlc29sdXRpb24+NzIwMDAwLzEwMDAwPC90aWZmOlhSZXNvbHV0aW9uPgogICAgICAgICA8dGlmZjpZUmVzb2x1dGlvbj43MjAwMDAvMTAwMDA8L3RpZmY6WVJlc29sdXRpb24+CiAgICAgICAgIDx0aWZmOlJlc29sdXRpb25Vbml0PjI8L3RpZmY6UmVzb2x1dGlvblVuaXQ+CiAgICAgICAgIDxleGlmOkNvbG9yU3BhY2U+NjU1MzU8L2V4aWY6Q29sb3JTcGFjZT4KICAgICAgICAgPGV4aWY6UGl4ZWxYRGltZW5zaW9uPjUyPC9leGlmOlBpeGVsWERpbWVuc2lvbj4KICAgICAgICAgPGV4aWY6UGl4ZWxZRGltZW5zaW9uPjUwPC9leGlmOlBpeGVsWURpbWVuc2lvbj4KICAgICAgPC9yZGY6RGVzY3JpcHRpb24+CiAgIDwvcmRmOlJERj4KPC94OnhtcG1ldGE+CiAgICAgICAgICAgICAgICAgICAgICAgICAgICAgICAgICAgICAgICAgICAgICAgICAgICAgICAgICAgICAgICAgICAgICAgICAgICAgICAgICAgICAgICAgICAgICAgICAgICAKICAgICAgICAgICAgICAgICAgICAgICAgICAgICAgICAgICAgICAgICAgICAgICAgICAgICAgICAgICAgICAgICAgICAgICAgICAgICAgICAgICAgICAgICAgICAgICAgICAgIAogICAgICAgICAgICAgICAgICAgICAgICAgICAgICAgICAgICAgICAgICAgICAgICAgICAgICAgICAgICAgICAgICAgICAgICAgICAgICAgICAgICAgICAgICAgICAgICAgICAgCiAgICAgICAgICAgICAgICAgICAgICAgICAgICAgICAgICAgICAgICAgICAgICAgICAgICAgICAgICAgICAgICAgICAgICAgICAgICAgICAgICAgICAgICAgICAgICAgICAgICAKICAgICAgICAgICAgICAgICAgICAgICAgICAgICAgICAgICAgICAgICAgICAgICAgICAgICAgICAgICAgICAgICAgICAgICAgICAgICAgICAgICAgICAgICAgICAgICAgICAgIAogICAgICAgICAgICAgICAgICAgICAgICAgICAgICAgICAgICAgICAgICAgICAgICAgICAgICAgICAgICAgICAgICAgICAgICAgICAgICAgICAgICAgICAgICAgICAgICAgICAgCiAgICAgICAgICAgICAgICAgICAgICAgICAgICAgICAgICAgICAgICAgICAgICAgICAgICAgICAgICAgICAgICAgICAgICAgICAgICAgICAgICAgICAgICAgICAgICAgICAgICAKICAgICAgICAgICAgICAgICAgICAgICAgICAgICAgICAgICAgICAgICAgICAgICAgICAgICAgICAgICAgICAgICAgICAgICAgICAgICAgICAgICAgICAgICAgICAgICAgICAgIAogICAgICAgICAgICAgICAgICAgICAgICAgICAgICAgICAgICAgICAgICAgICAgICAgICAgICAgICAgICAgICAgICAgICAgICAgICAgICAgICAgICAgICAgICAgICAgICAgICAgCiAgICAgICAgICAgICAgICAgICAgICAgICAgICAgICAgICAgICAgICAgICAgICAgICAgICAgICAgICAgICAgICAgICAgICAgICAgICAgICAgICAgICAgICAgICAgICAgICAgICAKICAgICAgICAgICAgICAgICAgICAgICAgICAgICAgICAgICAgICAgICAgICAgICAgICAgICAgICAgICAgICAgICAgICAgICAgICAgICAgICAgICAgICAgICAgICAgICAgICAgIAogICAgICAgICAgICAgICAgICAgICAgICAgICAgICAgICAgICAgICAgICAgICAgICAgICAgICAgICAgICAgICAgICAgICAgICAgICAgICAgICAgICAgICAgICAgICAgICAgICAgCiAgICAgICAgICAgICAgICAgICAgICAgICAgICAgICAgICAgICAgICAgICAgICAgICAgICAgICAgICAgICAgICAgICAgICAgICAgICAgICAgICAgICAgICAgICAgICAgICAgICAKICAgICAgICAgICAgICAgICAgICAgICAgICAgICAgICAgICAgICAgICAgICAgICAgICAgICAgICAgICAgICAgICAgICAgICAgICAgICAgICAgICAgICAgICAgICAgICAgICAgIAogICAgICAgICAgICAgICAgICAgICAgICAgICAgICAgICAgICAgICAgICAgICAgICAgICAgICAgICAgICAgICAgICAgICAgICAgICAgICAgICAgICAgICAgICAgICAgICAgICAgCiAgICAgICAgICAgICAgICAgICAgICAgICAgICAgICAgICAgICAgICAgICAgICAgICAgICAgICAgICAgICAgICAgICAgICAgICAgICAgICAgICAgICAgICAgICAgICAgICAgICAKICAgICAgICAgICAgICAgICAgICAgICAgICAgICAgICAgICAgICAgICAgICAgICAgICAgICAgICAgICAgICAgICAgICAgICAgICAgICAgICAgICAgICAgICAgICAgICAgICAgIAogICAgICAgICAgICAgICAgICAgICAgICAgICAgICAgICAgICAgICAgICAgICAgICAgICAgICAgICAgICAgICAgICAgICAgICAgICAgICAgICAgICAgICAgICAgICAgICAgICAgCiAgICAgICAgICAgICAgICAgICAgICAgICAgICAgICAgICAgICAgICAgICAgICAgICAgICAgICAgICAgICAgICAgICAgICAgICAgICAgICAgICAgICAgICAgICAgICAgICAgICAKICAgICAgICAgICAgICAgICAgICAgICAgICAgICAgICAgICAgICAgICAgICAgICAgICAgICAgICAgICAgICAgICAgICAgICAgICAgICAgICAgICAgICAgICAgICAgICAgICAgIAogICAgICAgICAgICAgICAgICAgICAgICAgICAgICAgICAgICAgICAgICAgICAgICAgICAgICAgICAgICAgICAgICAgICAgICAgICAgICAgICAgICAgICAgICAgICAgICAgICAgCiAgICAgICAgICAgICAgICAgICAgICAgICAgICAgICAgICAgICAgICAgICAgICAgICAgICAgICAgICAgICAgICAgICAgICAgICAgICAgICAgICAgICAgICAgICAgICAgICAgICAKICAgICAgICAgICAgICAgICAgICAgICAgICAgICAgICAgICAgICAgICAgICAgICAgICAgICAgICAgICAgICAgICAgICAgICAgICAgICAgICAgICAgICAgICAgICAgICAgICAgIAogICAgICAgICAgICAgICAgICAgICAgICAgICAgICAgICAgICAgICAgICAgICAgICAgICAgICAgICAgICAgICAgICAgICAgICAgICAgICAgICAgICAgICAgICAgICAgICAgICAgCiAgICAgICAgICAgICAgICAgICAgICAgICAgICAgICAgICAgICAgICAgICAgICAgICAgICAgICAgICAgICAgICAgICAgICAgICAgICAgICAgICAgICAgICAgICAgICAgICAgICAKICAgICAgICAgICAgICAgICAgICAgICAgICAgICAgICAgICAgICAgICAgICAgICAgICAgICAgICAgICAgICAgICAgICAgICAgICAgICAgICAgICAgICAgICAgICAgICAgICAgIAogICAgICAgICAgICAgICAgICAgICAgICAgICAgICAgICAgICAgICAgICAgICAgICAgICAgICAgICAgICAgICAgICAgICAgICAgICAgICAgICAgICAgICAgICAgICAgICAgICAgCiAgICAgICAgICAgICAgICAgICAgICAgICAgICAgICAgICAgICAgICAgICAgICAgICAgICAgICAgICAgICAgICAgICAgICAgICAgICAgICAgICAgICAgICAgICAgICAgICAgICAKICAgICAgICAgICAgICAgICAgICAgICAgICAgICAgICAgICAgICAgICAgICAgICAgICAgICAgICAgICAgICAgICAgICAgICAgICAgICAgICAgICAgICAgICAgICAgICAgICAgIAogICAgICAgICAgICAgICAgICAgICAgICAgICAgICAgICAgICAgICAgICAgICAgICAgICAgICAgICAgICAgICAgICAgICAgICAgICAgICAgICAgICAgICAgICAgICAgICAgICAgCiAgICAgICAgICAgICAgICAgICAgICAgICAgICAgICAgICAgICAgICAgICAgICAgICAgICAgICAgICAgICAgICAgICAgICAgICAgICAgICAgICAgICAgICAgICAgICAgICAgICAKICAgICAgICAgICAgICAgICAgICAgICAgICAgICAgICAgICAgICAgICAgICAgICAgICAgICAgICAgICAgICAgICAgICAgICAgICAgICAgICAgICAgICAgICAgICAgICAgICAgIAogICAgICAgICAgICAgICAgICAgICAgICAgICAgICAgICAgICAgICAgICAgICAgICAgICAgICAgICAgICAgICAgICAgICAgICAgICAgICAgICAgICAgICAgICAgICAgICAgICAgCiAgICAgICAgICAgICAgICAgICAgICAgICAgICAgICAgICAgICAgICAgICAgICAgICAgICAgICAgICAgICAgICAgICAgICAgICAgICAgICAgICAgICAgICAgICAgICAgICAgICAKICAgICAgICAgICAgICAgICAgICAgICAgICAgICAgICAgICAgICAgICAgICAgICAgICAgICAgICAgICAgICAgICAgICAgICAgICAgICAgICAgICAgICAgICAgICAgICAgICAgIAogICAgICAgICAgICAgICAgICAgICAgICAgICAgICAgICAgICAgICAgICAgICAgICAgICAgICAgICAgICAgICAgICAgICAgICAgICAgICAgICAgICAgICAgICAgICAgICAgICAgCiAgICAgICAgICAgICAgICAgICAgICAgICAgICAgICAgICAgICAgICAgICAgICAgICAgICAgICAgICAgICAgICAgICAgICAgICAgICAgICAgICAgICAgICAgICAgICAgICAgICAKICAgICAgICAgICAgICAgICAgICAgICAgICAgICAgICAgICAgICAgICAgICAgICAgICAgICAgICAgICAgICAgICAgICAgICAgICAgICAgICAgICAgICAgICAgICAgICAgICAgIAogICAgICAgICAgICAgICAgICAgICAgICAgICAgICAgICAgICAgICAgICAgICAgICAgICAgICAgICAgICAgICAgICAgICAgICAgICAgICAgICAgICAgICAgICAgICAgICAgICAgCiAgICAgICAgICAgICAgICAgICAgICAgICAgICAgICAgICAgICAgICAgICAgICAgICAgICAgICAgICAgICAgICAgICAgICAgICAgICAgICAgICAgICAgICAgICAgICAgICAgICAKICAgICAgICAgICAgICAgICAgICAgICAgICAgICAgICAgICAgICAgICAgICAgICAgICAgICAgICAgICAgICAgICAgICAgICAgICAgICAgICAgICAgICAgICAgICAgICAgICAgIAogICAgICAgICAgICAgICAgICAgICAgICAgICAgICAgICAgICAgICAgICAgICAgICAgICAgICAgICAgICAgICAgICAgICAgICAgICAgICAgICAgICAgICAgICAgICAgICAgICAgCiAgICAgICAgICAgICAgICAgICAgICAgICAgICAgICAgICAgICAgICAgICAgICAgICAgICAgICAgICAgICAgICAgICAgICAgICAgICAgICAgICAgICAgICAgICAgICAgICAgICAKICAgICAgICAgICAgICAgICAgICAgICAgICAgICAgICAgICAgICAgICAgICAgICAgICAgICAgICAgICAgICAgICAgICAgICAgICAgICAgICAgICAgICAgICAgICAgICAgICAgIAogICAgICAgICAgICAgICAgICAgICAgICAgICAgICAgICAgICAgICAgICAgICAgICAgICAgICAgICAgICAgICAgICAgICAgICAgICAgICAgICAgICAgICAgICAgICAgICAgICAgCiAgICAgICAgICAgICAgICAgICAgICAgICAgICAgICAgICAgICAgICAgICAgICAgICAgICAgICAgICAgICAgICAgICAgICAgICAgICAgICAgICAgICAgICAgICAgICAgICAgICAKICAgICAgICAgICAgICAgICAgICAgICAgICAgICAgICAgICAgICAgICAgICAgICAgICAgICAgICAgICAgICAgICAgICAgICAgICAgICAgICAgICAgICAgICAgICAgICAgICAgIAogICAgICAgICAgICAgICAgICAgICAgICAgICAgICAgICAgICAgICAgICAgICAgICAgICAgICAgICAgICAgICAgICAgICAgICAgICAgICAgICAgICAgICAgICAgICAgICAgICAgCiAgICAgICAgICAgICAgICAgICAgICAgICAgICAgICAgICAgICAgICAgICAgICAgICAgICAgICAgICAgICAgICAgICAgICAgICAgICAgICAgICAgICAgICAgICAgICAgICAgICAKICAgICAgICAgICAgICAgICAgICAgICAgICAgICAgICAgICAgICAgICAgICAgICAgICAgICAgICAgICAgICAgICAgICAgICAgICAgICAgICAgICAgICAgICAgICAgICAgICAgIAogICAgICAgICAgICAgICAgICAgICAgICAgICAgICAgICAgICAgICAgICAgICAgICAgICAgICAgICAgICAgICAgICAgICAgICAgICAgICAgICAgICAgICAgICAgICAgICAgICAgCiAgICAgICAgICAgICAgICAgICAgICAgICAgICAgICAgICAgICAgICAgICAgICAgICAgICAgICAgICAgICAgICAgICAgICAgICAgICAgICAgICAgICAgICAgICAgICAgICAgICAKICAgICAgICAgICAgICAgICAgICAgICAgICAgICAgICAgICAgICAgICAgICAgICAgICAgICAgICAgICAgICAgICAgICAgICAgICAgICAgICAgICAgICAgICAgICAgICAgICAgIAogICAgICAgICAgICAgICAgICAgICAgICAgICAgICAgICAgICAgICAgICAgICAgICAgICAgICAgICAgICAgICAgICAgICAgICAgICAgICAgICAgICAgICAgICAgICAgICAgICAgCiAgICAgICAgICAgICAgICAgICAgICAgICAgICAgICAgICAgICAgICAgICAgICAgICAgICAgICAgICAgICAgICAgICAgICAgICAgICAgICAgICAgICAgICAgICAgICAgICAgICAKICAgICAgICAgICAgICAgICAgICAgICAgICAgICAgICAgICAgICAgICAgICAgICAgICAgICAgICAgICAgICAgICAgICAgICAgICAgICAgICAgICAgICAgICAgICAgICAgICAgIAogICAgICAgICAgICAgICAgICAgICAgICAgICAgICAgICAgICAgICAgICAgICAgICAgICAgICAgICAgICAgICAgICAgICAgICAgICAgICAgICAgICAgICAgICAgICAgICAgICAgCiAgICAgICAgICAgICAgICAgICAgICAgICAgICAgICAgICAgICAgICAgICAgICAgICAgICAgICAgICAgICAgICAgICAgICAgICAgICAgICAgICAgICAgICAgICAgICAgICAgICAKICAgICAgICAgICAgICAgICAgICAgICAgICAgICAgICAgICAgICAgICAgICAgICAgICAgICAgICAgICAgICAgICAgICAgICAgICAgICAgICAgICAgICAgICAgICAgICAgICAgIAogICAgICAgICAgICAgICAgICAgICAgICAgICAgICAgICAgICAgICAgICAgICAgICAgICAgICAgICAgICAgICAgICAgICAgICAgICAgICAgICAgICAgICAgICAgICAgICAgICAgCiAgICAgICAgICAgICAgICAgICAgICAgICAgICAgICAgICAgICAgICAgICAgICAgICAgICAgICAgICAgICAgICAgICAgICAgICAgICAgICAgICAgICAgICAgICAgICAgICAgICAKICAgICAgICAgICAgICAgICAgICAgICAgICAgICAgICAgICAgICAgICAgICAgICAgICAgICAgICAgICAgICAgICAgICAgICAgICAgICAgICAgICAgICAgICAgICAgICAgICAgIAogICAgICAgICAgICAgICAgICAgICAgICAgICAgICAgICAgICAgICAgICAgICAgICAgICAgICAgICAgICAgICAgICAgICAgICAgICAgICAgICAgICAgICAgICAgICAgICAgICAgCiAgICAgICAgICAgICAgICAgICAgICAgICAgICAgICAgICAgICAgICAgICAgICAgICAgICAgICAgICAgICAgICAgICAgICAgICAgICAgICAgICAgICAgICAgICAgICAgICAgICAKICAgICAgICAgICAgICAgICAgICAgICAgICAgICAgICAgICAgICAgICAgICAgICAgICAgICAgICAgICAgICAgICAgICAgICAgICAgICAgICAgICAgICAgICAgICAgICAgICAgIAogICAgICAgICAgICAgICAgICAgICAgICAgICAgICAgICAgICAgICAgICAgICAgICAgICAgICAgICAgICAgICAgICAgICAgICAgICAgICAgICAgICAgICAgICAgICAgICAgICAgCiAgICAgICAgICAgICAgICAgICAgICAgICAgICAgICAgICAgICAgICAgICAgICAgICAgICAgICAgICAgICAgICAgICAgICAgICAgICAgICAgICAgICAgICAgICAgICAgICAgICAKICAgICAgICAgICAgICAgICAgICAgICAgICAgICAgICAgICAgICAgICAgICAgICAgICAgICAgICAgICAgICAgICAgICAgICAgICAgICAgICAgICAgICAgICAgICAgICAgICAgIAogICAgICAgICAgICAgICAgICAgICAgICAgICAgICAgICAgICAgICAgICAgICAgICAgICAgICAgICAgICAgICAgICAgICAgICAgICAgICAgICAgICAgICAgICAgICAgICAgICAgCiAgICAgICAgICAgICAgICAgICAgICAgICAgICAgICAgICAgICAgICAgICAgICAgICAgICAgICAgICAgICAgICAgICAgICAgICAgICAgICAgICAgICAgICAgICAgICAgICAgICAKICAgICAgICAgICAgICAgICAgICAgICAgICAgICAgICAgICAgICAgICAgICAgICAgICAgICAgICAgICAgICAgICAgICAgICAgICAgICAgICAgICAgICAgICAgICAgICAgICAgIAogICAgICAgICAgICAgICAgICAgICAgICAgICAgICAgICAgICAgICAgICAgICAgICAgICAgICAgICAgICAgICAgICAgICAgICAgICAgICAgICAgICAgICAgICAgICAgICAgICAgCiAgICAgICAgICAgICAgICAgICAgICAgICAgICAgICAgICAgICAgICAgICAgICAgICAgICAgICAgICAgICAgICAgICAgICAgICAgICAgICAgICAgICAgICAgICAgICAgICAgICAKICAgICAgICAgICAgICAgICAgICAgICAgICAgICAgICAgICAgICAgICAgICAgICAgICAgICAgICAgICAgICAgICAgICAgICAgICAgICAgICAgICAgICAgICAgICAgICAgICAgIAogICAgICAgICAgICAgICAgICAgICAgICAgICAgICAgICAgICAgICAgICAgICAgICAgICAgICAgICAgICAgICAgICAgICAgICAgICAgICAgICAgICAgICAgICAgICAgICAgICAgCiAgICAgICAgICAgICAgICAgICAgICAgICAgICAgICAgICAgICAgICAgICAgICAgICAgICAgICAgICAgICAgICAgICAgICAgICAgICAgICAgICAgICAgICAgICAgICAgICAgICAKICAgICAgICAgICAgICAgICAgICAgICAgICAgICAgICAgICAgICAgICAgICAgICAgICAgICAgICAgICAgICAgICAgICAgICAgICAgICAgICAgICAgICAgICAgICAgICAgICAgIAogICAgICAgICAgICAgICAgICAgICAgICAgICAgICAgICAgICAgICAgICAgICAgICAgICAgICAgICAgICAgICAgICAgICAgICAgICAgICAgICAgICAgICAgICAgICAgICAgICAgCiAgICAgICAgICAgICAgICAgICAgICAgICAgICAgICAgICAgICAgICAgICAgICAgICAgICAgICAgICAgICAgICAgICAgICAgICAgICAgICAgICAgICAgICAgICAgICAgICAgICAKICAgICAgICAgICAgICAgICAgICAgICAgICAgICAgICAgICAgICAgICAgICAgICAgICAgICAgICAgICAgICAgICAgICAgICAgICAgICAgICAgICAgICAgICAgICAgICAgICAgIAogICAgICAgICAgICAgICAgICAgICAgICAgICAgICAgICAgICAgICAgICAgICAgICAgICAgICAgICAgICAgICAgICAgICAgICAgICAgICAgICAgICAgICAgICAgICAgICAgICAgCiAgICAgICAgICAgICAgICAgICAgICAgICAgICAgICAgICAgICAgICAgICAgICAgICAgICAgICAgICAgICAgICAgICAgICAgICAgICAgICAgICAgICAgICAgICAgICAgICAgICAKICAgICAgICAgICAgICAgICAgICAgICAgICAgICAgICAgICAgICAgICAgICAgICAgICAgICAgICAgICAgICAgICAgICAgICAgICAgICAgICAgICAgICAgICAgICAgICAgICAgIAogICAgICAgICAgICAgICAgICAgICAgICAgICAgICAgICAgICAgICAgICAgICAgICAgICAgICAgICAgICAgICAgICAgICAgICAgICAgICAgICAgICAgICAgICAgICAgICAgICAgCiAgICAgICAgICAgICAgICAgICAgICAgICAgICAgICAgICAgICAgICAgICAgICAgICAgICAgICAgICAgICAgICAgICAgICAgICAgICAgICAgICAgICAgICAgICAgICAgICAgICAKICAgICAgICAgICAgICAgICAgICAgICAgICAgICAgICAgICAgICAgICAgICAgICAgICAgICAgICAgICAgICAgICAgICAgICAgICAgICAgICAgICAgICAgICAgICAgICAgICAgIAogICAgICAgICAgICAgICAgICAgICAgICAgICAgICAgICAgICAgICAgICAgICAgICAgICAgICAgICAgICAgICAgICAgICAgICAgICAgICAgICAgICAgICAgICAgICAgICAgICAgCiAgICAgICAgICAgICAgICAgICAgICAgICAgICAgICAgICAgICAgICAgICAgICAgICAgICAgICAgICAgICAgICAgICAgICAgICAgICAgICAgICAgICAgICAgICAgICAgICAgICAKICAgICAgICAgICAgICAgICAgICAgICAgICAgICAgICAgICAgICAgICAgICAgICAgICAgICAgICAgICAgICAgICAgICAgICAgICAgICAgICAgICAgICAgICAgICAgICAgICAgIAogICAgICAgICAgICAgICAgICAgICAgICAgICAgICAgICAgICAgICAgICAgICAgICAgICAgICAgICAgICAgICAgICAgICAgICAgICAgICAgICAgICAgICAgICAgICAgICAgICAgCiAgICAgICAgICAgICAgICAgICAgICAgICAgICAgICAgICAgICAgICAgICAgICAgICAgICAgICAgICAgICAgICAgICAgICAgICAgICAgICAgICAgICAgICAgICAgICAgICAgICAKICAgICAgICAgICAgICAgICAgICAgICAgICAgICAgICAgICAgICAgICAgICAgICAgICAgICAgICAgICAgICAgICAgICAgICAgICAgICAgICAgICAgICAgICAgICAgICAgICAgIAogICAgICAgICAgICAgICAgICAgICAgICAgICAgICAgICAgICAgICAgICAgICAgICAgICAgICAgICAgICAgICAgICAgICAgICAgICAgICAgICAgICAgICAgICAgICAgICAgICAgCiAgICAgICAgICAgICAgICAgICAgICAgICAgICAgICAgICAgICAgICAgICAgICAgICAgICAgICAgICAgICAgICAgICAgICAgICAgICAgICAgICAgICAgICAgICAgICAgICAgICAKICAgICAgICAgICAgICAgICAgICAgICAgICAgICAgICAgICAgICAgICAgICAgICAgICAgICAgICAgICAgICAgICAgICAgICAgICAgICAgICAgICAgICAgICAgICAgICAgICAgIAogICAgICAgICAgICAgICAgICAgICAgICAgICAgICAgICAgICAgICAgICAgICAgICAgICAgICAgICAgICAgICAgICAgICAgICAgICAgICAgICAgICAgICAgICAgICAgICAgICAgCiAgICAgICAgICAgICAgICAgICAgICAgICAgICAgICAgICAgICAgICAgICAgICAgICAgICAgICAgICAgICAgICAgICAgICAgICAgICAgICAgICAgICAgICAgICAgICAgICAgICAKICAgICAgICAgICAgICAgICAgICAgICAgICAgICAgICAgICAgICAgICAgICAgICAgICAgICAgICAgICAgICAgICAgICAgICAgICAgICAgICAgICAgICAgICAgICAgICAgICAgIAogICAgICAgICAgICAgICAgICAgICAgICAgICAgICAgICAgICAgICAgICAgICAgICAgICAgICAgICAgICAgICAgICAgICAgICAgICAgICAgICAgICAgICAgICAgICAgICAgICAgCiAgICAgICAgICAgICAgICAgICAgICAgICAgICAgICAgICAgICAgICAgICAgICAgICAgICAgICAgICAgICAgICAgICAgICAgICAgICAgICAgICAgICAgICAgICAgICAgICAgICAKICAgICAgICAgICAgICAgICAgICAgICAgICAgICAgICAgICAgICAgICAgICAgICAgICAgICAgICAgICAgICAgICAgICAgICAgICAgICAgICAgICAgICAgICAgICAgICAgICAgIAogICAgICAgICAgICAgICAgICAgICAgICAgICAgICAgICAgICAgICAgICAgICAgICAgICAgICAgICAgICAgICAgICAgICAgICAgICAgICAgICAgICAgICAgICAgICAgICAgICAgCiAgICAgICAgICAgICAgICAgICAgICAgICAgICAgICAgICAgICAgICAgICAgICAgICAgICAgICAgICAgICAgICAgICAgICAgICAgICAgICAgICAgICAgICAgICAgICAgICAgICAKICAgICAgICAgICAgICAgICAgICAgICAgICAgICAgICAgICAgICAgICAgICAgICAgICAgICAgICAgICAgICAgICAgICAgICAgICAgICAgICAgICAgICAgICAgICAgICAgICAgIAogICAgICAgICAgICAgICAgICAgICAgICAgICAgICAgICAgICAgICAgICAgICAgICAgICAgICAgICAgICAgICAgICAgICAgICAgICAgICAgICAgICAgICAgICAgICAgICAgICAgCiAgICAgICAgICAgICAgICAgICAgICAgICAgICAgICAgICAgICAgICAgICAgICAgICAgICAgICAgICAgICAgICAgICAgICAgICAgICAgICAgICAgICAgICAgICAgICAgICAgICAKICAgICAgICAgICAgICAgICAgICAgICAgICAgICAgICAgICAgICAgICAgICAgICAgICAgICAgICAgICAgICAgICAgICAgICAgICAgICAgICAgICAgICAgICAgICAgICAgICAgIAogICAgICAgICAgICAgICAgICAgICAgICAgICAgICAgICAgICAgICAgICAgICAgICAgICAgICAgICAgICAgICAgICAgICAgICAgICAgICAgICAgICAgICAgICAgICAgICAgICAgCiAgICAgICAgICAgICAgICAgICAgICAgICAgICAgICAgICAgICAgICAgICAgICAgICAgICAgICAgICAgICAgICAgICAgICAgICAgICAgICAgICAgICAgICAgICAgICAgICAgICAKICAgICAgICAgICAgICAgICAgICAgICAgICAgICAgICAgICAgICAgICAgICAgICAgICAgICAgICAgICAgICAgICAgICAgICAgICAgICAgICAgICAgICAgICAgICAgICAgICAgIAogICAgICAgICAgICAgICAgICAgICAgICAgICAgICAgICAgICAgICAgICAgICAgICAgICAgICAgICAgICAgICAgICAgICAgICAgICAgICAgICAgICAgICAgICAgICAgICAgICAgCiAgICAgICAgICAgICAgICAgICAgICAgICAgICAgICAgICAgICAgICAgICAgICAgICAgICAgICAgICAgICAgICAgICAgICAgICAgICAgICAgICAgICAgICAgICAgICAgICAgICAKICAgICAgICAgICAgICAgICAgICAgICAgICAgICAgICAgICAgICAgICAgICAgICAgICAgICAgICAgICAgICAgICAgICAgICAgICAgICAgICAgICAgICAgICAgICAgICAgICAgIAogICAgICAgICAgICAgICAgICAgICAgICAgICAgICAgICAgICAgICAgICAgICAgICAgICAgICAgICAgICAgICAgICAgICAgICAgICAgICAgICAgICAgICAgICAgICAgICAgICAgCiAgICAgICAgICAgICAgICAgICAgICAgICAgICAgICAgICAgICAgICAgICAgICAgICAgICAgICAgICAgICAgICAgICAgICAgICAgICAgICAgICAgICAgICAgICAgICAgICAgICAKICAgICAgICAgICAgICAgICAgICAgICAgICAgICAgICAgICAgICAgICAgICAgICAgICAgICAgICAgICAgICAgICAgICAgICAgICAgICAgICAgICAgICAgICAgICAgICAgICAgIAogICAgICAgICAgICAgICAgICAgICAgICAgICAgICAgICAgICAgICAgICAgICAgICAgICAgICAgICAgICAgICAgICAgICAgICAgICAgICAgICAgICAgICAgICAgICAgICAgICAgCiAgICAgICAgICAgICAgICAgICAgICAgICAgICAgICAgICAgICAgICAgICAgICAgICAgICAgICAgICAgICAgICAgICAgICAgICAgICAgICAgICAgICAgICAgICAgICAgICAgICAKICAgICAgICAgICAgICAgICAgICAgICAgICAgICAgICAgICAgICAgICAgICAgICAgICAgICAgICAgICAgICAgICAgICAgICAgICAgICAgICAgICAgICAgICAgICAgICAgICAgIAogICAgICAgICAgICAgICAgICAgICAgICAgICAgCjw/eHBhY2tldCBlbmQ9InciPz5dCXKaAAAAIGNIUk0AAHolAACAgwAA+f8AAIDpAAB1MAAA6mAAADqYAAAXb5JfxUYAAAxBSURBVHjaxJp5cF3Vfcc/59ztvaenfcOWLUuyjJcYMAZMTYpJp0CSmRQ8BBoohEwJDQ1NG9JpmUxImU5op8mUDCHNjJOSsLVliYNJvOC0jF2bBlwT8G7jDVmLJUvW+p7efu89p3/cp8WWbUlPSn1mpKt35+ne+/0t39/39ztXPLm1ncU1Yf79w14WV4e5b2UVz+8+y86WOE/cOo9YxuP53WcpCRk8+skreH1vP1lf8a1b6/j53n42fzTIQ6tqqI5a/HhXD9+4+Qoqiyxe29PH8b4sT9+xwHzzQN/C/WfS82+cX7Q05/rhm5pL/8XzdZqLrIgt2d2W4IX3e7EMwaWWr6HUlvzFzXModgxMClgCMKRA5u8VsSRFjmGFTVlzaiBb3h3LXdWfcD/RPphZ9tArJxpjSXfeUE5VvP1Br2ysi5xqqAmvS2XVBa8dtgR7u1L8+qMhbENO+9mmBEjnARQ5BrYpyfgqNJzx52RcdZUlxaJX9vQtCgkWn+rPNj/ZEqvVOWUhBUgBSgdHCYQNIo4xbEmhL2T5kCnZfybJ28diWIZACAoHpAFTCkKWxDQC6zumxDHl3JApmnsTbs2Wg/0rWnvTy471p5e8cyI2N+eqEl8jPFeB1mDK4OFDxjhLiPNMc5EwsyT7ulJsOTKEFGPenzYg2xBEHUNELFnZn/LKD3Qmm3qGcjdkXbXoiS1tC92cP38g7c2J55R1oCUOhgQzfzchgviz5USXTmOFLcmBMyk2HxlEzAAMgLm7LfH1HUeHPtM6lG3oiOfmv/BudxHkLat08MAj4RM2me0VMgMwmw4PIsR5Di0E0J6O4Yc7e9LLcYzgarYMQEwIl9lftiE43J1i0+GZhdn4JW1TJnDMIP5HslDzO1+2IemM5fjlwQFEPgBmY0kuw9IaTAMcKcl5elYDwbwcgJSGyrDFoOUjxwVGoTVRCjFagM3L4R3bELokJHE99aibUzdnpXBnYByR0jrbE3dfb6oMvV0YIJ3/pQGVf0qdD2BTTmpRAFdpBtPuqt6B7L2EjZlZydM89Vb7F37wx023TA7IVcHPSN2RY0fLlJSGDYptg4gtGXZ92mO5KcWQ0uBrsoEhxMXRKw3+JRhACrAFyZQXbR/Mrr40IE+xsj7KmqYSriixqIzaFDmSYsegJGRQ7BhEHYMiWxKyJFs/GuKB54+Cc2mLCxHUn/KQSWXUot/18yw70fKGhJpSG3Ue80oBsYxHysvXSgGeryeplDnF56+p4Fu3zZ+S5yPW5KTpa03YMvj9xmJW1Rdxz8oqntnexb/u7IKQOca7rqIybPLjP2lmdUMx3nmITCnYfjLGgy+fGK2XQqDMyQI+6029KE2VrQwRyJ2wJSkNmfzk3oVEbMkPtneCbYDSmEKw7r5m7r6m8qLXubYuijTFOd6bNil4StObcFGcGyECQW/SnRg2F+EUpTWeAk9rIqbkmbsaUWh+uK0LtObJOxu4Z0UAJuMpVJ53LCmw8x7JeGrmdailP8Md644wmPWR45JZCEHaU2BdOn+kEKRcn12tCfa0D/Pau938+e3zeeD6as4mPEh7/NHqWr556zwANhwc4Nn/6sCTAp1T3LCohGfvapq9wur5cGbYJZ7xJ2o9waQaRgC+gr6Uy8f9Wd47GWd/7GPW7+tj0/5+6uYV8cO7m7AMwYYD/Xzp5RMkkm6g8NM+ZsScXaUgBJhGXhYXqFlEPqltM1DwyZxi094+kIJn726iodxhw8EBHnzpOElXQZE5WvNCkxDPtAEpDcmsD9m8h0RemhuyMIAjql7Bvatq+PzVlbz10SBfevEYyZwK1P+4pM+NyxvHFDMHFHUkn1pUykDaRwtQvkYI6Iy7dA+7hcldT1NRavPPaxvY+XGcL754nETWh/HeEEFdXFQVHj21vzOJGgFdKKAF5Q5bvroMXwXe0joA9P0dXXx7QytTkTE6z5b+SAOZU3zltnl0D+dY+9wRhpIeJaU2ylMkEi44JuQUn7m2imfuagRgx8k4X1/fMsGABbUPhgioM2QKwpYkZEqsKU5oNEG7UB21KI+YgayyJTtOxLjzp0cZSnoA3N5cwv/81VWsXVkNrg+uIuNr+hIu+zqT3P/iUQaS7gTtOHtqW089ByO2wU0LilleG2Hv6SQb3u/lf1vieV1mgIbNBwdYVV/Mm19ewmt7+vjmxlZ27OljdU8aIeBM3A2+O9McynqK07EcppSELIElBYYUZH01paI6gt31NcWOwS8eWsIDpuSVXT0wQskCMj48/kYLwzmf73y2njULS/jbX53ilXd7gtwKGRc0YgGFNcttPzpEylWEHSMIO1PSl/YmTn8uWFghlfPZfjLO4a4kEVPy/P3NlIYN1r3THVzD0yA0OAZPbWzD9TX/9LkF/MeDi7lhQQl/t7E1II0LeEgWElmJrM9g0qNrKEtLX4bDZ1L0xN0pDQYEAq0h6/u0DWb46kvHuOtnRzFGxmNpjyW1IZ67bxERxwDH4LtbO/j2W+0APHbLHN74ylLqK0OBG2cKaGQMjCGChDRlEALTrEGGEDimBMvgrQMD/Oi/O8FVNNaE2fzIsgBbIq8QbMk/bmrjb37VitZw++Iytn1tOSsXFI/1aoUCUlqPFdZswD54QbdW0LRIMJoPdWUOG/5sKdVRiyc2t6GlYLQBDBl8f2s73912GoDmqhDfW9swIW2nDagsbHLH1ZXctKyclY0lNFSGqAwblDoSUxQIKONTXWyx/uGlrKgr4vGNrXT1ps+lZClASn59dGj0VFXUQlrnKolpk0Jdqc3P/3RxIEN8TV8yEKo5X/P0tk7+bVfP2Gx7KmhyPrVVIV7/8lJWN0TZeGiA597pRjgmWumxNjs/s3DGgfSUnhAUM6pDtiGYW2IztyT4PL/MZkKvfAnaTqQ9KoosXnt4KbcsLKEzluMv17egPMX31jaRdBXf2dga/IMA0j7prD8DcarPtcik8xR/cjAKjWMKrplbRJlj8MUba1jdUIyvNV9b30L76SQrlpXx+B/WAbC8NsKZeBZDCnxf01QdmgEgx+DVff0MZXwWlNlURy2uKLGpK7OpiJjYpqRonIB0psB0WoNjSBorHBornNHzT/3naX75YS+UWLT2pPnJrh4eWV3LPddWTjoSmzogQ3DodIJDp4bHmrf86KosZFAdMWkod6gstqivdNjdkTxXIU9xvfzbs/zD1o4g9wzBUFbx6KsnSWd9HvvU3EuGPFqfA23yHDLlud/SEEt5xJIubb3wwanhscGjLScFJPKDl+O9GU4PZPnFvj5e+KAXX2iQecYyBcqHv36zlUNnUjRVOpw/PjAl7OlMoRRgzIQUxMg2S2HdqiTQfUd6Umw/NsS6rR1QbgcN4nnRoTX87DfdY/tUF2oMx80Atb5Mw/qxFlyKUYq/GDtOpg+Dpgx8RU2x1XF5AAmwTUnEFKIsbKZkSPozGP5LS5Nbvbxi4+81FG8xL4d7PKWFJWFRbfiZG5aUPVdkS6/Qy/lKy6oiM/PYmjmHXHWZQs5Xmu5hF09xRCk9Ycw73Wu5viaVUxiGvDyApBDE0h5pV6Fnef9TZlwVxtP/L/uq43PIzXumOmrhqtm7uVxZF/2wrtzuEOCNtgO+Hjv+joBqHbzTs6o+SlnIwPNn50bm566ueHQg51fe31BcMb/UvnLzkcHrDnanFhc7RmMi5dX1Z/zaTCqfs+a47epZ2Lb2VSCDVtVHeb89yVDam/RlpUkBZVyVzbiqa16Z3bVsTuTQe22JDdVRi6fvbDB3now3bDsx1HjblWX1x7vT1xzoTi3rjOcafU/PyXkq7KFRbn4fYgSsYFpe9bXGMSU31hexuz1BLONjzsBY5kihc31NxlV4SqM0ZFzlZT110jLFyS+sqGLnqTidSVeuaS6JfPrKsoZX9/Vd/V7r8MKF5c6iRNpf3BrLNvYn3Gp8PTYiVuP+FpdmKtsMPLW7LUE8WzgocyqxPpz1SecUrq+VZYhENGQcsk1xCOCRT86hdSgTfWN/f9Xff7a+uq0/e91vTsWWtQ/lmqOmbOpPunOSni7JZIKW3fe1o/REYaB8hWUIrp8f5f2OYRJZVRAos5Bk9pUORC6QzPmkcyrhKZ34RG2k1TTkbz/sSnB9fZRvrJlb/NIHZ5u3nYjXXbsk0oynrku5yrANgZ7QrwefI2HJHywsZWdLnETWR07zJYb/GwDJaUeJWJ4ZZgAAAABJRU5ErkJggg==
description: Exchange Web Services and Office 365 (mail)
detaileddescription: |-
  For Office 365, use https://outlook.office365.com/EWS/Exchange.asmx (default) as the Server  URL.
  Default version is used when accessing the EWS API to determine the API version.
  By default Demisto uses the Exchange2010 version.
  It is recommended not to change this value unless you run into issues.
  The default value can be bypassed in individual exchange commands by adding "version=Exhcange{yyyy}" where yyyy is the exchange version.

  To fetch emails from a specific folder, folder ID needs to be specified, this ID can be fetched using the ews-find-folders command
configuration:
- display: Server URL
  name: server
  defaultvalue: https://outlook.office365.com/EWS/Exchange.asmx/
  type: 0
  required: true
- display: ""
  name: credentials
  defaultvalue: ""
  type: 9
  required: true
- display: Domain
  name: domain
  defaultvalue: ""
  type: 0
  required: true
- display: Default Target Mailbox
  name: defaultTargetMailbox
  defaultvalue: ""
  type: 0
  required: false
- display: Default Version
  name: defaultServerVersion
  defaultvalue: Exchange2010
  type: 0
  required: false
- display: Authentication Type (NTLM or Basic)
  name: authType
  defaultvalue: NTLM
  type: 0
  required: true
- display: Has impersonation rights
  name: impersonation
  defaultvalue: ""
  type: 8
  required: false
- display: Do not validate server certificate (insecure)
  name: insecure
  defaultvalue: ""
  type: 8
  required: false
- display: Use system proxy settings
  name: proxy
  defaultvalue: ""
  type: 8
  required: false
- display: Fetch incidents
  name: isFetch
  defaultvalue: ""
  type: 8
  required: false
- display: Maximum number of emails to fetch each time
  name: pageSize
  defaultvalue: "100"
  type: 0
  required: false
- display: Incident type
  name: incidentType
  defaultvalue: ""
  type: 13
  required: false
- display: Folder ID
  name: folder
  defaultvalue: ""
  type: 0
  required: false
script:
  script: |
        var server = params.server.replace(/[\/]+$/, '') + '/';
        var defaultPageSize = 100;
        var office365address = 'https://outlook.office365.com/EWS/Exchange.asmx/';

        // map of argument that can contain distinguished item as values
        var distinguishedArgs = {
            'folders-ids': { // view https://msdn.microsoft.com/en-us/library/office/aa580808(v=exchg.150).aspx
                template: '<t:DistinguishedFolderId Id="%id%">' +
                            '<t:Mailbox>' +
                               '<t:EmailAddress>%target-mailbox%</t:EmailAddress>' +
                           '</t:Mailbox>' +
                          '</t:DistinguishedFolderId>',
                items: ['calendar', 'contacts', 'deleteditems', 'drafts', 'inbox', 'journal', 'notes', 'outbox', 'sentitems', 'tasks', 'msgfolderroot',
                                    'root', 'junkemail', 'searchfolders', 'voicemail']
            },
            'folder-identifier': {
                template: '<t:DistinguishedFolderId Id="%id%">' +
                            '<t:Mailbox>' +
                               '<t:EmailAddress>%target-mailbox%</t:EmailAddress>' +
                           '</t:Mailbox>' +
                          '</t:DistinguishedFolderId>',
                items: ['calendar', 'contacts', 'deleteditems', 'drafts', 'inbox', 'journal', 'notes', 'outbox', 'sentitems', 'tasks', 'msgfolderroot',
                                    'root', 'junkemail', 'searchfolders', 'voicemail']
            }
        };

        var commandsDictionary = {
            'ews-find-folders': {
                template:
                    '<?xml version="1.0" encoding="utf-8"?>' +
                    '<soap:Envelope xmlns:soap="http://schemas.xmlsoap.org/soap/envelope/" ' +
                    'xmlns:t="http://schemas.microsoft.com/exchange/services/2006/types">' +
                    '<soap:Header>'+
                    '<t:RequestServerVersion Version="%version%" />'+
                    '%impersonation%'+
                    '</soap:Header>'+
                    '<soap:Body>' +
                    '<FindFolder Traversal="Deep" xmlns="http://schemas.microsoft.com/exchange/services/2006/messages">' +
                    '<FolderShape>' +
                    '<t:BaseShape>Default</t:BaseShape>' +
                    '</FolderShape>' +
                    '<ParentFolderIds>' +
                    '<t:DistinguishedFolderId Id="root"/>' +
                    '</ParentFolderIds>' +
                    '</FindFolder>' +
                    '</soap:Body>' +
                    '</soap:Envelope>',
                contextKey: 'EWS.Folders(val.ID == obj.FolderID.ID)',
                innerPath: 'Envelope.Body.FindFolderResponse.ResponseMessages.FindFolderResponseMessage.RootFolder.Folders.Folder',
                targetToContext: true,
                resStatus: 'Envelope.Body.FindFolderResponse.ResponseMessages.FindFolderResponseMessage.-ResponseClass',
                translator: [
                    {to: 'DisplayName', from: 'DisplayName'},
                    {to: 'TotalCount', from: 'TotalCount'},
                    {to: 'UnreadCount', from: 'UnreadCount'},
                    {to: 'FolderID-ID', from: 'FolderId.-Id'},
                    {to: 'FolderID-ChangeKey', from: 'FolderId.-ChangeKey'},
                ]
            },
            'ews-get-folder': {
                arrayArgName: 'folders-ids',
                contextKey: 'EWS.Folders(val.ID == obj.ID)',
                innerPath: 'Envelope.Body.GetFolderResponse.ResponseMessages.GetFolderResponseMessage.Folders.Folder',
                resStatus: 'Envelope.Body.GetFolderResponse.ResponseMessages.GetFolderResponseMessage.-ResponseClass',
                targetToContext: true,
                translator: [
                    {to: 'ChildFolderCount', from: 'ChildFolderCount'},
                    {to: 'DisplayName', from: 'DisplayName'},
                    {to: 'TotalCount', from: 'TotalCount'},
                    {to: 'UnreadCount', from: 'UnreadCount'},
                    {to: 'FolderID-ID', from: 'FolderId.-Id'},
                    {to: 'FolderID-ChangeKey', from: 'FolderId.-ChangeKey'},
                ],
                tableTitle: 'EWS get folder for %target-mailbox% folders %folders-ids%',
                template:
                   '<?xml version="1.0" encoding="utf-8"?>' +
                   '<soap:Envelope xmlns:soap="http://schemas.xmlsoap.org/soap/envelope/"' +
                    ' xmlns:t="http://schemas.microsoft.com/exchange/services/2006/types\">' +
                    '<soap:Header>' +
                    '<t:RequestServerVersion Version="%version%" />' +
                    '%impersonation%'+
                    '</soap:Header>' +
                    '<soap:Body>' +
                    '<GetFolder xmlns="http://schemas.microsoft.com/exchange/services/2006/messages"' +
                    ' xmlns:t="http://schemas.microsoft.com/exchange/services/2006/types">' +
                    '<FolderShape>' +
                    '<t:BaseShape>Default</t:BaseShape>' +
                    '</FolderShape>' +
                    '<FolderIds>' +
                    '%folders-ids%' +
                    '</FolderIds>' +
                    '</GetFolder>' +
                    '</soap:Body>' +
                    '</soap:Envelope>'
                },
            'ews-delete-items': {
                arrayArgName: 'item-ids',
                innerPath: 'Envelope.Body.DeleteItemResponse.ResponseMessages.DeleteItemResponseMessage',
                resStatus: 'Envelope.Body.DeleteItemResponse.ResponseMessages.DeleteItemResponseMessage.-ResponseClass',
                translator: [
                    {to: 'Class', from: '-ResponseClass'},
                    {to: 'ResponseCode', from: 'ResponseCode'},
                    {to: 'Message', from: 'MessageText'},
                    {to: 'Link', from: 'DescriptiveLinkKey'},
                ],
                tableTitle: 'EWS delete items items for %target-mailbox% items %item-ids%',
                deleteContextKey: 'EWS.DeletedItems',
                targetToContext: true,
                template:
                    '<?xml version="1.0" encoding="utf-8"?>'+
                    '<soap:Envelope xmlns:soap="http://schemas.xmlsoap.org/soap/envelope/"'+
                    ' xmlns:t="http://schemas.microsoft.com/exchange/services/2006/types">'+
                    '<soap:Header>'+
                    '<t:RequestServerVersion Version="%version%" />'+
                    '%impersonation%'+
                    '</soap:Header>'+
                    '<soap:Body>'+
                    '<DeleteItem DeleteType="HardDelete" xmlns="http://schemas.microsoft.com/exchange/services/2006/messages">'+
                    '<ItemIds>'+
                    '%item-ids%'+
                    '</ItemIds>'+
                    '</DeleteItem>'+
                    '</soap:Body>'+
                    '</soap:Envelope>'
                },
            'ews-get-items': {
                arrayArgName: 'item-ids',
                innerPath: 'Envelope.Body.GetItemResponse.ResponseMessages.GetItemResponseMessage.Items.Message',
                resStatus: 'Envelope.Body.GetItemResponse.ResponseMessages.GetItemResponseMessage.-ResponseClass',
                translator: [
                    {to: 'BodyType', from: 'Body.-BodyType'},
                    {to: 'Body', from: 'Body.#text'},
                    {to: 'Created', from: 'DateTimeCreated'},
                    {to: 'Sent', from: 'DateTimeSent'},
                    {to: 'From-Email', from: 'From.Mailbox.EmailAddress'},
                    {to: 'From-Name', from: 'From.Mailbox.Name'},
                    {to: 'From-RoutingType', from: 'From.Mailbox.RoutingType'},
                    {to: 'To-Email', from: 'ToRecipients.Mailbox.EmailAddress'},
                    {to: 'To-Name', from: 'ToRecipients.Mailbox.Name'},
                    {to: 'To-RoutingType', from: 'ToRecipients.Mailbox.RoutingType'},
                    {to: 'HasAttachments', from: 'HasAttachments'},
                    {to: 'IsAssociated', from: 'IsAssociated'},
                    {to: 'IsRead', from: 'IsRead'},
                    {to: 'Sensitivity', from: 'Sensitivity'},
                    {to: 'Size', from: 'Size'},
                    {to: 'ID', from: 'ItemId.-Id'},
                    {to: 'Subject', from: 'Subject'},
                    {to: 'Attachment-ID', from: 'Attachments.FileAttachment.AttachmentId.-Id'},
                    {to: 'Attachment-IsContactPhoto', from: 'Attachments.FileAttachment.IsContactPhoto'},
                    {to: 'Attachment-IsInline', from: 'Attachments.FileAttachment.IsInline'},
                    {to: 'Attachment-LastModifiedTime', from: 'Attachments.FileAttachment.LastModifiedTime'},
                    {to: 'Attachment-Name', from: 'Attachments.FileAttachment.Name'},
                    {to: 'Attachment-Size', from: 'Attachments.FileAttachment.Size'},
                    {to: 'Mail-Attachment-ID', from: 'Attachments.ItemAttachment.AttachmentId.-Id'},
                    {to: 'Mail-Attachment-IsContactPhoto', from: 'Attachments.ItemAttachment.IsContactPhoto'},
                    {to: 'Mail-Attachment-IsInline', from: 'Attachments.ItemAttachment.IsInline'},
                    {to: 'Mail-Attachment-LastModifiedTime', from: 'Attachments.ItemAttachment.LastModifiedTime'},
                    {to: 'Mail-Attachment-Name', from: 'Attachments.ItemAttachment.Name'},
                    {to: 'Mail-Attachment-Size', from: 'Attachments.ItemAttachment.Size'},
                ],
                tableTitle: 'EWS get items for %target-mailbox% items %item-ids% items',
                nonDisplayItems: ['Body'],
                contextKey: 'EWS.Items(val.ID == obj.ID)',
                targetToContext: true,
                defaultArgs: {
                    'include-mime-content': false
                },
                template:
                    '<?xml version="1.0" encoding="utf-8"?>'+
                    '<soap:Envelope xmlns:xsi="http://www.w3.org/2001/XMLSchema-instance"'+
                    ' xmlns:xsd="http://www.w3.org/2001/XMLSchema"'+
                    ' xmlns:soap="http://schemas.xmlsoap.org/soap/envelope/"'+
                    ' xmlns:t="http://schemas.microsoft.com/exchange/services/2006/types">'+
                    '<soap:Header>'+
                    '<t:RequestServerVersion Version="%version%" />'+
                    '%impersonation%'+
                    '</soap:Header>'+
                    '<soap:Body>'+
                    '<GetItem xmlns="http://schemas.microsoft.com/exchange/services/2006/messages"'+
                    ' xmlns:t="http://schemas.microsoft.com/exchange/services/2006/types">'+
                    '<ItemShape>' +
                    '<t:BaseShape>AllProperties</t:BaseShape>' +
                    '<t:IncludeMimeContent>%include-mime-content%</t:IncludeMimeContent>'+
                    '<t:AdditionalProperties><t:ExtendedFieldURI DistinguishedPropertySetId="InternetHeaders" PropertyName="From" PropertyType="String" /></t:AdditionalProperties>'+
                    '</ItemShape>' +
                    '<ItemIds>'+
                    '%item-ids%'+
                    '</ItemIds>'+
                    '</GetItem>'+
                    '</soap:Body>'+
                    '</soap:Envelope>'
                },
            'ews-search-mailbox': {
                arrayArgName: 'folders-ids',
                innerPath: 'Envelope.Body.FindItemResponse.ResponseMessages.FindItemResponseMessage.RootFolder.Items.Message',
                resStatus: 'Envelope.Body.FindItemResponse.ResponseMessages.FindItemResponseMessage.-ResponseClass',
                defaultArgs: {
                    'max-entries-returned': 10
                },
                targetToContext: true,
                translator: [
                    {to: 'Created', from: 'DateTimeCreated'},
                    {to: 'Sent', from: 'DateTimeSent'},
                    {to: 'From-Email', from: 'From.Mailbox.EmailAddress'},
                    {to: 'From-Name', from: 'From.Mailbox.Name'},
                    {to: 'HasAttachments', from: 'HasAttachments'},
                    {to: 'IsAssociated', from: 'IsAssociated'},
                    {to: 'IsRead', from: 'IsRead'},
                    {to: 'Sensitivity', from: 'Sensitivity'},
                    {to: 'Size', from: 'Size'},
                    {to: 'ID', from: 'ItemId.-Id'},
                    {to: 'Subject', from: 'Subject'},
                ],
                tableTitle: 'EWS search mailbox %target-mailbox% folder %folders-ids% with query %query%',
                contextKey: 'EWS.SearchItems(val.ID == obj.ID)',
                template:
                    '<?xml version="1.0" encoding="utf-8"?>'+
                    '<soap:Envelope xmlns:xsi="http://www.w3.org/2001/XMLSchema-instance"'+
                        ' xmlns:m="http://schemas.microsoft.com/exchange/services/2006/messages"'+
                        ' xmlns:t="http://schemas.microsoft.com/exchange/services/2006/types"'+
                        ' xmlns:soap="http://schemas.xmlsoap.org/soap/envelope/">'+
                        '<soap:Header>'+
                            '<t:RequestServerVersion Version="%version%" />'+
                            '%impersonation%'+
                        '</soap:Header>'+
                        '<soap:Body>'+
                            '<m:FindItem Traversal="Shallow">'+
                            '<m:ItemShape>' +
                                '<t:BaseShape>AllProperties</t:BaseShape>' +
                            '</m:ItemShape>' +
                            '<m:IndexedPageItemView MaxEntriesReturned="%max-entries-returned%" Offset="0" BasePoint="Beginning" />'+
                            '<m:ParentFolderIds>'+
                                '%folders-ids%'+
                            '</m:ParentFolderIds>'+
                            '<m:QueryString>%query%</m:QueryString>'+
                            '</m:FindItem>'+
                        '</soap:Body>'+
                    '</soap:Envelope>'
                },
            'ews-get-contacts': {
                arrayArgName: 'item-ids',
                targetToContext: true,
                template:
                    '<?xml version="1.0" encoding="utf-8"?>'+
                    '<soap:Envelope xmlns:xsi="http://www.w3.org/2001/XMLSchema-instance"'+
                    ' xmlns:xsd="http://www.w3.org/2001/XMLSchema"'+
                    ' xmlns:soap="http://schemas.xmlsoap.org/soap/envelope/"'+
                    ' xmlns:t="http://schemas.microsoft.com/exchange/services/2006/types">'+
                    '<soap:Header>'+
                    '<t:RequestServerVersion Version="%version%" />'+
                    '%impersonation%'+
                    '</soap:Header>'+
                    '<soap:Body>'+
                    '<GetItem xmlns="http://schemas.microsoft.com/exchange/services/2006/messages">'+
                    '<ItemShape>'+
                    '<t:BaseShape>Default</t:BaseShape>'+
                    '</ItemShape>'+
                    '<ItemIds>'+
                    '%item-ids%'+
                    '</ItemIds>'+
                    '</GetItem>'+
                    '</soap:Body>'+
                    '</soap:Envelope>'
                },
            'ews-delete-attachments': {
                arrayArgName: 'item-ids',
                fillerName: 'attachments-ids',
                innerPath: 'Envelope.Body.DeleteAttachmentResponse.ResponseMessages.DeleteAttachmentResponseMessage',
                resStatus: 'Envelope.Body.DeleteAttachmentResponse.ResponseMessages.DeleteAttachmentResponseMessage.-ResponseClass',
                translator: [
                    {to: 'Class', from: '-ResponseClass'},
                    {to: 'ResponseCode', from: 'ResponseCode'},
                    {to: 'Message', from: 'MessageText'},
                    {to: 'Link', from: 'DescriptiveLinkKey'},
                ],
                tableTitle: 'EWS delete attachments items for %target-mailbox% items %attachments-ids%',
                deleteContextKey: 'EWS.DeletedAttachments',
                targetToContext: true,
                template:
                    '<?xml version="1.0" encoding="utf-8"?>'+
                    '<soap:Envelope xmlns:xsi="http://www.w3.org/2001/XMLSchema-instance"'+
                    ' xmlns:xsd="http://www.w3.org/2001/XMLSchema"'+
                    ' xmlns:soap="http://schemas.xmlsoap.org/soap/envelope/"'+
                    ' xmlns:t="http://schemas.microsoft.com/exchange/services/2006/types">'+
                    '<soap:Header>'+
                    '<t:RequestServerVersion Version="%version%" />'+
                    '%impersonation%'+
                    '</soap:Header>'+
                    '<soap:Body>'+
                    '<DeleteAttachment xmlns="http://schemas.microsoft.com/exchange/services/2006/messages"'+
                    ' xmlns:t="http://schemas.microsoft.com/exchange/services/2006/types">'+
                    '<AttachmentIds>'+
                    '%item-ids%'+
                    '</AttachmentIds>'+
                    '</DeleteAttachment>'+
                    '</soap:Body>'+
                    '</soap:Envelope>'
                },
            'ews-get-searchable-mailboxes': {
                fillerName: 'attachments-ids',
                tableTitle: 'EWS get searchable mail boxes',
                innerPath: 'Envelope.Body.GetSearchableMailboxesResponse.SearchableMailboxes.SearchableMailbox',
                resStatus: 'Envelope.Body.GetSearchableMailboxesResponse.-ResponseClass',
                translator: [
                    {to: 'MailAddress', from: 'PrimarySmtpAddress'},
                    {to: 'ReferenceId', from: 'ReferenceId'},
                    {to: 'IsExternal', from: 'IsExternalMailbox'},
                    {to: 'Display', from: 'DisplayName'},
                ],
                defaultArgs: {
                    'filter': ' '
                },
                contextKey: 'EWS.Mailboxes',
                template:
                    '<?xml version="1.0" encoding="UTF-8"?>'+
                    '<soap:Envelope xmlns:soap="http://schemas.xmlsoap.org/soap/envelope/"'+
                                  ' xmlns:t="http://schemas.microsoft.com/exchange/services/2006/types"'+
                                  ' xmlns:m="http://schemas.microsoft.com/exchange/services/2006/messages">'+
                       '<soap:Header>'+
                          '<t:RequestServerVersion Version="Exchange2013" />'+
                       '</soap:Header>'+
                       '<soap:Body >'+
                          '<m:GetSearchableMailboxes>'+
                             '<m:SearchFilter>%filter%</m:SearchFilter>'+
                             '<m:ExpandGroupMembership>false</m:ExpandGroupMembership>'+
                          '</m:GetSearchableMailboxes>'+
                       '</soap:Body>'+
                    '</soap:Envelope>'
                },
            'ews-search-mailboxes': {
              arrayArgName: 'mailbox-search-scope',
              tableTitle: 'EWS search mail boxes result for filter %filter%',
              template:
                '<?xml version="1.0" encoding="utf-8"?>' +
                '<soap:Envelope xmlns:xsi="http://www.w3.org/2001/XMLSchema-instance" ' +
                               'xmlns:m="http://schemas.microsoft.com/exchange/services/2006/messages" ' +
                               'xmlns:t="http://schemas.microsoft.com/exchange/services/2006/types" ' +
                               'xmlns:soap="http://schemas.xmlsoap.org/soap/envelope/">' +
                    '<soap:Header>' +
                        '<t:RequestServerVersion Version="%version%"/>' +
                    '</soap:Header>' +
                    '<soap:Body>' +
                        '<m:SearchMailboxes>' +
                            '<m:SearchQueries>' +
                                '<t:MailboxQuery>' +
                                    '<t:Query>%filter%</t:Query>' +
                                    '<t:MailboxSearchScopes>' +
                                        '%mailbox-search-scope%'+
                                    '</t:MailboxSearchScopes>' +
                                '</t:MailboxQuery>' +
                            '</m:SearchQueries>' +
                            '<m:ResultType>PreviewOnly</m:ResultType>' +
                            '<m:Deduplication>false</m:Deduplication>' +
                            '<m:PageSize>1000</m:PageSize>' +
                            '<m:PageDirection>Next</m:PageDirection>' +
                        '</m:SearchMailboxes>' +
                    '</soap:Body>' +
                '</soap:Envelope>',
                innerPath: 'Envelope.Body.SearchMailboxesResponse.ResponseMessages.SearchMailboxesResponseMessage.SearchMailboxesResult.Items.SearchPreviewItem',
                resStatus: 'Envelope.Body.SearchMailboxesResponse.ResponseMessages.SearchMailboxesResponseMessage.-ResponseClass',
                translator: [
                    {to: 'MailAddress', from: 'Mailbox.PrimarySmtpAddress'},
                    {to: 'ItemID', from: 'Id.-Id'},
                    {to: 'HasAttachment', from: 'HasAttachment'},
                    {to: 'MailboxID', from: 'Mailbox.MailboxId'},
                    {to: 'Read', from: 'Read'},
                    {to: 'ReceivedTime', from: 'ReceivedTime'},
                    {to: 'Sender', from: 'Sender'},
                    {to: 'SentTime', from: 'SentTime'},
                    {to: 'Size', from: 'Size'},
                    {to: 'Subject', from: 'Subject'},
                    {to: 'ToRecipients', from: 'ToRecipients.SmtpAddress'},
                ],
                contextKey: 'EWS.Searchs.Search(obj.filter==val.filter)',
                contextArrayName: 'Results',
                argsToContext: ['filter']
            },
            'ews-move-item' : {
                arrayArgName: 'folder-identifier',
                tableTitle: 'Successfully moved item',
                template:
                    '<?xml version="1.0" encoding="utf-8"?>'+
                    '<soap:Envelope xmlns:xsi="http://www.w3.org/2001/XMLSchema-instance"' +
                                   ' xmlns:m="http://schemas.microsoft.com/exchange/services/2006/messages"' +
                                   ' xmlns:t="http://schemas.microsoft.com/exchange/services/2006/types"' +
                                   ' xmlns:soap="http://schemas.xmlsoap.org/soap/envelope/">' +
                    '<soap:Header>'+
                        '<t:RequestServerVersion Version="%version%" />'+
                        '%impersonation%'+
                    '</soap:Header>'+
                    '<soap:Body>' +
                        '<m:MoveItem xmlns="http://schemas.microsoft.com/exchange/services/2006/messages" ' +
                        'xmlns:t="http://schemas.microsoft.com/exchange/services/2006/types">' +
                            '<m:ToFolderId>' +
                                '%folder-identifier%' +
                            '</m:ToFolderId>' +
                            '<m:ItemIds>' +
                                '<t:ItemId Id="%item-id%" />' +
                            '</m:ItemIds>' +
                        '</m:MoveItem>' +
                    '</soap:Body>' +
                '</soap:Envelope>',
                innerPath: 'Envelope.Body.MoveItemResponse.ResponseMessages.MoveItemResponseMessage.Items.Message',
                resStatus: 'Envelope.Body.MoveItemResponse.ResponseMessages.MoveItemResponseMessage.-ResponseClass',
                contextKey: 'EWS.MovedItems',
                translator: [
                    { to: 'NewItemID', from: 'ItemId.-Id'}
                ],
                argsToContext: ['item-id'],
                addUpdatesToContext: function(entry){
                    var oldID = args['item-id'];
                    var newItem = { ID: entry.EntryContext['EWS.MovedItems']['NewItemID']};
                    var inContext = function(path) {
                        var val  = dq(invContext, path);
                        return val ? true : false;
                    };
                    var paths = ['EWS.Items(val.ID==="'+ oldID +'")', 'EWS.SearchItems(val.ID==="' + oldID +'")'];
                    paths.forEach(function(path){
                        if(inContext(path)) {
                            entry.EntryContext[path] = newItem;
                        }
                    });
                }
            },
            'folders-ids': {
                template: '<t:FolderId Id="%id%"/>'
            },
            'folder-identifier': {
                template: '<t:FolderId Id="%id%"/>'
            },
            'item-ids': {
                template:
                    '<t:ItemId Id="%id%" />'
            },
            'attachments-ids': {
                template:
                    '<t:AttachmentId Id="%id%" />'
            },
            'mailbox-search-scope': {
                template:
                    '<t:MailboxSearchScope>' +
                        '<t:Mailbox>%id%</t:Mailbox>' +
                        '<t:SearchScope>All</t:SearchScope>' +
                        '<t:ExtendedAttributes/>' +
                    '</t:MailboxSearchScope>'
            }
        };

        function getDefaultTargetMailbox() {
            if (params.defaultTargetMailbox) {
                return params.defaultTargetMailbox;
            }
            return params.credentials.identifier + '@' + params.domain;
        }

        function setImpersonation(args) {
            args['impersonation'] = '';
            if (params.impersonation) {
                args['impersonation'] = replaceInTemplates('<t:ExchangeImpersonation>'+
                        '<t:ConnectingSID>'+
                        '<t:PrimarySmtpAddress>%target-mailbox%</t:PrimarySmtpAddress>'+
                        '</t:ConnectingSID>'+
                        '</t:ExchangeImpersonation>', args);
            }
        }

        var mapObjFunction = function(mapFields) {
            var transformSingleObj= function(obj) {
                var res = {};
                mapFields.forEach(function(f) {
                   res[f.to] = dq(obj, f.from);
                });
                return res;
            };
            return function(obj) {
                if (obj instanceof Array) {
                    var res = [];
                    for (var j=0; j < obj.length; j++) {
                        res.push(transformSingleObj(obj[j]));
                    }
                    return res;
                }
                return transformSingleObj(obj);
            };
        };

        var createContext = function(data, extraData) {
            var createContextSingle = function(obj) {
                var res = {};
                var keys = Object.keys(obj);
                keys.forEach(function(k) {
                    var values = k.split('-');
                    var current = res;
                    for (var j = 0; j<values.length - 1; j++) {
                        if (!current[values[j]]) {
                            current[values[j]] = {};
                        }
                        current = current[values[j]];
                    }
                    current[values[j]] = obj[k];
                });

                var extraKeys = Object.keys(extraData);
                extraKeys.forEach(function(k) {
                    res[k] = extraData[k];
                });

                return res;
            };
            if (data instanceof Array) {
                var res = [];
                for (var j=0; j < data.length; j++) {
                    res.push(createContextSingle(data[j]));
                }
                return res;
            }
            return createContextSingle(data);
        };

        var buildDisplay = function(currentCommand, translated) {
            var createDisplaySingle = function(obj) {
                var disp = {};
                var keys = Object.keys(obj);
                for (var k in keys) {
                    if ((!currentCommand.nonDisplayItems || currentCommand.nonDisplayItems.indexOf(keys[k]) === -1) && obj[keys[k]]) {
                        disp[keys[k]] = obj[keys[k]];
                    }
                }
                return disp;
            };
            if (translated instanceof Array) {
                var res = [];
                for (var j=0; j < translated.length; j++) {
                    res.push(createDisplaySingle(translated[j]));
                }
                return res;
            }
            return createDisplaySingle(translated);
        };

        var execute = function(command, args, returnRaw) {
            var currentCommand = commandsDictionary[command];
            var hrTitle = command;
            if (currentCommand.tableTitle) {
                hrTitle = replaceInTemplates(currentCommand.tableTitle, args);
            }
            if (currentCommand.defaultArgs) {
                var keys = Object.keys(currentCommand.defaultArgs);
                for (var j in keys) {
                    if (!args[keys[j]]) {
                        args[keys[j]] = currentCommand.defaultArgs[keys[j]];
                    }
                }
            }
            var ids = [];
            if (currentCommand.deleteContextKey && args[currentCommand.arrayArgName]) {
                if (Array.isArray(args[currentCommand.arrayArgName])) {
                    ids = args[currentCommand.arrayArgName];
                } else {
                    ids = args[currentCommand.arrayArgName].split(',');
                }
            }
            var httpParams = {
                    Method: 'POST',
                    Headers: {
                        'Content-Type': ['text/xml; charset=utf-8']
                    },
                    Username: params.credentials.identifier + (server === office365address ? ('@' + params.domain) : ''),
                    Password: params.credentials.password,
                    Domain: params.domain,
                    AuthProtocol: [params.authType],
                    Body: buildBody(command, args),
                };
            var res = http(server, httpParams, params.insecure, params.proxy);
            if (res.StatusCode < 200 || res.StatusCode >= 300) {
                throw 'Got status code ' + res.StatusCode + ' from EWS with body ' + res.Body + ' with headers ' + JSON.stringify(res.Headers);
            }
            var bdy = res.Body.replace(/&#x.*?;/g, "");
            var raw = JSON.parse(x2j(bdy));
            if (currentCommand.resStatus) {
                resStatus = dq(raw, currentCommand.resStatus);
                if (!Array.isArray(resStatus)) {
                    resStatus = [resStatus];
                }
                if (resStatus[0] !== 'Success') {
                    throw 'Got EWS error ' + resStatus + ' from EWS with body ' + res.Body + ' with headers ' + JSON.stringify(res.Headers);
                }
            }
            if(returnRaw){
                return raw;
            }
            return createEntry(currentCommand, raw, hrTitle);
        }

        function createEntry(currentCommand, raw, hrTitle){
            var entry = {
                Type: entryTypes.note,
                Contents: raw,
                ContentsFormat: formats.json,
                ReadableContentsFormat: formats.markdown,
            };
            if (currentCommand.innerPath) {
                var data = dq(raw, currentCommand.innerPath);
                if (currentCommand.translator) {
                    if (data) {
                        var translated = mapObjFunction(currentCommand.translator)(data);
                        extraContext = {};
                        if (currentCommand.targetToContext) {
                            extraContext.targetMailbox = args['target-mailbox'];
                        }
                        if (currentCommand.contextKey) {
                            entry.EntryContext = {};
                            var arrContext;
                            if (currentCommand.contextArrayName) {
                                arrContext = {};
                                arrContext[currentCommand.contextArrayName] = createContext(translated, extraContext);
                            }
                            entry.EntryContext[currentCommand.contextKey] = arrContext ? arrContext : createContext(translated, extraContext);
                            if (currentCommand.argsToContext) {
                                for (var k in currentCommand.argsToContext) {
                                    entry.EntryContext[currentCommand.contextKey][currentCommand.argsToContext[k]] = args[currentCommand.argsToContext[k]];
                                }
                            }
                        } else if (currentCommand.deleteContextKey && ids.length) {
                            entry.EntryContext = {};
                            entry.EntryContext[currentCommand.deleteContextKey] = ids;
                        }
                        var disp = buildDisplay(currentCommand, translated);
                        entry.HumanReadable = tableToMarkdown(
                            hrTitle,
                            disp
                        );
                    } else {
                        entry.HumanReadable = 'No results';
                    }
                }
            }
            if(currentCommand.addUpdatesToContext) {
                currentCommand.addUpdatesToContext(entry);
            }
            return entry;
        }

        function buildBody(command, args) {
            var currentCommand = commandsDictionary[command];
            if (currentCommand.defaultArgs) {
                for (var j in currentCommand.defaultArgs) {
                    if (!args[j]) {
                        args[j] = currentCommand.defaultArgs[j];
                    }
                }
            }
            if (currentCommand.arrayArgName) {
                var items = [];
                if (Array.isArray(args[currentCommand.arrayArgName])) {
                    items = args[currentCommand.arrayArgName];
                } else {
                    items = args[currentCommand.arrayArgName].split(',');
                }
                var itemsStr = '';
                for (var i in items) {
                    var itemId = items[i];
                    var template;
                    var distinguished = distinguishedArgs[currentCommand.arrayArgName];
                    if(distinguished && distinguished.items.indexOf(itemId) > -1) {
                        template = distinguished.template;
                    } else {
                        template = commandsDictionary[currentCommand.fillerName || currentCommand.arrayArgName].template;
                    }
                    itemsStr += replaceInTemplates(template, {id: itemId, 'target-mailbox': args['target-mailbox']});
                }
                args[currentCommand.arrayArgName] = itemsStr;
            }
            return replaceInTemplates(currentCommand.template, args);
        }

        function sendRequest(tmpl, reqArgs, resStatusPath) {
            var readyBody = replaceInTemplates(tmpl, reqArgs);
            var httpParams = {
                    Method: 'POST',
                    Headers: {
                        'Content-Type': ['text/xml; charset=utf-8']
                    },
                    Username: params.credentials.identifier + (server === office365address ? ('@' + params.domain) : ''),
                    Password: params.credentials.password,
                    Domain: params.domain,
                    AuthProtocol: [params.authType],
                    Body: readyBody
                };
            var res = http(server, httpParams, params.insecure, params.proxy);
            if (res.StatusCode < 200 || res.StatusCode >= 300) {
                throw 'Got status code ' + res.StatusCode + ' from EWS with body ' + res.Body + ' with headers ' + JSON.stringify(res.Headers);
            }
            var bdy = res.Body.replace(/&#x.*?;/g, "");
            var raw = JSON.parse(x2j(bdy));

            var resStatus = dq(raw, resStatusPath);
            if (!Array.isArray(resStatus)) {
                resStatus = [resStatus];
            }
            if (resStatus[0] !== 'Success') {
                throw 'Got EWS error ' + resStatus + ' from EWS with body ' + res.Body + ' with headers ' + JSON.stringify(res.Headers);
            }

            return raw;
        }

        function parseItemAttachment(rawItem, args) {
            var itemPath = 'Envelope.Body.GetAttachmentResponse.ResponseMessages.GetAttachmentResponseMessage.Attachments.ItemAttachment';
            var entry;

            var data = dq(raw, itemPath);
            if (data) {
                entry = {
                    Type: entryTypes.note,
                    Contents: raw,
                    ContentsFormat: formats.json,
                    ReadableContentsFormat: formats.markdown,
                };
                var translator = [
                    {to: 'BodyType', from: 'Message.Body.-BodyType'},
                    {to: 'Body', from: 'Message.Body.#text'},
                    {to: 'Created', from: 'Message.DateTimeCreated'},
                    {to: 'Sent', from: 'Message.DateTimeSent'},
                    {to: 'From-Email', from: 'Message.From.Mailbox.EmailAddress'},
                    {to: 'From-Name', from: 'Message.From.Mailbox.Name'},
                    {to: 'From-RoutingType', from: 'Message.From.Mailbox.RoutingType'},
                    {to: 'To-Email', from: 'Message.ReceivedBy.Mailbox.EmailAddress'},
                    {to: 'To-Name', from: 'Message.ReceivedBy.ToRecipients.Mailbox.Name'},
                    {to: 'To-RoutingType', from: 'Message.ToRecipients.Mailbox.RoutingType'},
                    {to: 'HasAttachments', from: 'Message.HasAttachments'},
                    {to: 'IsAssociated', from: 'Message.IsAssociated'},
                    {to: 'IsRead', from: 'Message.IsRead'},
                    {to: 'Sensitivity', from: 'Sensitivity'},
                    {to: 'Size', from: 'Size'},
                    {to: 'ID', from: 'AttachmentId.-Id'},
                    {to: 'Subject', from: 'Message.Subject'},
                    {to: 'Attachment-ID', from: 'Message.Attachments.FileAttachment.AttachmentId.-Id'},
                    {to: 'Attachment-IsContactPhoto', from: 'Message.Attachments.FileAttachment.IsContactPhoto'},
                    {to: 'Attachment-IsInline', from: 'Message.Attachments.FileAttachment.IsInline'},
                    {to: 'Attachment-LastModifiedTime', from: 'Message.Attachments.FileAttachment.LastModifiedTime'},
                    {to: 'Attachment-Name', from: 'Message.Attachments.FileAttachment.Name'},
                    {to: 'Attachment-Size', from: 'Message.Attachments.FileAttachment.Size'},
                    {to: 'Mail-Attachment-ID', from: 'Message.Attachments.ItemAttachment.AttachmentId.-Id'},
                    {to: 'Mail-Attachment-IsContactPhoto', from: 'Message.Attachments.ItemAttachment.IsContactPhoto'},
                    {to: 'Mail-Attachment-IsInline', from: 'Message.Attachments.ItemAttachment.IsInline'},
                    {to: 'Mail-Attachment-LastModifiedTime', from: 'Message.Attachments.ItemAttachment.LastModifiedTime'},
                    {to: 'Mail-Attachment-Name', from: 'Message.Attachments.ItemAttachment.Name'},
                    {to: 'Mail-Attachment-Size', from: 'Message.Attachments.ItemAttachment.Size'},
                    {to: 'Headers', from: "Message.InternetMessageHeaders.InternetMessageHeader"},
                ];
                var translated = mapObjFunction(translator)(data);

                var contextKey = 'EWS.Items(val.ID == obj.ID)';
                entry.EntryContext = {};
                entry.EntryContext[contextKey] = createContext(translated, {targetMailbox: args['target-mailbox']});

                var disp = buildDisplay({}, translated);
                var hrTitle = replaceInTemplates('EWS get attachment got item for %target-mailbox%, %attachment-id% ', args);
                entry.HumanReadable = tableToMarkdown(
                    hrTitle,
                    disp
                );
            }
            return entry;
        }

        function parseFileAttachment(raw, args) {
            var fileNamePath = 'Envelope.Body.GetAttachmentResponse.ResponseMessages.GetAttachmentResponseMessage.Attachments.FileAttachment.Name';
            var fileContentPath = 'Envelope.Body.GetAttachmentResponse.ResponseMessages.GetAttachmentResponseMessage.Attachments.FileAttachment.Content';
            var fileName = dq(raw, fileNamePath);
            var entry;
            if(fileName) {
                var entry = entry = {Type: 3, FileID: saveFile(raw, fileContentPath, true), File: fileName, Contents: fileName};
            }
            return entry;
        }

        function getAttachment(attachArgs, isItem) {
            var attachmentTmpl = '<?xml version="1.0" encoding="utf-8"?>' +
        '<soap:Envelope xmlns:xsi="http://www.w3.org/2001/XMLSchema-instance" xmlns:xsd="http://www.w3.org/2001/XMLSchema" xmlns:soap="http://schemas.xmlsoap.org/soap/envelope/" xmlns:t="http://schemas.microsoft.com/exchange/services/2006/types">' +
        '  <soap:Header>' +
        '<t:RequestServerVersion Version="%version%" />' +
        '%impersonation%'+
        ' </soap:Header>' +
        '  <soap:Body>' +
        '    <GetAttachment xmlns="http://schemas.microsoft.com/exchange/services/2006/messages" xmlns:t="http://schemas.microsoft.com/exchange/services/2006/types">' +
        '      <AttachmentShape/>' +
        '     <AttachmentIds>' +
        '        <t:AttachmentId Id="%attachment-id%"/>' +
        '      </AttachmentIds>' +
        '    </GetAttachment>' +
        '   </soap:Body>' +
        ' </soap:Envelope>';
            raw = sendRequest(attachmentTmpl, attachArgs, 'Envelope.Body.GetAttachmentResponse.ResponseMessages.GetAttachmentResponseMessage.-ResponseClass');
            var entry;
            if(isItem) {
                entry = parseItemAttachment(raw, attachArgs);
            } else {
                entry = parseFileAttachment(raw, attachArgs);
            }
            if(!entry) {
                entry = {
                    Type: entryTypes.note,
                    Contents: raw,
                    ContentsFormat: formats.json,
                    ReadableContentsFormat: formats.markdown,
                    HumanReadable: 'No results'
                };
            }
            return entry;
        }
<<<<<<< HEAD
=======
        if (lastRun.folderId !== params.folder) {
          //Folder was changed, we need to reset lastRun
          lastRun = {
              folderId: params.folder,
              lastId: '',
              lastTime: new Date(new Date().getTime() - (10 * 60 * 1000)).getTime()
          }
        }
        var pageSize = params.pageSize ? parseInt(params.pageSize) : defaultPageSize;
        //Will fetch emails according to time stamp
            var fetchTmpl = '<soap:Envelope xmlns:xsi="http://www.w3.org/2001/XMLSchema-instance" xmlns:m="http://schemas.microsoft.com/exchange/services/2006/messages" xmlns:t="http://schemas.microsoft.com/exchange/services/2006/types" xmlns:soap="http://schemas.xmlsoap.org/soap/envelope/">' +
    '    <soap:Header>' +
    '        <t:RequestServerVersion Version="%version%" />' +
    '%impersonation%'+
    '    </soap:Header>' +
    '    <soap:Body>' +
    '        <m:FindItem Traversal="Shallow">' +
    '            <m:ItemShape>' +
    '                <t:BaseShape>IdOnly</t:BaseShape>' +
    '            </m:ItemShape>' +
    '            <m:IndexedPageItemView MaxEntriesReturned="100" Offset="0" BasePoint="Beginning" />' +
    '            <m:Restriction>' +
    '                <t:And>' +
    '                    <t:IsGreaterThan>' +
    '                        <t:FieldURI FieldURI="item:DateTimeReceived" />' +
    '                        <t:FieldURIOrConstant>' +
    '                            <t:Constant Value="%last_time%"/>' +
    '                        </t:FieldURIOrConstant>' +
    '                    </t:IsGreaterThan>' +
    '                </t:And>' +
    '            </m:Restriction>' +
    '            <m:SortOrder>' +
    '                <t:FieldOrder Order="Ascending">' +
    '                    <t:FieldURI FieldURI="item:DateTimeReceived" />' +
    '                </t:FieldOrder>' +
    '            </m:SortOrder>' +
    '            <m:ParentFolderIds>' +
                '%target-folder%'+
    '            </m:ParentFolderIds>' +
    '        </m:FindItem>' +
    '    </soap:Body>' +
    '</soap:Envelope>';
>>>>>>> c6a057ca

        function fetchEmailsAsIncidents() {
            var lastRun = getLastRun();
            if (!lastRun || !lastRun.lastTime) {
                lastRun = {
                    lastId: '',
                    lastTime: new Date(new Date().getTime() - (10 * 60 * 1000)).getTime()
                }
            }
            if (lastRun.folderId !== params.folder) {
              //Folder was changed, we need to reset lastRun
              lastRun = {
                  folderId: params.folder,
                  lastId: '',
                  lastTime: new Date(new Date().getTime() - (10 * 60 * 1000)).getTime()
              }
            }
            var pageSize = params.pageSize ? parseInt(params.pageSize) : defaultPageSize;
            //Will fetch emails according to time stamp
                var fetchTmpl = '<soap:Envelope xmlns:xsi="http://www.w3.org/2001/XMLSchema-instance" xmlns:m="http://schemas.microsoft.com/exchange/services/2006/messages" xmlns:t="http://schemas.microsoft.com/exchange/services/2006/types" xmlns:soap="http://schemas.xmlsoap.org/soap/envelope/">' +
        '    <soap:Header>' +
        '        <t:RequestServerVersion Version="%version%" />' +
        '%impersonation%'+
        '    </soap:Header>' +
        '    <soap:Body>' +
        '        <m:FindItem Traversal="Shallow">' +
        '            <m:ItemShape>' +
        '                <t:BaseShape>IdOnly</t:BaseShape>' +
        '            </m:ItemShape>' +
        '            <m:IndexedPageItemView MaxEntriesReturned="100" Offset="0" BasePoint="Beginning" />' +
        '            <m:Restriction>' +
        '                <t:And>' +
        '                    <t:IsGreaterThan>' +
        '                        <t:FieldURI FieldURI="item:DateTimeReceived" />' +
        '                        <t:FieldURIOrConstant>' +
        '                            <t:Constant Value="%last_time%"/>' +
        '                        </t:FieldURIOrConstant>' +
        '                    </t:IsGreaterThan>' +
        '                </t:And>' +
        '            </m:Restriction>' +
        '            <m:SortOrder>' +
        '                <t:FieldOrder Order="Ascending">' +
        '                    <t:FieldURI FieldURI="item:DateTimeReceived" />' +
        '                </t:FieldOrder>' +
        '            </m:SortOrder>' +
        '            <m:ParentFolderIds>' +
                    '%target-folder%'+
        '            </m:ParentFolderIds>' +
        '        </m:FindItem>' +
        '    </soap:Body>' +
        '</soap:Envelope>';

        var defaultTargetTargetFolderTmpl ='<t:DistinguishedFolderId Id="inbox">' +
                            '<t:Mailbox>' +
                                '<t:EmailAddress>%target-mailbox%</t:EmailAddress>' +
                            '</t:Mailbox>' +
                        '</t:DistinguishedFolderId>';

<<<<<<< HEAD
        var targetFolderTmpl ='<t:FolderId Id="%folder%"></t:FolderId>';
=======
        var fetchArgs = {};
        setImpersonation(fetchArgs);
        if (lastRun.lastId) {
            lastItemOp = '                    <t:IsNotEqualTo>' +
    '                        <t:FieldURI FieldURI="item:ItemId" />' +
    '                        <t:FieldURIOrConstant>' +
    '                            <t:Constant Value="%last_item%"/>' +
    '                        </t:FieldURIOrConstant>' +
    '                    </t:IsNotEqualTo>';
            opArgs = {};
            opArgs.last_item = lastRun.lastId;
            readyIdOp = replaceInTemplates(lastItemOp, opArgs);
            fetchArgs.last_item_op = readyIdOp;
        } else {
            fetchArgs.last_item_op = "";
        }
        fetchArgs.last_time = new Date(lastRun.lastTime).toISOString();
        fetchArgs['target-mailbox'] = getDefaultTargetMailbox();
        if (lastRun.folderId) {
            fetchArgs['folder'] = lastRun.folderId;
            fetchArgs['target-folder'] = replaceInTemplates(targetFolderTmpl,fetchArgs);
        } else {
         fetchArgs['target-folder'] = replaceInTemplates(defaultTargetTargetFolderTmpl,fetchArgs);
        }
        fetchArgs.version = params.defaultServerVersion
        raw = sendRequest(fetchTmpl, fetchArgs, 'Envelope.Body.FindItemResponse.ResponseMessages.FindItemResponseMessage.-ResponseClass');
>>>>>>> c6a057ca

            var fetchArgs = {};
            setImpersonation(fetchArgs);
            if (lastRun.lastId) {
                lastItemOp = '                    <t:IsNotEqualTo>' +
        '                        <t:FieldURI FieldURI="item:ItemId" />' +
        '                        <t:FieldURIOrConstant>' +
        '                            <t:Constant Value="%last_item%"/>' +
        '                        </t:FieldURIOrConstant>' +
        '                    </t:IsNotEqualTo>';
                opArgs = {};
                opArgs.last_item = lastRun.lastId;
                readyIdOp = replaceInTemplates(lastItemOp, opArgs);
                fetchArgs.last_item_op = readyIdOp;
            } else {
                fetchArgs.last_item_op = "";
            }
            fetchArgs.last_time = new Date(lastRun.lastTime).toISOString();
            fetchArgs['target-mailbox'] = getDefaultTargetMailbox();
            if (lastRun.folderId) {
                fetchArgs['folder'] = lastRun.folderId;
                fetchArgs['target-folder'] = replaceInTemplates(targetFolderTmpl,fetchArgs);
            } else {
             fetchArgs['target-folder'] = replaceInTemplates(defaultTargetTargetFolderTmpl,fetchArgs);
            }
            fetchArgs.version = params.defaultServerVersion
            raw = sendRequest(fetchTmpl, fetchArgs, 'Envelope.Body.FindItemResponse.ResponseMessages.FindItemResponseMessage.-ResponseClass');

            //Now iterate on email ids, and do get items one by one
            var itemIdPath = "Envelope.Body.FindItemResponse.ResponseMessages.FindItemResponseMessage.RootFolder.Items.Message.ItemId.-Id";
            var itemIds = dq(raw, itemIdPath);
            if (itemIds && !Array.isArray(itemIds)) {
                itemIds = [itemIds];
            }
            incidents = [];
            if (itemIds) {
                itemArgs = {};
                itemArgs['item-ids'] = '';
                for (var i = 0 ; i < itemIds.length; i++) {
                    itemArgs['item-ids'] += '<t:ItemId Id="' + itemIds[i] + '" />'
                }
                itemArgs['target-mailbox'] = getDefaultTargetMailbox();
                itemArgs.version = params.defaultServerVersion;
                itemArgs['include-mime-content'] = "false";
                setImpersonation(itemArgs);
                rawItem = sendRequest(commandsDictionary['ews-get-items'].template, itemArgs, commandsDictionary['ews-get-items'].resStatus);
                actualMessages = rawItem.Envelope.Body.GetItemResponse.ResponseMessages.GetItemResponseMessage;
                if (actualMessages && !Array.isArray(actualMessages)) {
                    actualMessages = [actualMessages];
                }
                if (actualMessages) {
                    //Now create an incident from each item
                    for (var i = 0 ; i < actualMessages.length; i++) {
                        // if fetched incident is the same as the one in lastRun - ignore it
                        if (lastRun.lastId == actualMessages[i].Items.Message.ItemId["-Id"]) {
                          continue;
                        }

                        message = actualMessages[i];
                        if (message['-ResponseClass'] === 'Success') {
                            //There is a reall item here, lets start to create the incident
                            incident = {};
                            incident.details = message.Items.Message.Body['#text'];
                            incident.name = message.Items.Message.Subject;
                            incident.occurred = new Date(Date.parse(message.Items.Message.DateTimeReceived));
                            if (lastRun.lastTime < incident.occurred.getTime()) {
                                lastRun.lastTime = incident.occurred.getTime();
                                lastRun.lastId = message.Items.Message.ItemId["-Id"];
                                setLastRun(lastRun);
                            }
                            labels = [];
                            //handle  recipients
                            recipients = message.Items.Message.ToRecipients;
                            recipients = recipients ? recipients.Mailbox : null;
                            if (recipients && !Array.isArray(recipients)) {
                                recipients = [recipients];
                            }
                            if (recipients) {
                                for (j = 0 ; j < recipients.length; j++) {
                                    labels.push({type: 'Email', value: recipients[j].EmailAddress})
                                }
                            }
                            //handle cc
                            recipients = message.Items.Message.CcRecipients;
                            recipients = recipients ? recipients.Mailbox : null;
                            if (recipients && !Array.isArray(recipients)) {
                                recipients = [recipients];
                            }
                            if (recipients) {
                                for (j = 0 ; j < recipients.length; j++) {
                                    labels.push({type: 'Email/cc', value: recipients[j].EmailAddress})
                                }
                            }
                            //handle Email/from
                            sender = message.Items.Message.From.Mailbox;
                            if (sender) {
                                labels.push({type: 'Email/from', value: sender.EmailAddress})
                            }
                            //Email format
                            format = message.Items.Message.Body;
                            bodyFormatLabel = 'Email/text';
                            if (format) {
                                labels.push({type: 'Email/format', value: format['-BodyType']})
                                if (format['-BodyType'] === 'HTML') {
                                    bodyFormatLabel = 'Email/html';
                                }
                            }
                            labels.push({type: bodyFormatLabel, value: format['#text'] });
                            labels.push({type: 'Email/subject', value: incident.name });

                            //Handle attachment - file name
                            attachments = message.Items.Message.Attachments;
                            attachments = attachments ? attachments.FileAttachment : null;
                            if (attachments && !Array.isArray(attachments)) {
                                attachments = [attachments];
                            }
                            if (attachments) {
                                for (j = 0; j < attachments.length; j++ ) {
                                    labels.push({type: 'Email/attachments', value: attachments[j].Name});
                                    labels.push({type: 'Email/attachmentId', value: attachments[j].AttachmentId['-Id']});
                                }
                            }

                            //Handle item attachment
                            attachments = message.Items.Message.Attachments;
                            attachments = attachments ? attachments.ItemAttachment : null;
                            if (attachments && !Array.isArray(attachments)) {
                                attachments = [attachments];
                            }
                            if (attachments) {
                                for (j = 0; j < attachments.length; j++ ) {
                                    labels.push({type: 'Email/attachmentItems', value: attachments[j].Name});
                                    labels.push({type: 'Email/attachmentItemsId', value: attachments[j].AttachmentId['-Id']});
                                }
                            }

                            //Handle headers
                            headers = message.Items.Message.InternetMessageHeaders.InternetMessageHeader;
                            if (headers && !Array.isArray(headers)) {
                                headers = [headers];
                            }
                            if (headers) {
                                for (j = 0; j < headers.length; j++ ) {
                                    labels.push({type: 'Email/Header/'+headers[j]['-HeaderName'], value: headers[j]['#text']});
                                }
                            }

                            //Add item ID
                            labels.push({type: 'Email/ID', value: message.Items.Message.ItemId['-Id']})

                            incident.labels = labels;
                            incident.rawJSON = JSON.stringify(message.Items.Message);
                            incidents.push(incident);
                        }
                    }
                }
            }
            return JSON.stringify(incidents);
        }


        function searchMailboxes(args){
            if (!args['mailbox-search-scope']) {
                var mailboxes = execute('ews-get-searchable-mailboxes', {}, true);
                args['mailbox-search-scope'] = dq(mailboxes, 'Envelope.Body.GetSearchableMailboxesResponse.SearchableMailboxes.SearchableMailbox.ReferenceId');
            } else {
                if (!Array.isArray(args['mailbox-search-scope'])) {
                    args['mailbox-search-scope'] = args['mailbox-search-scope'].split(';');
                }
            }
            args['mailbox-search-scope'] = args['mailbox-search-scope'].map(function(a) { return a.replace(/(&)/g, '&amp;').trim(); });
            var slicedMailboxes = [];

            // breaks the list of mailboxes into groups of 15,000 due to EWS limitation of max number of mailboxes per search
            for (var i=0; i< args['mailbox-search-scope'].length / 15000; i++){
                slicedMailboxes.push(args['mailbox-search-scope'].slice(i*15000, (i+1)*15000));
            }

            var resArray = [];
            if(slicedMailboxes.length === 0){
                return "No mailboxes to search";
            }

            currentCommand = commandsDictionary['ews-search-mailboxes'];
            var rawData = [];
            var lastRes;
            for (var j=0; j< slicedMailboxes.length; j++){
                args['mailbox-search-scope'] = slicedMailboxes[j];
                res =  execute(command, args, true);
                data = dq(res, currentCommand.innerPath);
                if (data){
                    lastRes = res;
                    rawData = rawData.concat(data);
                }
            }
            if(!lastRes){
                return "No results";
            }
            try {
                lastRes.Envelope.Body.SearchMailboxesResponse.ResponseMessages.SearchMailboxesResponseMessage.SearchMailboxesResult.Items.SearchPreviewItem = rawData;
            } catch (err) {
                throw 'Error - response from EWS could not be parsed.\nResponse from EWS is:\n' + JSON.stringify(lastRes);
            }
            return createEntry(currentCommand, lastRes, replaceInTemplates(currentCommand.tableTitle, args));
        }

        if (!args.version) {
            args.version = params.defaultServerVersion;
        }
        if (!args['target-mailbox']) {
            args['target-mailbox'] = getDefaultTargetMailbox();
        }
        args['target-mailbox'] = args['target-mailbox'].replace(/(&)/g, '&amp;');

        setImpersonation(args);

        switch (command) {
            case 'test-module':
                args['folders-ids'] = 'inbox';
                execute('ews-get-folder', args);
                return 'ok';
            case 'fetch-incidents':
                return fetchEmailsAsIncidents();
            case 'ews-get-attachment': {
                return getAttachment(args, false);
            }
            case 'ews-get-attachment-item': {
                return getAttachment(args, true);
            }
            case 'ews-search-mailboxes':
                return searchMailboxes(args);
            default:
                return execute(command, args);
        }
  type: javascript
  commands:
  - name: ews-get-folder
    arguments:
    - name: folders-ids
      required: true
      description: The Item IDs (result of the ews-search-mailbox command)
      isArray: true
    - name: target-mailbox
      description: The user email address
    - name: version
      description: Exchange version (by default 2010, change to 2013 if using 2013).
        This can also be set in the settings/integrations page
    outputs:
    - contextPath: EWS.Folders.ChildFolderCount
      description: Folder child folder count
    - contextPath: EWS.Folders.DisplayName
      description: Folder display name
    - contextPath: EWS.Folders.TotalCount
      description: Folder total count
    - contextPath: EWS.Folders.UnreadCount
      description: Folder unread count
    - contextPath: EWS.Folders.FolderID.ID
      description: Folder id
    - contextPath: EWS.Folders.FolderID.ChangeKey
      description: Folder change key
    description: Get a folder from a mailbox in the Exchange store.
  - name: ews-delete-items
    arguments:
    - name: item-ids
      required: true
      default: true
      description: The item IDs (result of the ews-search-mailbox)
      isArray: true
    - name: target-mailbox
      description: The user email address
    - name: version
      description: Exchange version (by default 2010, change to 2013 if using 2013).
        This can also be set in the settings/integrations page
    outputs:
    - contextPath: EWS.DeletedItems.ID
      description: ID of deleted items
    description: Delete an item (e.g. an e-mail) from a mailbox in the Exchange store
  - name: ews-delete-attachments
    arguments:
    - name: item-ids
      required: true
      default: true
      description: The attachment IDs  (result of the ews-get-items command)
      isArray: true
    - name: target-mailbox
      description: The user email address
    - name: version
      description: Exchange version (by default 2010, change to 2013 if using 2013).
        This can also be set in the settings/integrations page
    outputs:
    - contextPath: EWS.DeletedAttachments.ID
      description: ID of the deleted attachment
    description: Delete an attachment from the Exchange store
  - name: ews-get-items
    arguments:
    - name: item-ids
      required: true
      default: true
      description: The Item IDs (result of the ews-search-mailbox command)
      isArray: true
    - name: target-mailbox
      description: The user email address
    - name: version
      description: Exchange version (by default 2010, change to 2013 if using 2013).
        This can also be set in the settings/integrations page
    - name: include-mime-content
      description: Include file content
    outputs:
    - contextPath: EWS.Items.Created
      description: Time where the element was created
    - contextPath: EWS.Items.Sent
      description: Time where the element was sent
    - contextPath: EWS.Items.From.Email
      description: Sender of the email ID
    - contextPath: EWS.Items.From.Name
      description: Sender of the email name
    - contextPath: EWS.Items.HasAttachments
      description: Mail has attachements
    - contextPath: EWS.Items.IsAssociated
      description: Is mail associated
    - contextPath: EWS.Items.IsRead
      description: Is mail read
    - contextPath: EWS.Items.Sensitivity
      description: Mail severity
    - contextPath: EWS.Items.Size
      description: Mail size
    - contextPath: EWS.SearchItems.Subject
      description: Mail subject
    - contextPath: EWS.Items.Attachment.ID
      description: ID of file attachment
    - contextPath: EWS.Items.Attachment.Name
      description: Name of file attachment
    - contextPath: EWS.Items.Attachment.Size
      description: Size of file attachment
    - contextPath: EWS.Items.Attachment.IsContactPhoto
      description: Whether the file attachment is a contact picture
    - contextPath: EWS.Items.Attachment.LastModifiedTime
      description: Last modified time of the file attachment
    - contextPath: EWS.Items.Attachment.IsInline
      description: Whether the file attachment appears inline within an item
    - contextPath: EWS.Items.Mail.Attachment.ID
      description: ID of mail attachment
    - contextPath: EWS.Items.Mail.Attachment.Name
      description: Name of mail attachment
    - contextPath: EWS.Items.Mail.Attachment.Size
      description: Size of mail attachment
    - contextPath: EWS.Items.Mail.Attachment.LastModifiedTime
      description: Last modified time of the mail attachment
    - contextPath: EWS.Items.Mail.Attachment.IsInline
      description: Whether the mail attachment appears inline within an item
    description: Get the item ID and other important information including file content
  - name: ews-search-mailbox
    arguments:
    - name: query
      required: true
      default: true
      description: A mailbox query string based on Advanced Query Syntax (AQS).
    - name: folders-ids
      required: true
      description: The folders where the query will run
    - name: target-mailbox
      description: The user email address
    - name: version
      description: Exchange version (by default 2010, change to 2013 if using 2013).
        This can also be set in the settings/integrations page
    - name: max-entries-returned
      description: Stop querying after specified number is reached
    outputs:
    - contextPath: EWS.SearchItems.ID
      description: Mail ID
    - contextPath: EWS.SearchItems.Created
      description: Time where the element was created
    - contextPath: EWS.SearchItems.Sent
      description: Time where the element was sent
    - contextPath: EWS.SearchItems.From.Email
      description: Sender of the email ID
    - contextPath: EWS.SearchItems.From.Name
      description: Sender of the email name
    - contextPath: EWS.SearchItems.HasAttachments
      description: Mail has attachements
    - contextPath: EWS.SearchItems.IsAssociated
      description: Is mail associated
    - contextPath: EWS.SearchItems.IsRead
      description: Is mail read
    - contextPath: EWS.SearchItems.Sensitivity
      description: Mail severity
    - contextPath: EWS.SearchItems.Size
      description: Mail size
    - contextPath: EWS.SearchItems.Subject
      description: Mail subject
    description: 'Find items in a mailbox. The user account which is used to interact
      with the Exchange MUST have permissions to impersonate other users. Otherwise,
      any operation on a mailbox that does not belong to that user will fail. Instructions
      on how to configure exchange impersonation can be found here: https://msdn.microsoft.com/en-us/library/bb204095.aspx'
  - name: ews-get-contacts
    arguments:
    - name: item-ids
      required: true
      default: true
      description: The item IDs (result of the ews-search-mailbox command)
      isArray: true
    - name: target-mailbox
      description: The user email address
    - name: version
      description: Exchange version (by default 2010, change to 2013 if using 2013).
        This can also be set in the settings/integrations page
    description: Retrieve contact items from the Contacts folder
  - name: ews-get-searchable-mailboxes
    arguments:
    - name: filter
      description: Search filter, default is empty
    outputs:
    - contextPath: EWS.Mailboxes.MailAddress
      description: Searchable mail address
    - contextPath: EWS.Mailboxes.IsExternal
      description: Searchable mail external
    - contextPath: EWS.Mailboxes.Display
      description: Searchable mail display name
    - contextPath: EWS.Mailboxes.ReferenceId
      description: Reference ID of the mail box, for further use on other ews queries
    description: Retrieve a list of mailboxes that could be searched
  - name: ews-search-mailboxes
    arguments:
    - name: filter
      required: true
      description: Filter to search upon
    - name: version
      description: Exchange version (by default 2010, change to 2013 if using 2013).
        This can also be set in the settings/integrations page
    - name: mailbox-search-scope
      description: An array of mail boxes references id, or string semicolon separated
        ids
      isArray: true
    outputs:
    - contextPath: EWS.Searchs.Search.Results.ItemID
      description: Results item ID
    - contextPath: EWS.Searchs.Search.Results.MailAddress
      description: Results mail address
    - contextPath: EWS.Searchs.Search.Filter
      description: Search filter
    - contextPath: EWS.Searchs.Search.Results.EWS.Searchs.Search.Results.MailAddress
      description: Result has attachment
    - contextPath: EWS.Searchs.Search.Results.EWS.Searchs.Search.Results.MailboxID
      description: Result mailbox id
    - contextPath: EWS.Searchs.Search.Results.EWS.Searchs.Search.Results.Read
      description: Result was read
    - contextPath: EWS.Searchs.Search.Results.EWS.Searchs.Search.Results.ReceivedTime
      description: Result received time
    - contextPath: EWS.Searchs.Search.Results.EWS.Searchs.Search.Results.Sender
      description: Result sender
    - contextPath: EWS.Searchs.Search.Results.EWS.Searchs.Search.Results.SentTime
      description: Result sent time
    - contextPath: EWS.Searchs.Search.Results.EWS.Searchs.Search.Results.Size
      description: Result size
    - contextPath: EWS.Searchs.Search.Results.EWS.Searchs.Search.Results.Subject
      description: Result subject
    - contextPath: EWS.Searchs.Search.Results.EWS.Searchs.Search.Results.ToRecipients
      description: Result to recipients
    description: Search across mailboxes using a filter
  - name: ews-get-attachment
    arguments:
    - name: attachment-id
      required: true
      description: The ID of the attachment as received via get-items
    - name: target-mailbox
      description: The mailbox where this attachment was found
    outputs:
    - contextPath: File.SHA256
      description: Attachment's SHA256
    - contextPath: File.SHA1
      description: Attachment's SHA1
    - contextPath: File.MD5
      description: Attachment's MD5
    - contextPath: File.Name
      description: Attachment's Name
    - contextPath: File.Info
      description: Attachment's Info
    - contextPath: File.Size
      description: Attachment's Size (In Bytes)
    - contextPath: File.Extension
      description: Attachment's Extension
    - contextPath: File.Type
      description: Attachment's Type
    - contextPath: File.EntryID
      description: Attachment's EntryID
    - contextPath: File.SSDeep
      description: Attachment's SSDeep hash
    description: Get actual attachment file from email
  - name: ews-find-folders
    arguments:
    - name: target-mailbox
      description: The mailbox to search in
    outputs:
    - contextPath: EWS.Folders.ChildFolderCount
      description: Folder child folder count
    - contextPath: EWS.Folders.DisplayName
      description: Folder display name
    - contextPath: EWS.Folders.TotalCount
      description: Folder total count
    - contextPath: EWS.Folders.UnreadCount
      description: Folder unread count
    - contextPath: EWS.Folders.FolderID.ID
      description: Folder id
    - contextPath: EWS.Folders.FolderID.ChangeKey
      description: Folder change key
    description: Get all folder from a mailbox located under the root folder
  - name: ews-get-attachment-item
    arguments:
    - name: attachment-id
      required: true
      default: true
      description: The ID of the mail-attachment as received via get-items
    - name: target-mailbox
      description: The mailbox where this attachment was found
    outputs:
    - contextPath: EWS.Items.Created
      description: Time where the element was created
    - contextPath: EWS.Items.Sent
      description: Time where the element was sent
    - contextPath: EWS.Items.From.Email
      description: Sender of the email ID
    - contextPath: EWS.Items.From.Name
      description: Sender of the email name
    - contextPath: EWS.Items.HasAttachments
      description: Mail has attachements
    - contextPath: EWS.Items.IsAssociated
      description: Is mail associated
    - contextPath: EWS.Items.IsRead
      description: Is mail read
    - contextPath: EWS.Items.Sensitivity
      description: Mail severity
    - contextPath: EWS.Items.Size
      description: Mail size
    - contextPath: EWS.SearchItems.Subject
      description: Mail subject
    - contextPath: EWS.Items.Attachment.ID
      description: ID of file attachment
    - contextPath: EWS.Items.Attachment.Name
      description: Name of file attachment
    - contextPath: EWS.Items.Attachment.Size
      description: Size of file attachment
    - contextPath: EWS.Items.Attachment.IsContactPhoto
      description: Whether the file attachment is a contact picture
    - contextPath: EWS.Items.Attachment.LastModifiedTime
      description: Last modified time of the file attachment
    - contextPath: EWS.Items.Attachment.IsInline
      description: Whether the file attachment appears inline within an item
    - contextPath: EWS.Items.Mail.Attachment.ID
      description: ID of mail attachment
    - contextPath: EWS.Items.Mail.Attachment.Name
      description: Name of mail attachment
    - contextPath: EWS.Items.Mail.Attachment.Size
      description: Size of mail attachment
    - contextPath: EWS.Items.Mail.Attachment.LastModifiedTime
      description: Last modified time of the mail attachment
    - contextPath: EWS.Items.Mail.Attachment.IsInline
      description: Whether the mail attachment appears inline within an item
    - contextPath: EWS.Items.Headers.-HeaderName
      description: Mail attachment header name
    - contextPath: EWS.Items.Headers.#text
      description: Mail attachment text
    description: Get actual attachment item from email
  - name: ews-move-item
    arguments:
    - name: target-mailbox
      description: The user email address
    - name: item-id
      required: true
      description: The item ID (can be found in results from ews-search-mailbox command)
    - name: folder-identifier
      required: true
      description: The folder id or distinguished id. Distinguished id is the folder
        name reference (e.g. 'inbox', 'junkemail') while folder id is alphanumeric
        (e.g.'AAMkAGY3OTQyMzMzLW'). All folder-ids are listed in ews-find-folders
        command.
    - name: version
      description: Exchange version (by default 2010, change to 2013 if using 2013).
        This can also be set in the settings/integrations page
    outputs:
    - contextPath: EWS.MovedItems.NewItemID
      description: The new item id
    - contextPath: EWS.MovedItems.item-id
      description: The old item id
    description: Move one or more item to one destination folder. Note that after
      an item is moved, a new id will be associated with it.
  isfetch: true<|MERGE_RESOLUTION|>--- conflicted
+++ resolved
@@ -84,9 +84,9 @@
   required: false
 script:
   script: |
-        var server = params.server.replace(/[\/]+$/, '') + '/';
-        var defaultPageSize = 100;
-        var office365address = 'https://outlook.office365.com/EWS/Exchange.asmx/';
+    var server = params.server.replace(/[\/]+$/, '') + '/';
+    var defaultPageSize = 100;
+    var office365address = 'https://outlook.office365.com/EWS/Exchange.asmx/';
 
         // map of argument that can contain distinguished item as values
         var distinguishedArgs = {
@@ -532,151 +532,151 @@
             }
         };
 
-        function getDefaultTargetMailbox() {
-            if (params.defaultTargetMailbox) {
-                return params.defaultTargetMailbox;
-            }
-            return params.credentials.identifier + '@' + params.domain;
-        }
-
-        function setImpersonation(args) {
-            args['impersonation'] = '';
-            if (params.impersonation) {
-                args['impersonation'] = replaceInTemplates('<t:ExchangeImpersonation>'+
-                        '<t:ConnectingSID>'+
-                        '<t:PrimarySmtpAddress>%target-mailbox%</t:PrimarySmtpAddress>'+
-                        '</t:ConnectingSID>'+
-                        '</t:ExchangeImpersonation>', args);
-            }
-        }
-
-        var mapObjFunction = function(mapFields) {
-            var transformSingleObj= function(obj) {
-                var res = {};
-                mapFields.forEach(function(f) {
-                   res[f.to] = dq(obj, f.from);
-                });
-                return res;
-            };
-            return function(obj) {
-                if (obj instanceof Array) {
-                    var res = [];
-                    for (var j=0; j < obj.length; j++) {
-                        res.push(transformSingleObj(obj[j]));
-                    }
-                    return res;
-                }
-                return transformSingleObj(obj);
-            };
+    function getDefaultTargetMailbox() {
+        if (params.defaultTargetMailbox) {
+            return params.defaultTargetMailbox;
+        }
+        return params.credentials.identifier + '@' + params.domain;
+    }
+
+    function setImpersonation(args) {
+        args['impersonation'] = '';
+        if (params.impersonation) {
+            args['impersonation'] = replaceInTemplates('<t:ExchangeImpersonation>'+
+                    '<t:ConnectingSID>'+
+                    '<t:PrimarySmtpAddress>%target-mailbox%</t:PrimarySmtpAddress>'+
+                    '</t:ConnectingSID>'+
+                    '</t:ExchangeImpersonation>', args);
+        }
+    }
+
+    var mapObjFunction = function(mapFields) {
+        var transformSingleObj= function(obj) {
+            var res = {};
+            mapFields.forEach(function(f) {
+               res[f.to] = dq(obj, f.from);
+            });
+            return res;
         };
-
-        var createContext = function(data, extraData) {
-            var createContextSingle = function(obj) {
-                var res = {};
-                var keys = Object.keys(obj);
-                keys.forEach(function(k) {
-                    var values = k.split('-');
-                    var current = res;
-                    for (var j = 0; j<values.length - 1; j++) {
-                        if (!current[values[j]]) {
-                            current[values[j]] = {};
-                        }
-                        current = current[values[j]];
-                    }
-                    current[values[j]] = obj[k];
-                });
-
-                var extraKeys = Object.keys(extraData);
-                extraKeys.forEach(function(k) {
-                    res[k] = extraData[k];
-                });
-
-                return res;
-            };
-            if (data instanceof Array) {
+        return function(obj) {
+            if (obj instanceof Array) {
                 var res = [];
-                for (var j=0; j < data.length; j++) {
-                    res.push(createContextSingle(data[j]));
+                for (var j=0; j < obj.length; j++) {
+                    res.push(transformSingleObj(obj[j]));
                 }
                 return res;
             }
-            return createContextSingle(data);
+            return transformSingleObj(obj);
+        }
+    }
+
+    var createContext = function(data, extraData) {
+        var createContextSingle = function(obj) {
+            var res = {};
+            var keys = Object.keys(obj);
+            keys.forEach(function(k) {
+                var values = k.split('-');
+                var current = res;
+                for (var j = 0; j<values.length - 1; j++) {
+                    if (!current[values[j]]) {
+                        current[values[j]] = {};
+                    }
+                    current = current[values[j]];
+                }
+                current[values[j]] = obj[k];
+            });
+
+            var extraKeys = Object.keys(extraData);
+            extraKeys.forEach(function(k) {
+                res[k] = extraData[k];
+            });
+
+            return res;
         };
-
-        var buildDisplay = function(currentCommand, translated) {
-            var createDisplaySingle = function(obj) {
-                var disp = {};
-                var keys = Object.keys(obj);
-                for (var k in keys) {
-                    if ((!currentCommand.nonDisplayItems || currentCommand.nonDisplayItems.indexOf(keys[k]) === -1) && obj[keys[k]]) {
-                        disp[keys[k]] = obj[keys[k]];
-                    }
+        if (data instanceof Array) {
+            var res = [];
+            for (var j=0; j < data.length; j++) {
+                res.push(createContextSingle(data[j]));
+            }
+            return res;
+        }
+        return createContextSingle(data);
+    }
+
+    var buildDisplay = function(currentCommand, translated) {
+        var createDisplaySingle = function(obj) {
+            var disp = {};
+            var keys = Object.keys(obj);
+            for (var k in keys) {
+                if ((!currentCommand.nonDisplayItems || currentCommand.nonDisplayItems.indexOf(keys[k]) === -1) && obj[keys[k]]) {
+                    disp[keys[k]] = obj[keys[k]];
                 }
-                return disp;
+            }
+            return disp;
+        };
+        if (translated instanceof Array) {
+            var res = [];
+            for (var j=0; j < translated.length; j++) {
+                res.push(createDisplaySingle(translated[j]));
+            }
+            return res;
+        }
+        return createDisplaySingle(translated);
+    }
+
+    var execute = function(command, args, returnRaw) {
+        var currentCommand = commandsDictionary[command];
+        var hrTitle = command;
+        if (currentCommand.tableTitle) {
+            hrTitle = replaceInTemplates(currentCommand.tableTitle, args);
+        }
+        if (currentCommand.defaultArgs) {
+            var keys = Object.keys(currentCommand.defaultArgs);
+            for (var j in keys) {
+                if (!args[keys[j]]) {
+                    args[keys[j]] = currentCommand.defaultArgs[keys[j]];
+                }
+            }
+        }
+        var ids = [];
+        if (currentCommand.deleteContextKey && args[currentCommand.arrayArgName]) {
+            if (Array.isArray(args[currentCommand.arrayArgName])) {
+                ids = args[currentCommand.arrayArgName];
+            } else {
+                ids = args[currentCommand.arrayArgName].split(',');
+            }
+        }
+        var httpParams = {
+                Method: 'POST',
+                Headers: {
+                    'Content-Type': ['text/xml; charset=utf-8']
+                },
+                Username: params.credentials.identifier + (server === office365address ? ('@' + params.domain) : ''),
+                Password: params.credentials.password,
+                Domain: params.domain,
+                AuthProtocol: [params.authType],
+                Body: buildBody(command, args),
             };
-            if (translated instanceof Array) {
-                var res = [];
-                for (var j=0; j < translated.length; j++) {
-                    res.push(createDisplaySingle(translated[j]));
-                }
-                return res;
-            }
-            return createDisplaySingle(translated);
-        };
-
-        var execute = function(command, args, returnRaw) {
-            var currentCommand = commandsDictionary[command];
-            var hrTitle = command;
-            if (currentCommand.tableTitle) {
-                hrTitle = replaceInTemplates(currentCommand.tableTitle, args);
-            }
-            if (currentCommand.defaultArgs) {
-                var keys = Object.keys(currentCommand.defaultArgs);
-                for (var j in keys) {
-                    if (!args[keys[j]]) {
-                        args[keys[j]] = currentCommand.defaultArgs[keys[j]];
-                    }
-                }
-            }
-            var ids = [];
-            if (currentCommand.deleteContextKey && args[currentCommand.arrayArgName]) {
-                if (Array.isArray(args[currentCommand.arrayArgName])) {
-                    ids = args[currentCommand.arrayArgName];
-                } else {
-                    ids = args[currentCommand.arrayArgName].split(',');
-                }
-            }
-            var httpParams = {
-                    Method: 'POST',
-                    Headers: {
-                        'Content-Type': ['text/xml; charset=utf-8']
-                    },
-                    Username: params.credentials.identifier + (server === office365address ? ('@' + params.domain) : ''),
-                    Password: params.credentials.password,
-                    Domain: params.domain,
-                    AuthProtocol: [params.authType],
-                    Body: buildBody(command, args),
-                };
-            var res = http(server, httpParams, params.insecure, params.proxy);
-            if (res.StatusCode < 200 || res.StatusCode >= 300) {
-                throw 'Got status code ' + res.StatusCode + ' from EWS with body ' + res.Body + ' with headers ' + JSON.stringify(res.Headers);
-            }
-            var bdy = res.Body.replace(/&#x.*?;/g, "");
-            var raw = JSON.parse(x2j(bdy));
-            if (currentCommand.resStatus) {
-                resStatus = dq(raw, currentCommand.resStatus);
-                if (!Array.isArray(resStatus)) {
-                    resStatus = [resStatus];
-                }
-                if (resStatus[0] !== 'Success') {
-                    throw 'Got EWS error ' + resStatus + ' from EWS with body ' + res.Body + ' with headers ' + JSON.stringify(res.Headers);
-                }
-            }
-            if(returnRaw){
-                return raw;
-            }
-            return createEntry(currentCommand, raw, hrTitle);
-        }
+        var res = http(server, httpParams, params.insecure, params.proxy);
+        if (res.StatusCode < 200 || res.StatusCode >= 300) {
+            throw 'Got status code ' + res.StatusCode + ' from EWS with body ' + res.Body + ' with headers ' + JSON.stringify(res.Headers);
+        }
+        var bdy = res.Body.replace(/&#x.*?;/g, "");
+        var raw = JSON.parse(x2j(bdy));
+        if (currentCommand.resStatus) {
+            resStatus = dq(raw, currentCommand.resStatus);
+            if (!Array.isArray(resStatus)) {
+                resStatus = [resStatus];
+            }
+            if (resStatus[0] !== 'Success') {
+                throw 'Got EWS error ' + resStatus + ' from EWS with body ' + res.Body + ' with headers ' + JSON.stringify(res.Headers);
+            }
+        }
+        if(returnRaw){
+            return raw;
+        }
+        return createEntry(currentCommand, raw, hrTitle);
+    }
 
         function createEntry(currentCommand, raw, hrTitle){
             var entry = {
@@ -727,228 +727,182 @@
             return entry;
         }
 
-        function buildBody(command, args) {
-            var currentCommand = commandsDictionary[command];
-            if (currentCommand.defaultArgs) {
-                for (var j in currentCommand.defaultArgs) {
-                    if (!args[j]) {
-                        args[j] = currentCommand.defaultArgs[j];
-                    }
+    function buildBody(command, args) {
+        var currentCommand = commandsDictionary[command];
+        if (currentCommand.defaultArgs) {
+            for (var j in currentCommand.defaultArgs) {
+                if (!args[j]) {
+                    args[j] = currentCommand.defaultArgs[j];
                 }
             }
-            if (currentCommand.arrayArgName) {
-                var items = [];
-                if (Array.isArray(args[currentCommand.arrayArgName])) {
-                    items = args[currentCommand.arrayArgName];
+        }
+        if (currentCommand.arrayArgName) {
+            var items = [];
+            if (Array.isArray(args[currentCommand.arrayArgName])) {
+                items = args[currentCommand.arrayArgName];
+            } else {
+                items = args[currentCommand.arrayArgName].split(',');
+            }
+            var itemsStr = '';
+            for (var i in items) {
+                var itemId = items[i];
+                var template;
+                var distinguished = distinguishedArgs[currentCommand.arrayArgName];
+                if(distinguished && distinguished.items.indexOf(itemId) > -1) {
+                    template = distinguished.template;
                 } else {
-                    items = args[currentCommand.arrayArgName].split(',');
+                    template = commandsDictionary[currentCommand.fillerName || currentCommand.arrayArgName].template;
                 }
-                var itemsStr = '';
-                for (var i in items) {
-                    var itemId = items[i];
-                    var template;
-                    var distinguished = distinguishedArgs[currentCommand.arrayArgName];
-                    if(distinguished && distinguished.items.indexOf(itemId) > -1) {
-                        template = distinguished.template;
-                    } else {
-                        template = commandsDictionary[currentCommand.fillerName || currentCommand.arrayArgName].template;
-                    }
-                    itemsStr += replaceInTemplates(template, {id: itemId, 'target-mailbox': args['target-mailbox']});
-                }
-                args[currentCommand.arrayArgName] = itemsStr;
-            }
-            return replaceInTemplates(currentCommand.template, args);
-        }
-
-        function sendRequest(tmpl, reqArgs, resStatusPath) {
-            var readyBody = replaceInTemplates(tmpl, reqArgs);
-            var httpParams = {
-                    Method: 'POST',
-                    Headers: {
-                        'Content-Type': ['text/xml; charset=utf-8']
-                    },
-                    Username: params.credentials.identifier + (server === office365address ? ('@' + params.domain) : ''),
-                    Password: params.credentials.password,
-                    Domain: params.domain,
-                    AuthProtocol: [params.authType],
-                    Body: readyBody
-                };
-            var res = http(server, httpParams, params.insecure, params.proxy);
-            if (res.StatusCode < 200 || res.StatusCode >= 300) {
-                throw 'Got status code ' + res.StatusCode + ' from EWS with body ' + res.Body + ' with headers ' + JSON.stringify(res.Headers);
-            }
-            var bdy = res.Body.replace(/&#x.*?;/g, "");
-            var raw = JSON.parse(x2j(bdy));
-
-            var resStatus = dq(raw, resStatusPath);
-            if (!Array.isArray(resStatus)) {
-                resStatus = [resStatus];
-            }
-            if (resStatus[0] !== 'Success') {
-                throw 'Got EWS error ' + resStatus + ' from EWS with body ' + res.Body + ' with headers ' + JSON.stringify(res.Headers);
-            }
-
-            return raw;
-        }
-
-        function parseItemAttachment(rawItem, args) {
-            var itemPath = 'Envelope.Body.GetAttachmentResponse.ResponseMessages.GetAttachmentResponseMessage.Attachments.ItemAttachment';
-            var entry;
-
-            var data = dq(raw, itemPath);
-            if (data) {
-                entry = {
-                    Type: entryTypes.note,
-                    Contents: raw,
-                    ContentsFormat: formats.json,
-                    ReadableContentsFormat: formats.markdown,
-                };
-                var translator = [
-                    {to: 'BodyType', from: 'Message.Body.-BodyType'},
-                    {to: 'Body', from: 'Message.Body.#text'},
-                    {to: 'Created', from: 'Message.DateTimeCreated'},
-                    {to: 'Sent', from: 'Message.DateTimeSent'},
-                    {to: 'From-Email', from: 'Message.From.Mailbox.EmailAddress'},
-                    {to: 'From-Name', from: 'Message.From.Mailbox.Name'},
-                    {to: 'From-RoutingType', from: 'Message.From.Mailbox.RoutingType'},
-                    {to: 'To-Email', from: 'Message.ReceivedBy.Mailbox.EmailAddress'},
-                    {to: 'To-Name', from: 'Message.ReceivedBy.ToRecipients.Mailbox.Name'},
-                    {to: 'To-RoutingType', from: 'Message.ToRecipients.Mailbox.RoutingType'},
-                    {to: 'HasAttachments', from: 'Message.HasAttachments'},
-                    {to: 'IsAssociated', from: 'Message.IsAssociated'},
-                    {to: 'IsRead', from: 'Message.IsRead'},
-                    {to: 'Sensitivity', from: 'Sensitivity'},
-                    {to: 'Size', from: 'Size'},
-                    {to: 'ID', from: 'AttachmentId.-Id'},
-                    {to: 'Subject', from: 'Message.Subject'},
-                    {to: 'Attachment-ID', from: 'Message.Attachments.FileAttachment.AttachmentId.-Id'},
-                    {to: 'Attachment-IsContactPhoto', from: 'Message.Attachments.FileAttachment.IsContactPhoto'},
-                    {to: 'Attachment-IsInline', from: 'Message.Attachments.FileAttachment.IsInline'},
-                    {to: 'Attachment-LastModifiedTime', from: 'Message.Attachments.FileAttachment.LastModifiedTime'},
-                    {to: 'Attachment-Name', from: 'Message.Attachments.FileAttachment.Name'},
-                    {to: 'Attachment-Size', from: 'Message.Attachments.FileAttachment.Size'},
-                    {to: 'Mail-Attachment-ID', from: 'Message.Attachments.ItemAttachment.AttachmentId.-Id'},
-                    {to: 'Mail-Attachment-IsContactPhoto', from: 'Message.Attachments.ItemAttachment.IsContactPhoto'},
-                    {to: 'Mail-Attachment-IsInline', from: 'Message.Attachments.ItemAttachment.IsInline'},
-                    {to: 'Mail-Attachment-LastModifiedTime', from: 'Message.Attachments.ItemAttachment.LastModifiedTime'},
-                    {to: 'Mail-Attachment-Name', from: 'Message.Attachments.ItemAttachment.Name'},
-                    {to: 'Mail-Attachment-Size', from: 'Message.Attachments.ItemAttachment.Size'},
-                    {to: 'Headers', from: "Message.InternetMessageHeaders.InternetMessageHeader"},
-                ];
-                var translated = mapObjFunction(translator)(data);
-
-                var contextKey = 'EWS.Items(val.ID == obj.ID)';
-                entry.EntryContext = {};
-                entry.EntryContext[contextKey] = createContext(translated, {targetMailbox: args['target-mailbox']});
-
-                var disp = buildDisplay({}, translated);
-                var hrTitle = replaceInTemplates('EWS get attachment got item for %target-mailbox%, %attachment-id% ', args);
-                entry.HumanReadable = tableToMarkdown(
-                    hrTitle,
-                    disp
-                );
-            }
-            return entry;
-        }
-
-        function parseFileAttachment(raw, args) {
-            var fileNamePath = 'Envelope.Body.GetAttachmentResponse.ResponseMessages.GetAttachmentResponseMessage.Attachments.FileAttachment.Name';
-            var fileContentPath = 'Envelope.Body.GetAttachmentResponse.ResponseMessages.GetAttachmentResponseMessage.Attachments.FileAttachment.Content';
-            var fileName = dq(raw, fileNamePath);
-            var entry;
-            if(fileName) {
-                var entry = entry = {Type: 3, FileID: saveFile(raw, fileContentPath, true), File: fileName, Contents: fileName};
-            }
-            return entry;
-        }
-
-        function getAttachment(attachArgs, isItem) {
-            var attachmentTmpl = '<?xml version="1.0" encoding="utf-8"?>' +
-        '<soap:Envelope xmlns:xsi="http://www.w3.org/2001/XMLSchema-instance" xmlns:xsd="http://www.w3.org/2001/XMLSchema" xmlns:soap="http://schemas.xmlsoap.org/soap/envelope/" xmlns:t="http://schemas.microsoft.com/exchange/services/2006/types">' +
-        '  <soap:Header>' +
-        '<t:RequestServerVersion Version="%version%" />' +
-        '%impersonation%'+
-        ' </soap:Header>' +
-        '  <soap:Body>' +
-        '    <GetAttachment xmlns="http://schemas.microsoft.com/exchange/services/2006/messages" xmlns:t="http://schemas.microsoft.com/exchange/services/2006/types">' +
-        '      <AttachmentShape/>' +
-        '     <AttachmentIds>' +
-        '        <t:AttachmentId Id="%attachment-id%"/>' +
-        '      </AttachmentIds>' +
-        '    </GetAttachment>' +
-        '   </soap:Body>' +
-        ' </soap:Envelope>';
-            raw = sendRequest(attachmentTmpl, attachArgs, 'Envelope.Body.GetAttachmentResponse.ResponseMessages.GetAttachmentResponseMessage.-ResponseClass');
-            var entry;
-            if(isItem) {
-                entry = parseItemAttachment(raw, attachArgs);
-            } else {
-                entry = parseFileAttachment(raw, attachArgs);
-            }
-            if(!entry) {
-                entry = {
-                    Type: entryTypes.note,
-                    Contents: raw,
-                    ContentsFormat: formats.json,
-                    ReadableContentsFormat: formats.markdown,
-                    HumanReadable: 'No results'
-                };
-            }
-            return entry;
-        }
-<<<<<<< HEAD
-=======
-        if (lastRun.folderId !== params.folder) {
-          //Folder was changed, we need to reset lastRun
-          lastRun = {
-              folderId: params.folder,
-              lastId: '',
-              lastTime: new Date(new Date().getTime() - (10 * 60 * 1000)).getTime()
-          }
-        }
-        var pageSize = params.pageSize ? parseInt(params.pageSize) : defaultPageSize;
-        //Will fetch emails according to time stamp
-            var fetchTmpl = '<soap:Envelope xmlns:xsi="http://www.w3.org/2001/XMLSchema-instance" xmlns:m="http://schemas.microsoft.com/exchange/services/2006/messages" xmlns:t="http://schemas.microsoft.com/exchange/services/2006/types" xmlns:soap="http://schemas.xmlsoap.org/soap/envelope/">' +
-    '    <soap:Header>' +
-    '        <t:RequestServerVersion Version="%version%" />' +
+                itemsStr += replaceInTemplates(template, {id: itemId, 'target-mailbox': args['target-mailbox']});
+            }
+            args[currentCommand.arrayArgName] = itemsStr;
+        }
+        return replaceInTemplates(currentCommand.template, args);
+    }
+
+    function sendRequest(tmpl, reqArgs, resStatusPath) {
+        var readyBody = replaceInTemplates(tmpl, reqArgs);
+        var httpParams = {
+                Method: 'POST',
+                Headers: {
+                    'Content-Type': ['text/xml; charset=utf-8']
+                },
+                Username: params.credentials.identifier + (server === office365address ? ('@' + params.domain) : ''),
+                Password: params.credentials.password,
+                Domain: params.domain,
+                AuthProtocol: [params.authType],
+                Body: readyBody
+            };
+        var res = http(server, httpParams, params.insecure, params.proxy);
+        if (res.StatusCode < 200 || res.StatusCode >= 300) {
+            throw 'Got status code ' + res.StatusCode + ' from EWS with body ' + res.Body + ' with headers ' + JSON.stringify(res.Headers);
+        }
+        var bdy = res.Body.replace(/&#x.*?;/g, "");
+        var raw = JSON.parse(x2j(bdy));
+
+        var resStatus = dq(raw, resStatusPath);
+        if (!Array.isArray(resStatus)) {
+            resStatus = [resStatus];
+        }
+        if (resStatus[0] !== 'Success') {
+            throw 'Got EWS error ' + resStatus + ' from EWS with body ' + res.Body + ' with headers ' + JSON.stringify(res.Headers);
+        }
+
+        return raw;
+    }
+
+    function parseItemAttachment(rawItem, args) {
+        var itemPath = 'Envelope.Body.GetAttachmentResponse.ResponseMessages.GetAttachmentResponseMessage.Attachments.ItemAttachment';
+        var entry;
+
+        var data = dq(raw, itemPath);
+        if (data) {
+            entry = {
+                Type: entryTypes.note,
+                Contents: raw,
+                ContentsFormat: formats.json,
+                ReadableContentsFormat: formats.markdown,
+            };
+            var translator = [
+                {to: 'BodyType', from: 'Message.Body.-BodyType'},
+                {to: 'Body', from: 'Message.Body.#text'},
+                {to: 'Created', from: 'Message.DateTimeCreated'},
+                {to: 'Sent', from: 'Message.DateTimeSent'},
+                {to: 'From-Email', from: 'Message.From.Mailbox.EmailAddress'},
+                {to: 'From-Name', from: 'Message.From.Mailbox.Name'},
+                {to: 'From-RoutingType', from: 'Message.From.Mailbox.RoutingType'},
+                {to: 'To-Email', from: 'Message.ReceivedBy.Mailbox.EmailAddress'},
+                {to: 'To-Name', from: 'Message.ReceivedBy.ToRecipients.Mailbox.Name'},
+                {to: 'To-RoutingType', from: 'Message.ToRecipients.Mailbox.RoutingType'},
+                {to: 'HasAttachments', from: 'Message.HasAttachments'},
+                {to: 'IsAssociated', from: 'Message.IsAssociated'},
+                {to: 'IsRead', from: 'Message.IsRead'},
+                {to: 'Sensitivity', from: 'Sensitivity'},
+                {to: 'Size', from: 'Size'},
+                {to: 'ID', from: 'AttachmentId.-Id'},
+                {to: 'Subject', from: 'Message.Subject'},
+                {to: 'Attachment-ID', from: 'Message.Attachments.FileAttachment.AttachmentId.-Id'},
+                {to: 'Attachment-IsContactPhoto', from: 'Message.Attachments.FileAttachment.IsContactPhoto'},
+                {to: 'Attachment-IsInline', from: 'Message.Attachments.FileAttachment.IsInline'},
+                {to: 'Attachment-LastModifiedTime', from: 'Message.Attachments.FileAttachment.LastModifiedTime'},
+                {to: 'Attachment-Name', from: 'Message.Attachments.FileAttachment.Name'},
+                {to: 'Attachment-Size', from: 'Message.Attachments.FileAttachment.Size'},
+                {to: 'Mail-Attachment-ID', from: 'Message.Attachments.ItemAttachment.AttachmentId.-Id'},
+                {to: 'Mail-Attachment-IsContactPhoto', from: 'Message.Attachments.ItemAttachment.IsContactPhoto'},
+                {to: 'Mail-Attachment-IsInline', from: 'Message.Attachments.ItemAttachment.IsInline'},
+                {to: 'Mail-Attachment-LastModifiedTime', from: 'Message.Attachments.ItemAttachment.LastModifiedTime'},
+                {to: 'Mail-Attachment-Name', from: 'Message.Attachments.ItemAttachment.Name'},
+                {to: 'Mail-Attachment-Size', from: 'Message.Attachments.ItemAttachment.Size'},
+                {to: 'Headers', from: "Message.InternetMessageHeaders.InternetMessageHeader"},
+            ];
+            var translated = mapObjFunction(translator)(data);
+
+            var contextKey = 'EWS.Items(val.ID == obj.ID)';
+            entry.EntryContext = {};
+            entry.EntryContext[contextKey] = createContext(translated, {targetMailbox: args['target-mailbox']});
+
+            var disp = buildDisplay({}, translated);
+            var hrTitle = replaceInTemplates('EWS get attachment got item for %target-mailbox%, %attachment-id% ', args);
+            entry.HumanReadable = tableToMarkdown(
+                hrTitle,
+                disp
+            );
+        }
+        return entry;
+    }
+
+    function parseFileAttachment(raw, args) {
+        var fileNamePath = 'Envelope.Body.GetAttachmentResponse.ResponseMessages.GetAttachmentResponseMessage.Attachments.FileAttachment.Name';
+        var fileContentPath = 'Envelope.Body.GetAttachmentResponse.ResponseMessages.GetAttachmentResponseMessage.Attachments.FileAttachment.Content';
+        var fileName = dq(raw, fileNamePath);
+        var entry;
+        if(fileName) {
+            var entry = entry = {Type: 3, FileID: saveFile(raw, fileContentPath, true), File: fileName, Contents: fileName};
+        }
+        return entry;
+    }
+
+    function getAttachment(attachArgs, isItem) {
+        var attachmentTmpl = '<?xml version="1.0" encoding="utf-8"?>' +
+    '<soap:Envelope xmlns:xsi="http://www.w3.org/2001/XMLSchema-instance" xmlns:xsd="http://www.w3.org/2001/XMLSchema" xmlns:soap="http://schemas.xmlsoap.org/soap/envelope/" xmlns:t="http://schemas.microsoft.com/exchange/services/2006/types">' +
+    '  <soap:Header>' +
+    '<t:RequestServerVersion Version="%version%" />' +
     '%impersonation%'+
-    '    </soap:Header>' +
-    '    <soap:Body>' +
-    '        <m:FindItem Traversal="Shallow">' +
-    '            <m:ItemShape>' +
-    '                <t:BaseShape>IdOnly</t:BaseShape>' +
-    '            </m:ItemShape>' +
-    '            <m:IndexedPageItemView MaxEntriesReturned="100" Offset="0" BasePoint="Beginning" />' +
-    '            <m:Restriction>' +
-    '                <t:And>' +
-    '                    <t:IsGreaterThan>' +
-    '                        <t:FieldURI FieldURI="item:DateTimeReceived" />' +
-    '                        <t:FieldURIOrConstant>' +
-    '                            <t:Constant Value="%last_time%"/>' +
-    '                        </t:FieldURIOrConstant>' +
-    '                    </t:IsGreaterThan>' +
-    '                </t:And>' +
-    '            </m:Restriction>' +
-    '            <m:SortOrder>' +
-    '                <t:FieldOrder Order="Ascending">' +
-    '                    <t:FieldURI FieldURI="item:DateTimeReceived" />' +
-    '                </t:FieldOrder>' +
-    '            </m:SortOrder>' +
-    '            <m:ParentFolderIds>' +
-                '%target-folder%'+
-    '            </m:ParentFolderIds>' +
-    '        </m:FindItem>' +
-    '    </soap:Body>' +
-    '</soap:Envelope>';
->>>>>>> c6a057ca
-
-        function fetchEmailsAsIncidents() {
-            var lastRun = getLastRun();
-            if (!lastRun || !lastRun.lastTime) {
-                lastRun = {
-                    lastId: '',
-                    lastTime: new Date(new Date().getTime() - (10 * 60 * 1000)).getTime()
-                }
+    ' </soap:Header>' +
+    '  <soap:Body>' +
+    '    <GetAttachment xmlns="http://schemas.microsoft.com/exchange/services/2006/messages" xmlns:t="http://schemas.microsoft.com/exchange/services/2006/types">' +
+    '      <AttachmentShape/>' +
+    '     <AttachmentIds>' +
+    '        <t:AttachmentId Id="%attachment-id%"/>' +
+    '      </AttachmentIds>' +
+    '    </GetAttachment>' +
+    '   </soap:Body>' +
+    ' </soap:Envelope>';
+        raw = sendRequest(attachmentTmpl, attachArgs, 'Envelope.Body.GetAttachmentResponse.ResponseMessages.GetAttachmentResponseMessage.-ResponseClass');
+        var entry;
+        if(isItem) {
+            entry = parseItemAttachment(raw, attachArgs);
+        } else {
+            entry = parseFileAttachment(raw, attachArgs);
+        }
+        if(!entry) {
+            entry = {
+                Type: entryTypes.note,
+                Contents: raw,
+                ContentsFormat: formats.json,
+                ReadableContentsFormat: formats.markdown,
+                HumanReadable: 'No results'
+            };
+        }
+        return entry;
+    }
+
+    function fetchEmailsAsIncidents() {
+        var lastRun = getLastRun();
+        if (!lastRun || !lastRun.lastTime) {
+            lastRun = {
+                lastId: '',
+                lastTime: new Date(new Date().getTime() - (10 * 60 * 1000)).getTime()
             }
             if (lastRun.folderId !== params.folder) {
               //Folder was changed, we need to reset lastRun
@@ -993,42 +947,13 @@
         '    </soap:Body>' +
         '</soap:Envelope>';
 
-        var defaultTargetTargetFolderTmpl ='<t:DistinguishedFolderId Id="inbox">' +
-                            '<t:Mailbox>' +
-                                '<t:EmailAddress>%target-mailbox%</t:EmailAddress>' +
-                            '</t:Mailbox>' +
-                        '</t:DistinguishedFolderId>';
-
-<<<<<<< HEAD
-        var targetFolderTmpl ='<t:FolderId Id="%folder%"></t:FolderId>';
-=======
-        var fetchArgs = {};
-        setImpersonation(fetchArgs);
-        if (lastRun.lastId) {
-            lastItemOp = '                    <t:IsNotEqualTo>' +
-    '                        <t:FieldURI FieldURI="item:ItemId" />' +
-    '                        <t:FieldURIOrConstant>' +
-    '                            <t:Constant Value="%last_item%"/>' +
-    '                        </t:FieldURIOrConstant>' +
-    '                    </t:IsNotEqualTo>';
-            opArgs = {};
-            opArgs.last_item = lastRun.lastId;
-            readyIdOp = replaceInTemplates(lastItemOp, opArgs);
-            fetchArgs.last_item_op = readyIdOp;
-        } else {
-            fetchArgs.last_item_op = "";
-        }
-        fetchArgs.last_time = new Date(lastRun.lastTime).toISOString();
-        fetchArgs['target-mailbox'] = getDefaultTargetMailbox();
-        if (lastRun.folderId) {
-            fetchArgs['folder'] = lastRun.folderId;
-            fetchArgs['target-folder'] = replaceInTemplates(targetFolderTmpl,fetchArgs);
-        } else {
-         fetchArgs['target-folder'] = replaceInTemplates(defaultTargetTargetFolderTmpl,fetchArgs);
-        }
-        fetchArgs.version = params.defaultServerVersion
-        raw = sendRequest(fetchTmpl, fetchArgs, 'Envelope.Body.FindItemResponse.ResponseMessages.FindItemResponseMessage.-ResponseClass');
->>>>>>> c6a057ca
+    var defaultTargetTargetFolderTmpl ='<t:DistinguishedFolderId Id="inbox">' +
+                        '<t:Mailbox>' +
+                            '<t:EmailAddress>%target-mailbox%</t:EmailAddress>' +
+                        '</t:Mailbox>' +
+                    '</t:DistinguishedFolderId>';
+
+    var targetFolderTmpl ='<t:FolderId Id="%folder%"></t:FolderId>';
 
             var fetchArgs = {};
             setImpersonation(fetchArgs);
@@ -1057,35 +982,35 @@
             fetchArgs.version = params.defaultServerVersion
             raw = sendRequest(fetchTmpl, fetchArgs, 'Envelope.Body.FindItemResponse.ResponseMessages.FindItemResponseMessage.-ResponseClass');
 
-            //Now iterate on email ids, and do get items one by one
-            var itemIdPath = "Envelope.Body.FindItemResponse.ResponseMessages.FindItemResponseMessage.RootFolder.Items.Message.ItemId.-Id";
-            var itemIds = dq(raw, itemIdPath);
-            if (itemIds && !Array.isArray(itemIds)) {
-                itemIds = [itemIds];
-            }
-            incidents = [];
-            if (itemIds) {
-                itemArgs = {};
-                itemArgs['item-ids'] = '';
-                for (var i = 0 ; i < itemIds.length; i++) {
-                    itemArgs['item-ids'] += '<t:ItemId Id="' + itemIds[i] + '" />'
-                }
-                itemArgs['target-mailbox'] = getDefaultTargetMailbox();
-                itemArgs.version = params.defaultServerVersion;
-                itemArgs['include-mime-content'] = "false";
-                setImpersonation(itemArgs);
-                rawItem = sendRequest(commandsDictionary['ews-get-items'].template, itemArgs, commandsDictionary['ews-get-items'].resStatus);
-                actualMessages = rawItem.Envelope.Body.GetItemResponse.ResponseMessages.GetItemResponseMessage;
-                if (actualMessages && !Array.isArray(actualMessages)) {
-                    actualMessages = [actualMessages];
-                }
-                if (actualMessages) {
-                    //Now create an incident from each item
-                    for (var i = 0 ; i < actualMessages.length; i++) {
-                        // if fetched incident is the same as the one in lastRun - ignore it
-                        if (lastRun.lastId == actualMessages[i].Items.Message.ItemId["-Id"]) {
-                          continue;
-                        }
+        //Now iterate on email ids, and do get items one by one
+        var itemIdPath = "Envelope.Body.FindItemResponse.ResponseMessages.FindItemResponseMessage.RootFolder.Items.Message.ItemId.-Id";
+        var itemIds = dq(raw, itemIdPath);
+        if (itemIds && !Array.isArray(itemIds)) {
+            itemIds = [itemIds];
+        }
+        incidents = [];
+        if (itemIds) {
+            itemArgs = {};
+            itemArgs['item-ids'] = '';
+            for (var i = 0 ; i < itemIds.length; i++) {
+                itemArgs['item-ids'] += '<t:ItemId Id="' + itemIds[i] + '" />'
+            }
+            itemArgs['target-mailbox'] = getDefaultTargetMailbox();
+            itemArgs.version = params.defaultServerVersion;
+            itemArgs['include-mime-content'] = "false";
+            setImpersonation(itemArgs);
+            rawItem = sendRequest(commandsDictionary['ews-get-items'].template, itemArgs, commandsDictionary['ews-get-items'].resStatus);
+            actualMessages = rawItem.Envelope.Body.GetItemResponse.ResponseMessages.GetItemResponseMessage;
+            if (actualMessages && !Array.isArray(actualMessages)) {
+                actualMessages = [actualMessages];
+            }
+            if (actualMessages) {
+                //Now create an incident from each item
+                for (var i = 0 ; i < actualMessages.length; i++) {
+                    // if fetched incident is the same as the one in lastRun - ignore it
+                    if (lastRun.lastId == actualMessages[i].Items.Message.ItemId["-Id"]) {
+                      continue;
+                    }
 
                         message = actualMessages[i];
                         if (message['-ResponseClass'] === 'Success') {
@@ -1139,138 +1064,141 @@
                             labels.push({type: bodyFormatLabel, value: format['#text'] });
                             labels.push({type: 'Email/subject', value: incident.name });
 
-                            //Handle attachment - file name
-                            attachments = message.Items.Message.Attachments;
-                            attachments = attachments ? attachments.FileAttachment : null;
-                            if (attachments && !Array.isArray(attachments)) {
-                                attachments = [attachments];
+                        //Handle attachment - file name
+                        attachments = message.Items.Message.Attachments;
+                        attachments = attachments ? attachments.FileAttachment : null;
+                        if (attachments && !Array.isArray(attachments)) {
+                            attachments = [attachments];
+                        }
+                        if (attachments) {
+                            for (j = 0; j < attachments.length; j++ ) {
+                                labels.push({type: 'Email/attachments', value: attachments[j].Name});
+                                labels.push({type: 'Email/attachmentId', value: attachments[j].AttachmentId['-Id']});
                             }
-                            if (attachments) {
-                                for (j = 0; j < attachments.length; j++ ) {
-                                    labels.push({type: 'Email/attachments', value: attachments[j].Name});
-                                    labels.push({type: 'Email/attachmentId', value: attachments[j].AttachmentId['-Id']});
-                                }
+                        }
+
+                        //Handle item attachment
+                        attachments = message.Items.Message.Attachments;
+                        attachments = attachments ? attachments.ItemAttachment : null;
+                        if (attachments && !Array.isArray(attachments)) {
+                            attachments = [attachments];
+                        }
+                        if (attachments) {
+                            for (j = 0; j < attachments.length; j++ ) {
+                                labels.push({type: 'Email/attachmentItems', value: attachments[j].Name});
+                                labels.push({type: 'Email/attachmentItemsId', value: attachments[j].AttachmentId['-Id']});
                             }
-
-                            //Handle item attachment
-                            attachments = message.Items.Message.Attachments;
-                            attachments = attachments ? attachments.ItemAttachment : null;
-                            if (attachments && !Array.isArray(attachments)) {
-                                attachments = [attachments];
+                        }
+
+                        //Handle headers
+                        headers = message.Items.Message.InternetMessageHeaders.InternetMessageHeader;
+                        if (headers && !Array.isArray(headers)) {
+                            headers = [headers];
+                        }
+                        if (headers) {
+                            for (j = 0; j < headers.length; j++ ) {
+                                labels.push({type: 'Email/Header/'+headers[j]['-HeaderName'], value: headers[j]['#text']});
                             }
-                            if (attachments) {
-                                for (j = 0; j < attachments.length; j++ ) {
-                                    labels.push({type: 'Email/attachmentItems', value: attachments[j].Name});
-                                    labels.push({type: 'Email/attachmentItemsId', value: attachments[j].AttachmentId['-Id']});
-                                }
-                            }
-
-                            //Handle headers
-                            headers = message.Items.Message.InternetMessageHeaders.InternetMessageHeader;
-                            if (headers && !Array.isArray(headers)) {
-                                headers = [headers];
-                            }
-                            if (headers) {
-                                for (j = 0; j < headers.length; j++ ) {
-                                    labels.push({type: 'Email/Header/'+headers[j]['-HeaderName'], value: headers[j]['#text']});
-                                }
-                            }
-
-                            //Add item ID
-                            labels.push({type: 'Email/ID', value: message.Items.Message.ItemId['-Id']})
-
-                            incident.labels = labels;
-                            incident.rawJSON = JSON.stringify(message.Items.Message);
-                            incidents.push(incident);
                         }
+
+                        //Add item ID
+                        labels.push({type: 'Email/ID', value: message.Items.Message.ItemId['-Id']})
+
+                        incident.labels = labels;
+                        incident.rawJSON = JSON.stringify(message.Items.Message);
+                        incidents.push(incident);
                     }
                 }
             }
-            return JSON.stringify(incidents);
-        }
-
-
-        function searchMailboxes(args){
-            if (!args['mailbox-search-scope']) {
-                var mailboxes = execute('ews-get-searchable-mailboxes', {}, true);
-                args['mailbox-search-scope'] = dq(mailboxes, 'Envelope.Body.GetSearchableMailboxesResponse.SearchableMailboxes.SearchableMailbox.ReferenceId');
-            } else {
-                if (!Array.isArray(args['mailbox-search-scope'])) {
-                    args['mailbox-search-scope'] = args['mailbox-search-scope'].split(';');
-                }
-            }
-            args['mailbox-search-scope'] = args['mailbox-search-scope'].map(function(a) { return a.replace(/(&)/g, '&amp;').trim(); });
-            var slicedMailboxes = [];
-
-            // breaks the list of mailboxes into groups of 15,000 due to EWS limitation of max number of mailboxes per search
-            for (var i=0; i< args['mailbox-search-scope'].length / 15000; i++){
-                slicedMailboxes.push(args['mailbox-search-scope'].slice(i*15000, (i+1)*15000));
-            }
-
-            var resArray = [];
-            if(slicedMailboxes.length === 0){
-                return "No mailboxes to search";
-            }
-
-            currentCommand = commandsDictionary['ews-search-mailboxes'];
-            var rawData = [];
-            var lastRes;
-            for (var j=0; j< slicedMailboxes.length; j++){
-                args['mailbox-search-scope'] = slicedMailboxes[j];
-                res =  execute(command, args, true);
-                data = dq(res, currentCommand.innerPath);
-                if (data){
-                    lastRes = res;
-                    rawData = rawData.concat(data);
-                }
-            }
-            if(!lastRes){
-                return "No results";
-            }
-            try {
-                lastRes.Envelope.Body.SearchMailboxesResponse.ResponseMessages.SearchMailboxesResponseMessage.SearchMailboxesResult.Items.SearchPreviewItem = rawData;
-            } catch (err) {
-                throw 'Error - response from EWS could not be parsed.\nResponse from EWS is:\n' + JSON.stringify(lastRes);
-            }
-            return createEntry(currentCommand, lastRes, replaceInTemplates(currentCommand.tableTitle, args));
-        }
-
-        if (!args.version) {
-            args.version = params.defaultServerVersion;
-        }
-        if (!args['target-mailbox']) {
-            args['target-mailbox'] = getDefaultTargetMailbox();
-        }
-        args['target-mailbox'] = args['target-mailbox'].replace(/(&)/g, '&amp;');
-
-        setImpersonation(args);
-
-        switch (command) {
-            case 'test-module':
-                args['folders-ids'] = 'inbox';
-                execute('ews-get-folder', args);
-                return 'ok';
-            case 'fetch-incidents':
-                return fetchEmailsAsIncidents();
-            case 'ews-get-attachment': {
-                return getAttachment(args, false);
-            }
-            case 'ews-get-attachment-item': {
-                return getAttachment(args, true);
-            }
-            case 'ews-search-mailboxes':
-                return searchMailboxes(args);
-            default:
-                return execute(command, args);
-        }
+            if (incidents.length) {
+                //store last run again
+                setLastRun(lastRun);
+            }
+        }
+        return JSON.stringify(incidents);
+    }
+
+    function searchMailboxes(args){
+        if (!args['mailbox-search-scope']) {
+            var mailboxes = execute('ews-get-searchable-mailboxes', {}, true);
+            args['mailbox-search-scope'] = dq(mailboxes, 'Envelope.Body.GetSearchableMailboxesResponse.SearchableMailboxes.SearchableMailbox.ReferenceId');
+        } else {
+            if (!Array.isArray(args['mailbox-search-scope'])) {
+                args['mailbox-search-scope'] = args['mailbox-search-scope'].split(';');
+            }
+        }
+        args['mailbox-search-scope'] = args['mailbox-search-scope'].map(function(a) { return a.replace(/(&)/g, '&amp;').trim(); });
+        var slicedMailboxes = [];
+
+        // breaks the list of mailboxes into groups of 15,000 due to EWS limitation of max number of mailboxes per search
+        for (var i=0; i< args['mailbox-search-scope'].length / 15000; i++){
+            slicedMailboxes.push(args['mailbox-search-scope'].slice(i*15000, (i+1)*15000));
+        }
+
+        var resArray = [];
+        if(slicedMailboxes.length === 0){
+            return "No mailboxes to search";
+        }
+
+        currentCommand = commandsDictionary['ews-search-mailboxes'];
+        var rawData = [];
+        var lastRes;
+        for (var j=0; j< slicedMailboxes.length; j++){
+            args['mailbox-search-scope'] = slicedMailboxes[j];
+            res =  execute(command, args, true);
+            data = dq(res, currentCommand.innerPath);
+            if (data){
+                lastRes = res;
+                rawData = rawData.concat(data);
+            }
+        }
+        if(!lastRes){
+            return "No results";
+        }
+        try {
+            lastRes.Envelope.Body.SearchMailboxesResponse.ResponseMessages.SearchMailboxesResponseMessage.SearchMailboxesResult.Items.SearchPreviewItem = rawData;
+        } catch (err) {
+            throw 'Error - response from EWS could not be parsed.\nResponse from EWS is:\n' + JSON.stringify(lastRes);
+        }
+        return createEntry(currentCommand, lastRes, replaceInTemplates(currentCommand.tableTitle, args));
+    }
+
+    if (!args.version) {
+        args.version = params.defaultServerVersion;
+    }
+    if (!args['target-mailbox']) {
+        args['target-mailbox'] = getDefaultTargetMailbox();
+    }
+    args['target-mailbox'] = args['target-mailbox'].replace(/(&)/g, '&amp;');
+
+    setImpersonation(args);
+
+    switch (command) {
+        case 'test-module':
+            args['folders-ids'] = 'inbox';
+            execute('ews-get-folder', args);
+            return 'ok';
+        case 'fetch-incidents':
+            return fetchEmailsAsIncidents();
+        case 'ews-get-attachment': {
+            return getAttachment(args, false);
+        }
+        case 'ews-get-attachment-item': {
+            return getAttachment(args, true);
+        }
+        case 'ews-search-mailboxes':
+            return searchMailboxes(args);
+        default:
+            return execute(command, args);
+    }
   type: javascript
   commands:
   - name: ews-get-folder
     arguments:
     - name: folders-ids
       required: true
+      isArray: true
       description: The Item IDs (result of the ews-search-mailbox command)
-      isArray: true
     - name: target-mailbox
       description: The user email address
     - name: version
@@ -1295,8 +1223,8 @@
     - name: item-ids
       required: true
       default: true
+      isArray: true
       description: The item IDs (result of the ews-search-mailbox)
-      isArray: true
     - name: target-mailbox
       description: The user email address
     - name: version
@@ -1311,8 +1239,8 @@
     - name: item-ids
       required: true
       default: true
+      isArray: true
       description: The attachment IDs  (result of the ews-get-items command)
-      isArray: true
     - name: target-mailbox
       description: The user email address
     - name: version
@@ -1327,8 +1255,8 @@
     - name: item-ids
       required: true
       default: true
+      isArray: true
       description: The Item IDs (result of the ews-search-mailbox command)
-      isArray: true
     - name: target-mailbox
       description: The user email address
     - name: version
@@ -1428,8 +1356,8 @@
     - name: item-ids
       required: true
       default: true
+      isArray: true
       description: The item IDs (result of the ews-search-mailbox command)
-      isArray: true
     - name: target-mailbox
       description: The user email address
     - name: version
