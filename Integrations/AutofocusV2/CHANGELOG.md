--- conflicted
+++ resolved
@@ -1,15 +1,4 @@
 ## [Unreleased]
-<<<<<<< HEAD
-  - Improved handling of empty responses for the  ***autofocus-samples-search*** and ***autofocus-sessions-search*** commands.
-  - Added several arguments to the ***autofocus-samples-search*** and ***autofocus-sessions-search*** commands.
-      - *file_hash*
-      - *domain*
-      - *ip*
-      - *url*
-      - *wildfire_verdict*
-      - *first_seen*
-      - *last_updated*
-=======
 
 
 ## [19.9.1] - 2019-09-18
@@ -21,7 +10,6 @@
   - *wildfire_verdict*
   - *first_seen*
   - *last_updated*
->>>>>>> 6395a1c6
 
 ## [19.9.0] - 2019-09-04
   - Updated Palo Alto Networks AutoFocus V2 Indicators context outputs to support version 5.0.
